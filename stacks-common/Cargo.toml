[package]
name = "stacks-common"
version = "0.0.1"
authors = [
    "Jude Nelson <jude@stacks.org>",
    "Aaron Blankstein <aaron@blockstack.com>",
    "Ludo Galabru <ludovic@blockstack.com>",
]
license = "GPLv3"
homepage = "https://github.com/blockstack/stacks-blockchain"
repository = "https://github.com/blockstack/stacks-blockchain"
description = "Common modules for blockstack_lib, libclarity"
keywords = [
    "stacks",
    "stx",
    "bitcoin",
    "crypto",
    "blockstack",
    "decentralized",
    "dapps",
    "blockchain",
]
readme = "README.md"
resolver = "2"
edition = "2021"
build = "build.rs"

[lib]
name = "stacks_common"
path = "./src/libcommon.rs"

[dependencies]
chrono = { version = "0.4.41", default-features = false, features = ["clock"] }
curve25519-dalek = { version = "4.1.3", default-features = false, features = ["serde"] }
ed25519-dalek = { workspace = true }
hashbrown = { workspace = true }
lazy_static = { workspace = true }
ripemd = { version = "0.1.1", default-features = false }
serde = { workspace = true , features = ["derive"] }
serde_derive = { workspace = true }
serde_json = { workspace = true }
sha3 = { version = "0.10.1", default-features = false }
slog = { workspace = true }
slog-term = { version = "2.6.0", default-features = false }

# Optional dependencies
getrandom = { version = "0.2", default-features = false, optional = true }
rand = { workspace = true, optional = true }
slog-json = { version = "2.3.0", default-features = false, optional = true }

[target.'cfg(unix)'.dependencies]
nix = {version = "0.23", default-features = false, optional = true}

[target.'cfg(windows)'.dependencies]
winapi = { version = "0.3", features = [
    "consoleapi",
    "handleapi",
    "synchapi",
    "winbase",
<<<<<<< HEAD
] }

[target.'cfg(windows)'.dev-dependencies]
winapi = { version = "0.3", features = ["fileapi", "processenv", "winnt"] }

[dependencies.serde_json]
version = "1.0"
features = ["arbitrary_precision", "unbounded_depth"]

[dependencies.ed25519-dalek]
workspace = true

[dependencies.curve25519-dalek]
version = "4.1.3"
features = ["serde"]
=======
], optional = true }
>>>>>>> 7d630036

[target.'cfg(not(target_family = "wasm"))'.dependencies]
secp256k1 = { version = "0.24.3", default-features = false, features = ["std","serde", "recovery"] }
rusqlite = { workspace = true, optional = true }

[target.'cfg(target_family = "wasm")'.dependencies]
libsecp256k1 = { version = "0.7.0", default-features = false, features = ["hmac"] }

[target.'cfg(all(any(target_arch = "x86_64", target_arch = "x86", target_arch = "aarch64"), not(any(target_os="windows"))))'.dependencies]
sha2 = { version = "0.10", features = ["asm"] }

[target.'cfg(any(not(any(target_arch = "x86_64", target_arch = "x86", target_arch = "aarch64")), any(target_os="windows")))'.dependencies]
sha2 = { version = "0.10" }

[dev-dependencies]
proptest = "1.6.0"

[target.'cfg(windows)'.dev-dependencies]
winapi = { version = "0.3", features = ["fileapi", "processenv", "winnt"] }

[build-dependencies]
toml = { workspace = true }

[features]
default = ["developer-mode", "ctrlc-handler", "rand"]
developer-mode = []
# Enables graceful shutdown handling for Ctrl+C (SIGINT) signals.
# This pulls in the `nix` or `winapi` dependency.
ctrlc-handler = ["dep:nix", "dep:winapi"]
slog_json = ["slog-json"]
rusqlite = ["dep:rusqlite", "rand"]
# Enables the rand module. This flag must be off on deterministic
# platforms such as CosmWasm
rand = ["dep:rand"]
serde = []
testing = ["rand"]
bech32_std = []
bech32_strict = []

# Wasm-specific features for easier configuration
wasm-web = ["rand", "getrandom/js", "libsecp256k1/static-context"]
wasm-deterministic = ["getrandom/custom"]<|MERGE_RESOLUTION|>--- conflicted
+++ resolved
@@ -57,25 +57,7 @@
     "handleapi",
     "synchapi",
     "winbase",
-<<<<<<< HEAD
-] }
-
-[target.'cfg(windows)'.dev-dependencies]
-winapi = { version = "0.3", features = ["fileapi", "processenv", "winnt"] }
-
-[dependencies.serde_json]
-version = "1.0"
-features = ["arbitrary_precision", "unbounded_depth"]
-
-[dependencies.ed25519-dalek]
-workspace = true
-
-[dependencies.curve25519-dalek]
-version = "4.1.3"
-features = ["serde"]
-=======
 ], optional = true }
->>>>>>> 7d630036
 
 [target.'cfg(not(target_family = "wasm"))'.dependencies]
 secp256k1 = { version = "0.24.3", default-features = false, features = ["std","serde", "recovery"] }
