## Github workflow to run bitcoin tests

name: Tests::Bitcoin

on:
  workflow_call:

## env vars are transferred to composite action steps
env:
  BITCOIND_TEST: 1
  RUST_BACKTRACE: full
  SEGMENT_DOWNLOAD_TIMEOUT_MINS: 15
  TEST_TIMEOUT: 30

concurrency:
  group: bitcoin-tests-${{ github.head_ref || github.ref || github.run_id}}
  ## Only cancel in progress if this is for a PR
  cancel-in-progress: ${{ github.event_name == 'pull_request' }}

jobs:
  # Bitcoin integration tests with code coverage
  integration-tests:
    name: Integration Tests
    runs-on: ubuntu-latest
    strategy:
      ## Continue with the test matrix even if we've had a failure
      fail-fast: false
      ## Run a maximum of 32 concurrent tests from the test matrix
      max-parallel: 32
      matrix:
        test-name:
          - tests::bitcoin_regtest::bitcoind_integration_test
          - tests::integrations::integration_test_get_info
          - tests::neon_integrations::antientropy_integration_test
          - tests::neon_integrations::bad_microblock_pubkey
          - tests::neon_integrations::bitcoind_forking_test
          - tests::neon_integrations::bitcoind_integration_test
          - tests::neon_integrations::block_large_tx_integration_test
          - tests::neon_integrations::block_limit_hit_integration_test
          - tests::neon_integrations::cost_voting_integration
          - tests::neon_integrations::filter_long_runtime_tx_integration_test
          - tests::neon_integrations::filter_low_fee_tx_integration_test
          - tests::neon_integrations::fuzzed_median_fee_rate_estimation_test_window10
          - tests::neon_integrations::fuzzed_median_fee_rate_estimation_test_window5
          - tests::neon_integrations::liquid_ustx_integration
          - tests::neon_integrations::microblock_fork_poison_integration_test
          - tests::neon_integrations::microblock_integration_test
          # Disable this flaky test. Microblocks are no longer supported anyways.
          # - tests::neon_integrations::microblock_large_tx_integration_test_FLAKY
          - tests::neon_integrations::microblock_limit_hit_integration_test
          - tests::neon_integrations::miner_submit_twice
          - tests::neon_integrations::mining_events_integration_test
          - tests::neon_integrations::pox_integration_test
          - tests::neon_integrations::push_boot_receipts
          - tests::neon_integrations::runtime_overflow_unconfirmed_microblocks_integration_test
          - tests::neon_integrations::should_fix_2771
          - tests::neon_integrations::size_check_integration_test
          - tests::neon_integrations::size_overflow_unconfirmed_invalid_stream_microblocks_integration_test
          - tests::neon_integrations::size_overflow_unconfirmed_microblocks_integration_test
          - tests::neon_integrations::size_overflow_unconfirmed_stream_microblocks_integration_test
          - tests::neon_integrations::stx_delegate_btc_integration_test
          - tests::neon_integrations::stx_transfer_btc_integration_test
          - tests::neon_integrations::stack_stx_burn_op_test
          - tests::neon_integrations::test_chainwork_first_intervals
          - tests::neon_integrations::test_chainwork_partial_interval
          - tests::neon_integrations::test_flash_block_skip_tenure
          - tests::neon_integrations::test_problematic_blocks_are_not_mined
          - tests::neon_integrations::test_problematic_blocks_are_not_relayed_or_stored
          - tests::neon_integrations::test_problematic_microblocks_are_not_mined
          - tests::neon_integrations::test_problematic_microblocks_are_not_relayed_or_stored
          - tests::neon_integrations::test_problematic_txs_are_not_stored
          - tests::neon_integrations::use_latest_tip_integration_test
          - tests::neon_integrations::confirm_unparsed_ongoing_ops
          - tests::neon_integrations::min_txs
          - tests::neon_integrations::vote_for_aggregate_key_burn_op_test
          - tests::neon_integrations::mock_miner_replay
          - tests::neon_integrations::listunspent_max_utxos
          - tests::neon_integrations::bitcoin_reorg_flap
          - tests::neon_integrations::bitcoin_reorg_flap_with_follower
          - tests::neon_integrations::start_stop_bitcoind
          - tests::epoch_25::microblocks_disabled
          - tests::should_succeed_handling_malformed_and_valid_txs
          - tests::nakamoto_integrations::simple_neon_integration
          - tests::nakamoto_integrations::simple_neon_integration_with_flash_blocks_on_epoch_3
          - tests::nakamoto_integrations::mine_multiple_per_tenure_integration
          - tests::nakamoto_integrations::block_proposal_api_endpoint
          - tests::nakamoto_integrations::miner_writes_proposed_block_to_stackerdb
          - tests::nakamoto_integrations::correct_burn_outs
          - tests::nakamoto_integrations::vote_for_aggregate_key_burn_op
          - tests::nakamoto_integrations::follower_bootup
          - tests::nakamoto_integrations::forked_tenure_is_ignored
          - tests::nakamoto_integrations::nakamoto_attempt_time
          - tests::signer::v0::block_proposal_rejection
          - tests::signer::v0::miner_gather_signatures
          - tests::signer::v0::end_of_tenure
          - tests::signer::v0::forked_tenure_okay
          - tests::signer::v0::forked_tenure_invalid
          - tests::signer::v0::empty_sortition
          - tests::signer::v0::bitcoind_forking_test
          - tests::signer::v0::multiple_miners
          - tests::signer::v0::mock_sign_epoch_25
          - tests::signer::v0::multiple_miners_mock_sign_epoch_25
          - tests::signer::v0::miner_forking
          - tests::signer::v0::reloads_signer_set_in
          - tests::signer::v0::signers_broadcast_signed_blocks
          - tests::signer::v0::min_gap_between_blocks
          - tests::signer::v0::duplicate_signers
          - tests::signer::v0::retry_on_rejection
          - tests::signer::v0::locally_accepted_blocks_overriden_by_global_rejection
          - tests::signer::v0::locally_rejected_blocks_overriden_by_global_acceptance
          - tests::signer::v0::reorg_locally_accepted_blocks_across_tenures_succeeds
          - tests::signer::v0::miner_recovers_when_broadcast_block_delay_across_tenures_occurs
          - tests::signer::v0::multiple_miners_with_nakamoto_blocks
          - tests::signer::v0::partial_tenure_fork
          - tests::signer::v0::mine_2_nakamoto_reward_cycles
          - tests::signer::v0::signer_set_rollover
<<<<<<< HEAD
          - tests::signer::v0::signing_in_0th_tenure_of_reward_cycle
          - tests::nakamoto_integrations::stack_stx_burn_op_integration_test
=======
          - tests::nakamoto_integrations::burn_ops_integration_test
>>>>>>> 447bb151
          - tests::nakamoto_integrations::check_block_heights
          - tests::nakamoto_integrations::clarity_burn_state
          - tests::nakamoto_integrations::check_block_times
          - tests::nakamoto_integrations::check_block_info
          - tests::nakamoto_integrations::check_block_info_rewards
          - tests::nakamoto_integrations::continue_tenure_extend
          - tests::nakamoto_integrations::mock_mining
          - tests::nakamoto_integrations::multiple_miners
          - tests::nakamoto_integrations::follower_bootup_across_multiple_cycles
          - tests::nakamoto_integrations::utxo_check_on_startup_panic
          - tests::nakamoto_integrations::utxo_check_on_startup_recover
          - tests::nakamoto_integrations::v3_signer_api_endpoint
          # TODO: enable these once v1 signer is supported by a new nakamoto epoch
          # - tests::signer::v1::dkg
          # - tests::signer::v1::sign_request_rejected
          # - tests::signer::v1::filter_bad_transactions
          # - tests::signer::v1::delayed_dkg
          # - tests::signer::v1::mine_2_nakamoto_reward_cycles
          # - tests::signer::v1::sign_after_signer_reboot
          # - tests::signer::v1::block_proposal
    steps:
      ## Setup test environment
      - name: Setup Test Environment
        id: setup_tests
        uses: stacks-network/actions/stacks-core/testenv@main
        with:
          btc-version: "25.0"

      ## Increase open file descriptors limit
      - name: Increase Open File Descriptors
        run: |
          sudo prlimit --nofile=4096:4096

      ## Run test matrix using restored cache of archive file
      ##   - Test will timeout after env.TEST_TIMEOUT minutes
      - name: Run Tests
        id: run_tests
        timeout-minutes: ${{ fromJSON(env.TEST_TIMEOUT) }}
        uses: stacks-network/actions/stacks-core/run-tests@main
        with:
          test-name: ${{ matrix.test-name }}
          threads: 1

      ## Create and upload code coverage file
      - name: Code Coverage
        id: codecov
        uses: stacks-network/actions/codecov@main
        with:
          test-name: ${{ matrix.test-name }}

  check-tests:
    name: Check Tests
    runs-on: ubuntu-latest
    if: always()
    needs:
      - integration-tests
    steps:
      - name: Check Tests Status
        id: check_tests_status
        uses: stacks-network/actions/check-jobs-status@main
        with:
          jobs: ${{ toJson(needs) }}
          summary_print: "true"<|MERGE_RESOLUTION|>--- conflicted
+++ resolved
@@ -114,12 +114,8 @@
           - tests::signer::v0::partial_tenure_fork
           - tests::signer::v0::mine_2_nakamoto_reward_cycles
           - tests::signer::v0::signer_set_rollover
-<<<<<<< HEAD
           - tests::signer::v0::signing_in_0th_tenure_of_reward_cycle
-          - tests::nakamoto_integrations::stack_stx_burn_op_integration_test
-=======
           - tests::nakamoto_integrations::burn_ops_integration_test
->>>>>>> 447bb151
           - tests::nakamoto_integrations::check_block_heights
           - tests::nakamoto_integrations::clarity_burn_state
           - tests::nakamoto_integrations::check_block_times
