--- conflicted
+++ resolved
@@ -74,7 +74,6 @@
           - tests::neon_integrations::vote_for_aggregate_key_burn_op_test
           - tests::epoch_25::microblocks_disabled
           - tests::should_succeed_handling_malformed_and_valid_txs
-<<<<<<< HEAD
           - tests::nakamoto_integrations::simple_neon_integration
           - tests::nakamoto_integrations::mine_multiple_per_tenure_integration
           - tests::nakamoto_integrations::block_proposal_api_endpoint
@@ -87,10 +86,8 @@
           - tests::signer::stackerdb_filter_bad_transactions
           - tests::signer::stackerdb_mine_2_nakamoto_reward_cycles
           - tests::nakamoto_integrations::stack_stx_burn_op_integration_test
-=======
           # Do not run this one until we figure out why it fails in CI
           # - tests::neon_integrations::bitcoin_reorg_flap
->>>>>>> eaa1b22b
     steps:
       ## Setup test environment
       - name: Setup Test Environment
