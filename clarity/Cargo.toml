--- conflicted
+++ resolved
@@ -51,17 +51,11 @@
 [features]
 default = ["developer-mode"]
 developer-mode = []
-<<<<<<< HEAD
 monitoring_prom = ["prometheus"]
-slog_json = ["slog-json"]
-
+slog_json = ["stacks_common/slog_json"]
 
 [profile.dev.package.regex]
 opt-level = 2
 
 [target.'cfg(all(target_arch = "x86_64", not(target_env = "msvc")))'.dependencies]
-sha2-asm = "0.5.3"
-=======
-testing = []
-slog_json = ["stacks_common/slog_json"]
->>>>>>> a1d45cae
+sha2-asm = "0.5.3"