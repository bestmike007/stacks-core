// Copyright (C) 2013-2020 Blockstack PBC, a public benefit corporation
// Copyright (C) 2020 Stacks Open Internet Foundation
//
// This program is free software: you can redistribute it and/or modify
// it under the terms of the GNU General Public License as published by
// the Free Software Foundation, either version 3 of the License, or
// (at your option) any later version.
//
// This program is distributed in the hope that it will be useful,
// but WITHOUT ANY WARRANTY; without even the implied warranty of
// MERCHANTABILITY or FITNESS FOR A PARTICULAR PURPOSE.  See the
// GNU General Public License for more details.
//
// You should have received a copy of the GNU General Public License
// along with this program.  If not, see <http://www.gnu.org/licenses/>.

<<<<<<< HEAD
use serde_json::json;

use crate::codec::StacksMessageCodec;
use crate::types::chainstate::StacksAddress;
=======
>>>>>>> ca9f84be
use crate::vm::analysis::ContractAnalysis;
use crate::vm::costs::ExecutionCost;
use crate::vm::types::{
    AssetIdentifier, BuffData, PrincipalData, QualifiedContractIdentifier, StandardPrincipalData,
    Value,
};
use stacks_common::codec::StacksMessageCodec;
use stacks_common::types::chainstate::StacksAddress;

#[derive(Debug, Clone, PartialEq)]
pub enum StacksTransactionEvent {
    SmartContractEvent(SmartContractEventData),
    STXEvent(STXEventType),
    NFTEvent(NFTEventType),
    FTEvent(FTEventType),
}

impl StacksTransactionEvent {
    pub fn json_serialize(
        &self,
        event_index: usize,
        txid: &dyn std::fmt::Debug,
        committed: bool,
    ) -> serde_json::Value {
        match self {
            StacksTransactionEvent::SmartContractEvent(event_data) => json!({
                "txid": format!("0x{:?}", txid),
                "event_index": event_index,
                "committed": committed,
                "type": "contract_event",
                "contract_event": event_data.json_serialize()
            }),
            StacksTransactionEvent::STXEvent(STXEventType::STXTransferEvent(event_data)) => json!({
                "txid": format!("0x{:?}", txid),
                "event_index": event_index,
                "committed": committed,
                "type": "stx_transfer_event",
                "stx_transfer_event": event_data.json_serialize()
            }),
            StacksTransactionEvent::STXEvent(STXEventType::STXMintEvent(event_data)) => json!({
                "txid": format!("0x{:?}", txid),
                "event_index": event_index,
                "committed": committed,
                "type": "stx_mint_event",
                "stx_mint_event": event_data.json_serialize()
            }),
            StacksTransactionEvent::STXEvent(STXEventType::STXBurnEvent(event_data)) => json!({
                "txid": format!("0x{:?}", txid),
                "event_index": event_index,
                "committed": committed,
                "type": "stx_burn_event",
                "stx_burn_event": event_data.json_serialize()
            }),
            StacksTransactionEvent::STXEvent(STXEventType::STXLockEvent(event_data)) => json!({
                "txid": format!("0x{:?}", txid),
                "event_index": event_index,
                "committed": committed,
                "type": "stx_lock_event",
                "stx_lock_event": event_data.json_serialize()
            }),
            StacksTransactionEvent::NFTEvent(NFTEventType::NFTTransferEvent(event_data)) => json!({
                "txid": format!("0x{:?}", txid),
                "event_index": event_index,
                "committed": committed,
                "type": "nft_transfer_event",
                "nft_transfer_event": event_data.json_serialize()
            }),
            StacksTransactionEvent::NFTEvent(NFTEventType::NFTMintEvent(event_data)) => json!({
                "txid": format!("0x{:?}", txid),
                "event_index": event_index,
                "committed": committed,
                "type": "nft_mint_event",
                "nft_mint_event": event_data.json_serialize()
            }),
            StacksTransactionEvent::NFTEvent(NFTEventType::NFTBurnEvent(event_data)) => json!({
                "txid": format!("0x{:?}", txid),
                "event_index": event_index,
                "committed": committed,
                "type": "nft_burn_event",
                "nft_burn_event": event_data.json_serialize()
            }),
            StacksTransactionEvent::FTEvent(FTEventType::FTTransferEvent(event_data)) => json!({
                "txid": format!("0x{:?}", txid),
                "event_index": event_index,
                "committed": committed,
                "type": "ft_transfer_event",
                "ft_transfer_event": event_data.json_serialize()
            }),
            StacksTransactionEvent::FTEvent(FTEventType::FTMintEvent(event_data)) => json!({
                "txid": format!("0x{:?}", txid),
                "event_index": event_index,
                "committed": committed,
                "type": "ft_mint_event",
                "ft_mint_event": event_data.json_serialize()
            }),
            StacksTransactionEvent::FTEvent(FTEventType::FTBurnEvent(event_data)) => json!({
                "txid": format!("0x{:?}", txid),
                "event_index": event_index,
                "committed": committed,
                "type": "ft_burn_event",
                "ft_burn_event": event_data.json_serialize()
            }),
        }
    }
}

#[derive(Debug, Clone, PartialEq)]
pub enum STXEventType {
    STXTransferEvent(STXTransferEventData),
    STXMintEvent(STXMintEventData),
    STXBurnEvent(STXBurnEventData),
    STXLockEvent(STXLockEventData),
}

#[derive(Debug, Clone, PartialEq)]
pub enum NFTEventType {
    NFTTransferEvent(NFTTransferEventData),
    NFTMintEvent(NFTMintEventData),
    NFTBurnEvent(NFTBurnEventData),
}

#[derive(Debug, Clone, PartialEq)]
pub enum FTEventType {
    FTTransferEvent(FTTransferEventData),
    FTMintEvent(FTMintEventData),
    FTBurnEvent(FTBurnEventData),
}

#[derive(Debug, Clone, PartialEq, Serialize, Deserialize)]
pub struct STXTransferEventData {
    pub sender: PrincipalData,
    pub recipient: PrincipalData,
    pub amount: u128,
    pub memo: BuffData,
}

impl STXTransferEventData {
    pub fn json_serialize(&self) -> serde_json::Value {
        json!({
            "sender": format!("{}",self.sender),
            "recipient": format!("{}",self.recipient),
            "amount": format!("{}", self.amount),
            "memo": format!("{}", self.memo),
        })
    }
}

#[derive(Debug, Clone, PartialEq)]
pub struct STXMintEventData {
    pub recipient: PrincipalData,
    pub amount: u128,
}

impl STXMintEventData {
    pub fn json_serialize(&self) -> serde_json::Value {
        json!({
            "recipient": format!("{}",self.recipient),
            "amount": format!("{}", self.amount),
        })
    }
}

#[derive(Debug, Clone, PartialEq)]
pub struct STXLockEventData {
    pub locked_amount: u128,
    pub unlock_height: u64,
    pub locked_address: PrincipalData,
    pub contract_identifier: QualifiedContractIdentifier,
}

impl STXLockEventData {
    pub fn json_serialize(&self) -> serde_json::Value {
        json!({
            "locked_amount": format!("{}",self.locked_amount),
            "unlock_height": format!("{}", self.unlock_height),
            "locked_address": format!("{}", self.locked_address),
            "contract_identifier": self.contract_identifier.to_string(),
        })
    }
}

#[derive(Debug, Clone, PartialEq)]
pub struct STXBurnEventData {
    pub sender: PrincipalData,
    pub amount: u128,
}

impl STXBurnEventData {
    pub fn json_serialize(&self) -> serde_json::Value {
        json!({
            "sender": format!("{}", self.sender),
            "amount": format!("{}", self.amount),
        })
    }
}

#[derive(Debug, Clone, PartialEq)]
pub struct NFTTransferEventData {
    pub asset_identifier: AssetIdentifier,
    pub sender: PrincipalData,
    pub recipient: PrincipalData,
    pub value: Value,
}

impl NFTTransferEventData {
    pub fn json_serialize(&self) -> serde_json::Value {
        let raw_value = {
            let mut bytes = vec![];
            self.value.serialize_write(&mut bytes).unwrap();
            let formatted_bytes: Vec<String> = bytes.iter().map(|b| format!("{:02x}", b)).collect();
            formatted_bytes
        };
        json!({
            "asset_identifier": format!("{}", self.asset_identifier),
            "sender": format!("{}",self.sender),
            "recipient": format!("{}",self.recipient),
            "value": self.value,
            "raw_value": format!("0x{}", raw_value.join("")),
        })
    }
}

#[derive(Debug, Clone, PartialEq)]
pub struct NFTMintEventData {
    pub asset_identifier: AssetIdentifier,
    pub recipient: PrincipalData,
    pub value: Value,
}

impl NFTMintEventData {
    pub fn json_serialize(&self) -> serde_json::Value {
        let raw_value = {
            let mut bytes = vec![];
            self.value.serialize_write(&mut bytes).unwrap();
            let formatted_bytes: Vec<String> = bytes.iter().map(|b| format!("{:02x}", b)).collect();
            formatted_bytes
        };
        json!({
            "asset_identifier": format!("{}", self.asset_identifier),
            "recipient": format!("{}",self.recipient),
            "value": self.value,
            "raw_value": format!("0x{}", raw_value.join("")),
        })
    }
}

#[derive(Debug, Clone, PartialEq)]
pub struct NFTBurnEventData {
    pub asset_identifier: AssetIdentifier,
    pub sender: PrincipalData,
    pub value: Value,
}

impl NFTBurnEventData {
    pub fn json_serialize(&self) -> serde_json::Value {
        let raw_value = {
            let mut bytes = vec![];
            self.value.serialize_write(&mut bytes).unwrap();
            let formatted_bytes: Vec<String> = bytes.iter().map(|b| format!("{:02x}", b)).collect();
            formatted_bytes
        };
        json!({
            "asset_identifier": format!("{}", self.asset_identifier),
            "sender": format!("{}",self.sender),
            "value": self.value,
            "raw_value": format!("0x{}", raw_value.join("")),
        })
    }
}

#[derive(Debug, Clone, PartialEq)]
pub struct FTTransferEventData {
    pub asset_identifier: AssetIdentifier,
    pub sender: PrincipalData,
    pub recipient: PrincipalData,
    pub amount: u128,
}

impl FTTransferEventData {
    pub fn json_serialize(&self) -> serde_json::Value {
        json!({
            "asset_identifier": format!("{}", self.asset_identifier),
            "sender": format!("{}",self.sender),
            "recipient": format!("{}",self.recipient),
            "amount": format!("{}", self.amount),
        })
    }
}

#[derive(Debug, Clone, PartialEq)]
pub struct FTMintEventData {
    pub asset_identifier: AssetIdentifier,
    pub recipient: PrincipalData,
    pub amount: u128,
}

impl FTMintEventData {
    pub fn json_serialize(&self) -> serde_json::Value {
        json!({
            "asset_identifier": format!("{}", self.asset_identifier),
            "recipient": format!("{}",self.recipient),
            "amount": format!("{}", self.amount),
        })
    }
}

#[derive(Debug, Clone, PartialEq)]
pub struct FTBurnEventData {
    pub asset_identifier: AssetIdentifier,
    pub sender: PrincipalData,
    pub amount: u128,
}

impl FTBurnEventData {
    pub fn json_serialize(&self) -> serde_json::Value {
        json!({
            "asset_identifier": format!("{}", self.asset_identifier),
            "sender": format!("{}",self.sender),
            "amount": format!("{}", self.amount),
        })
    }
}

#[derive(Debug, Clone, PartialEq)]
pub struct SmartContractEventData {
    pub key: (QualifiedContractIdentifier, String),
    pub value: Value,
}

impl SmartContractEventData {
    pub fn json_serialize(&self) -> serde_json::Value {
        let raw_value = {
            let mut bytes = vec![];
            self.value.serialize_write(&mut bytes).unwrap();
            let formatted_bytes: Vec<String> = bytes.iter().map(|b| format!("{:02x}", b)).collect();
            formatted_bytes
        };
        json!({
            "contract_identifier": self.key.0.to_string(),
            "topic": self.key.1,
            "value": self.value,
            "raw_value": format!("0x{}", raw_value.join("")),
        })
    }
}<|MERGE_RESOLUTION|>--- conflicted
+++ resolved
@@ -14,13 +14,8 @@
 // You should have received a copy of the GNU General Public License
 // along with this program.  If not, see <http://www.gnu.org/licenses/>.
 
-<<<<<<< HEAD
 use serde_json::json;
 
-use crate::codec::StacksMessageCodec;
-use crate::types::chainstate::StacksAddress;
-=======
->>>>>>> ca9f84be
 use crate::vm::analysis::ContractAnalysis;
 use crate::vm::costs::ExecutionCost;
 use crate::vm::types::{
