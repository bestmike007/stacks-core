// Copyright (C) 2013-2020 Blockstack PBC, a public benefit corporation
// Copyright (C) 2020 Stacks Open Internet Foundation
//
// This program is free software: you can redistribute it and/or modify
// it under the terms of the GNU General Public License as published by
// the Free Software Foundation, either version 3 of the License, or
// (at your option) any later version.
//
// This program is distributed in the hope that it will be useful,
// but WITHOUT ANY WARRANTY; without even the implied warranty of
// MERCHANTABILITY or FITNESS FOR A PARTICULAR PURPOSE.  See the
// GNU General Public License for more details.
//
// You should have received a copy of the GNU General Public License
// along with this program.  If not, see <http://www.gnu.org/licenses/>.

pub mod diagnostic;
pub mod errors;

#[macro_use]
pub mod costs;

pub mod types;

pub mod contracts;

pub mod ast;
pub mod contexts;
pub mod database;
pub mod representations;

pub mod callables;
pub mod functions;
pub mod variables;

pub mod analysis;
pub mod docs;
pub mod version;

pub mod coverage;

pub mod events;

#[cfg(any(test, feature = "testing"))]
pub mod tests;

#[cfg(any(test, feature = "testing"))]
pub mod test_util;

#[allow(clippy::result_large_err)]
pub mod clarity;

<<<<<<< HEAD
use std::collections::BTreeMap;
use std::convert::{TryFrom, TryInto};

use serde_json;

use self::analysis::ContractAnalysis;
use self::ast::ASTRules;
use self::ast::ContractAST;
use self::costs::ExecutionCost;
use self::diagnostic::Diagnostic;
// publish the non-generic StacksEpoch form for use throughout module
use crate::types::StacksEpochId;
=======
// publish the non-generic StacksEpoch form for use throughout module
pub use crate::vm::database::clarity_db::StacksEpoch;
use stacks_common::types::StacksEpochId;

>>>>>>> 3e0ba615
use crate::vm::callables::CallableType;
use crate::vm::contexts::GlobalContext;
pub use crate::vm::contexts::MAX_CONTEXT_DEPTH;
pub use crate::vm::contexts::{CallStack, ContractContext, Environment, LocalContext};
use crate::vm::costs::cost_functions::ClarityCostFunction;
use crate::vm::costs::{
    cost_functions, runtime_cost, CostOverflowingMath, CostTracker, LimitedCostTracker,
    MemoryConsumer,
};
pub use crate::vm::database::clarity_db::StacksEpoch;
use crate::vm::errors::{
    CheckErrors, Error, InterpreterError, InterpreterResult as Result, RuntimeErrorType,
};
use crate::vm::functions::define::DefineResult;
pub use crate::vm::functions::stx_transfer_consolidated;
pub use crate::vm::representations::{
    ClarityName, ContractName, SymbolicExpression, SymbolicExpressionType,
};
pub use crate::vm::types::Value;
use crate::vm::types::{
    PrincipalData, QualifiedContractIdentifier, TraitIdentifier, TypeSignature,
};
pub use crate::vm::version::ClarityVersion;
<<<<<<< HEAD
=======
use std::collections::BTreeMap;
use std::convert::{TryFrom, TryInto};

use serde_json;

use self::analysis::ContractAnalysis;
use self::ast::ASTRules;
use self::ast::ContractAST;
use self::costs::ExecutionCost;
use self::diagnostic::Diagnostic;
>>>>>>> 3e0ba615

pub const MAX_CALL_STACK_DEPTH: usize = 64;

#[derive(Debug, Clone)]
pub struct ParsedContract {
    pub contract_identifier: String,
    pub code: String,
    pub function_args: BTreeMap<String, Vec<String>>,
    pub ast: ContractAST,
    pub analysis: ContractAnalysis,
}

#[derive(Debug, Clone)]
pub struct ContractEvaluationResult {
    pub result: Option<Value>,
    pub contract: ParsedContract,
}

#[derive(Debug, Clone)]
pub struct SnippetEvaluationResult {
    pub result: Value,
}

#[derive(Debug, Clone)]
pub enum EvaluationResult {
    Contract(ContractEvaluationResult),
    Snippet(SnippetEvaluationResult),
}

#[derive(Debug, Clone)]
pub struct ExecutionResult {
    pub result: EvaluationResult,
    pub events: Vec<serde_json::Value>,
    pub cost: Option<CostSynthesis>,
    pub diagnostics: Vec<Diagnostic>,
}

#[derive(Clone, Debug)]
pub struct CostSynthesis {
    pub total: ExecutionCost,
    pub limit: ExecutionCost,
    pub memory: u64,
    pub memory_limit: u64,
}

impl CostSynthesis {
    pub fn from_cost_tracker(cost_tracker: &LimitedCostTracker) -> CostSynthesis {
        CostSynthesis {
            total: cost_tracker.get_total(),
            limit: cost_tracker.get_limit(),
            memory: cost_tracker.get_memory(),
            memory_limit: cost_tracker.get_memory_limit(),
        }
    }
}

/// EvalHook defines an interface for hooks to execute during evaluation.
pub trait EvalHook {
    // Called before the expression is evaluated
    fn will_begin_eval(
        &mut self,
        _env: &mut Environment,
        _context: &LocalContext,
        _expr: &SymbolicExpression,
    );

    // Called after the expression is evaluated
    fn did_finish_eval(
        &mut self,
        _env: &mut Environment,
        _context: &LocalContext,
        _expr: &SymbolicExpression,
        _res: &core::result::Result<Value, crate::vm::errors::Error>,
    );

    // Called upon completion of the execution
    fn did_complete(&mut self, _result: core::result::Result<&mut ExecutionResult, String>);
}

fn lookup_variable(name: &str, context: &LocalContext, env: &mut Environment) -> Result<Value> {
    if name.starts_with(char::is_numeric) || name.starts_with('\'') {
        Err(InterpreterError::BadSymbolicRepresentation(format!(
            "Unexpected variable name: {}",
            name
        ))
        .into())
    } else if let Some(value) = variables::lookup_reserved_variable(name, context, env)? {
        Ok(value)
    } else {
        runtime_cost(
            ClarityCostFunction::LookupVariableDepth,
            env,
            context.depth(),
        )?;
        if let Some(value) = context.lookup_variable(name) {
            runtime_cost(ClarityCostFunction::LookupVariableSize, env, value.size())?;
            Ok(value.clone())
        } else if let Some(value) = env.contract_context.lookup_variable(name).cloned() {
            runtime_cost(ClarityCostFunction::LookupVariableSize, env, value.size())?;
            let (value, _) =
                Value::sanitize_value(env.epoch(), &TypeSignature::type_of(&value), value)
                    .ok_or_else(|| CheckErrors::CouldNotDetermineType)?;
            Ok(value)
        } else if let Some(callable_data) = context.lookup_callable_contract(name) {
            if env.contract_context.get_clarity_version() < &ClarityVersion::Clarity2 {
                Ok(callable_data.contract_identifier.clone().into())
            } else {
                Ok(Value::CallableContract(callable_data.clone()))
            }
        } else {
            Err(CheckErrors::UndefinedVariable(name.to_string()).into())
        }
    }
}

pub fn lookup_function(name: &str, env: &mut Environment) -> Result<CallableType> {
    runtime_cost(ClarityCostFunction::LookupFunction, env, 0)?;

    if let Some(result) =
        functions::lookup_reserved_functions(name, env.contract_context.get_clarity_version())
    {
        Ok(result)
    } else {
        let user_function = env
            .contract_context
            .lookup_function(name)
            .ok_or(CheckErrors::UndefinedFunction(name.to_string()))?;
        Ok(CallableType::UserFunction(user_function))
    }
}

fn add_stack_trace(result: &mut Result<Value>, env: &Environment) {
    if let Err(Error::Runtime(_, ref mut stack_trace)) = result {
        if stack_trace.is_none() {
            stack_trace.replace(env.call_stack.make_stack_trace());
        }
    }
}

pub fn apply(
    function: &CallableType,
    args: &[SymbolicExpression],
    env: &mut Environment,
    context: &LocalContext,
) -> Result<Value> {
    let identifier = function.get_identifier();
    // Aaron: in non-debug executions, we shouldn't track a full call-stack.
    //        only enough to do recursion detection.

    // do recursion check on user functions.
    let track_recursion = matches!(function, CallableType::UserFunction(_));

    if track_recursion && env.call_stack.contains(&identifier) {
        return Err(CheckErrors::CircularReference(vec![identifier.to_string()]).into());
    }

    if env.call_stack.depth() >= MAX_CALL_STACK_DEPTH {
        return Err(RuntimeErrorType::MaxStackDepthReached.into());
    }

    if let CallableType::SpecialFunction(_, function) = function {
        env.call_stack.insert(&identifier, track_recursion);
        let mut resp = function(args, env, context);
        add_stack_trace(&mut resp, env);
        env.call_stack.remove(&identifier, track_recursion)?;
        resp
    } else {
        let mut used_memory = 0;
        let mut evaluated_args = vec![];
        env.call_stack.incr_apply_depth();
        for arg_x in args.iter() {
            let arg_value = match eval(arg_x, env, context) {
                Ok(x) => x,
                Err(e) => {
                    env.drop_memory(used_memory);
                    env.call_stack.decr_apply_depth();
                    return Err(e);
                }
            };
            let arg_use = arg_value.get_memory_use();
            match env.add_memory(arg_use) {
                Ok(_x) => {}
                Err(e) => {
                    env.drop_memory(used_memory);
                    env.call_stack.decr_apply_depth();
                    return Err(Error::from(e));
                }
            };
            used_memory += arg_value.get_memory_use();
            evaluated_args.push(arg_value);
        }
        env.call_stack.decr_apply_depth();

        env.call_stack.insert(&identifier, track_recursion);
        let mut resp = match function {
            CallableType::NativeFunction(_, function, cost_function) => {
                runtime_cost(*cost_function, env, evaluated_args.len())
                    .map_err(Error::from)
                    .and_then(|_| function.apply(evaluated_args, env))
            }
            CallableType::NativeFunction205(_, function, cost_function, cost_input_handle) => {
                let cost_input = if env.epoch() >= &StacksEpochId::Epoch2_05 {
                    cost_input_handle(evaluated_args.as_slice())?
                } else {
                    evaluated_args.len() as u64
                };
                runtime_cost(*cost_function, env, cost_input)
                    .map_err(Error::from)
                    .and_then(|_| function.apply(evaluated_args, env))
            }
            CallableType::UserFunction(function) => function.apply(&evaluated_args, env),
            _ => panic!("Should be unreachable."),
        };
        add_stack_trace(&mut resp, env);
        env.drop_memory(used_memory);
        env.call_stack.remove(&identifier, track_recursion)?;
        resp
    }
}

pub fn eval(
    exp: &SymbolicExpression,
    env: &mut Environment,
    context: &LocalContext,
) -> Result<Value> {
    use crate::vm::representations::SymbolicExpressionType::{
        Atom, AtomValue, Field, List, LiteralValue, TraitReference,
    };

    if let Some(mut eval_hooks) = env.global_context.eval_hooks.take() {
        for hook in eval_hooks.iter_mut() {
            hook.will_begin_eval(env, context, exp);
        }
        env.global_context.eval_hooks = Some(eval_hooks);
    }

    let res = match exp.expr {
        AtomValue(ref value) | LiteralValue(ref value) => Ok(value.clone()),
        Atom(ref value) => lookup_variable(value, context, env),
        List(ref children) => {
            let (function_variable, rest) = children
                .split_first()
                .ok_or(CheckErrors::NonFunctionApplication)?;

            let function_name = function_variable
                .match_atom()
                .ok_or(CheckErrors::BadFunctionName)?;
            let f = lookup_function(function_name, env)?;
            apply(&f, rest, env, context)
        }
        TraitReference(_, _) | Field(_) => unreachable!("can't be evaluated"),
    };

    if let Some(mut eval_hooks) = env.global_context.eval_hooks.take() {
        for hook in eval_hooks.iter_mut() {
            hook.did_finish_eval(env, context, exp, &res);
        }
        env.global_context.eval_hooks = Some(eval_hooks);
    }

    res
}

pub fn is_reserved(name: &str, version: &ClarityVersion) -> bool {
    if let Some(_result) = functions::lookup_reserved_functions(name, version) {
        true
    } else {
        variables::is_reserved_name(name, version)
    }
}

/// This function evaluates a list of expressions, sharing a global context.
/// It returns the final evaluated result.
/// Used for the initialization of a new contract.
pub fn eval_all(
    expressions: &[SymbolicExpression],
    contract_context: &mut ContractContext,
    global_context: &mut GlobalContext,
    sponsor: Option<PrincipalData>,
) -> Result<Option<Value>> {
    let mut last_executed = None;
    let context = LocalContext::new();
    let mut total_memory_use = 0;

    let publisher: PrincipalData = contract_context.contract_identifier.issuer.clone().into();

    finally_drop_memory!(global_context, total_memory_use; {
        for exp in expressions {
            let try_define = global_context.execute(|context| {
                let mut call_stack = CallStack::new();
                let mut env = Environment::new(
                    context, contract_context, &mut call_stack, Some(publisher.clone()), Some(publisher.clone()), sponsor.clone());
                functions::define::evaluate_define(exp, &mut env)
            })?;
            match try_define {
                DefineResult::Variable(name, value) => {
                    runtime_cost(ClarityCostFunction::BindName, global_context, 0)?;
                    let value_memory_use = value.get_memory_use();
                    global_context.add_memory(value_memory_use)?;
                    total_memory_use += value_memory_use;

                    contract_context.variables.insert(name, value);
                },
                DefineResult::Function(name, value) => {
                    runtime_cost(ClarityCostFunction::BindName, global_context, 0)?;

                    contract_context.functions.insert(name, value);
                },
                DefineResult::PersistedVariable(name, value_type, value) => {
                    runtime_cost(ClarityCostFunction::CreateVar, global_context, value_type.size())?;
                    contract_context.persisted_names.insert(name.clone());

                    global_context.add_memory(value_type.type_size()
                                              .expect("type size should be realizable") as u64)?;

                    global_context.add_memory(value.size() as u64)?;

                    let data_type = global_context.database.create_variable(&contract_context.contract_identifier, &name, value_type);
                    global_context.database.set_variable(&contract_context.contract_identifier, &name, value, &data_type, &global_context.epoch_id)?;

                    contract_context.meta_data_var.insert(name, data_type);
                },
                DefineResult::Map(name, key_type, value_type) => {
                    runtime_cost(ClarityCostFunction::CreateMap, global_context,
                                  u64::from(key_type.size()).cost_overflow_add(
                                      u64::from(value_type.size()))?)?;
                    contract_context.persisted_names.insert(name.clone());

                    global_context.add_memory(key_type.type_size()
                                              .expect("type size should be realizable") as u64)?;
                    global_context.add_memory(value_type.type_size()
                                              .expect("type size should be realizable") as u64)?;

                    let data_type = global_context.database.create_map(&contract_context.contract_identifier, &name, key_type, value_type);

                    contract_context.meta_data_map.insert(name, data_type);
                },
                DefineResult::FungibleToken(name, total_supply) => {
                    runtime_cost(ClarityCostFunction::CreateFt, global_context, 0)?;
                    contract_context.persisted_names.insert(name.clone());

                    global_context.add_memory(TypeSignature::UIntType.type_size()
                                              .expect("type size should be realizable") as u64)?;

                    let data_type = global_context.database.create_fungible_token(&contract_context.contract_identifier, &name, &total_supply);

                    contract_context.meta_ft.insert(name, data_type);
                },
                DefineResult::NonFungibleAsset(name, asset_type) => {
                    runtime_cost(ClarityCostFunction::CreateNft, global_context, asset_type.size())?;
                    contract_context.persisted_names.insert(name.clone());

                    global_context.add_memory(asset_type.type_size()
                                              .expect("type size should be realizable") as u64)?;

                    let data_type = global_context.database.create_non_fungible_token(&contract_context.contract_identifier, &name, &asset_type);

                    contract_context.meta_nft.insert(name, data_type);
                },
                DefineResult::Trait(name, trait_type) => {
                    contract_context.defined_traits.insert(name, trait_type);
                },
                DefineResult::UseTrait(_name, _trait_identifier) => {},
                DefineResult::ImplTrait(trait_identifier) => {
                    contract_context.implemented_traits.insert(trait_identifier);
                },
                DefineResult::NoDefine => {
                    // not a define function, evaluate normally.
                    global_context.execute(|global_context| {
                        let mut call_stack = CallStack::new();
                        let mut env = Environment::new(
                            global_context, contract_context, &mut call_stack, Some(publisher.clone()), Some(publisher.clone()), sponsor.clone());

                        let result = eval(exp, &mut env, &context)?;
                        last_executed = Some(result);
                        Ok(())
                    })?;
                }
            }
        }

        contract_context.data_size = total_memory_use;
        Ok(last_executed)
    })
}

/// Run provided program in a brand new environment, with a transient, empty
/// database. Only used for testing
/// This method executes the program in Epoch 2.0 *and* Epoch 2.05 and asserts
/// that the result is the same before returning the result
#[cfg(any(test, feature = "testing"))]
pub fn execute_on_network(program: &str, use_mainnet: bool) -> Result<Option<Value>> {
    let epoch_200_result = execute_with_parameters(
        program,
        ClarityVersion::Clarity2,
        StacksEpochId::Epoch20,
        ast::ASTRules::PrecheckSize,
        use_mainnet,
    );
    let epoch_205_result = execute_with_parameters(
        program,
        ClarityVersion::Clarity2,
        StacksEpochId::Epoch2_05,
        ast::ASTRules::PrecheckSize,
        use_mainnet,
    );

    assert_eq!(
        epoch_200_result, epoch_205_result,
        "Epoch 2.0 and 2.05 should have same execution result, but did not for program `{}`",
        program
    );
    epoch_205_result
}

/// Runs `program` in a test environment with the provided parameters.
#[cfg(any(test, feature = "testing"))]
pub fn execute_with_parameters(
    program: &str,
    clarity_version: ClarityVersion,
    epoch: StacksEpochId,
    ast_rules: ast::ASTRules,
    use_mainnet: bool,
) -> Result<Option<Value>> {
    use crate::vm::database::MemoryBackingStore;
    use crate::vm::tests::test_only_mainnet_to_chain_id;

    let contract_id = QualifiedContractIdentifier::transient();
    let mut contract_context = ContractContext::new(contract_id.clone(), clarity_version);
    let mut marf = MemoryBackingStore::new();
    let conn = marf.as_clarity_db();
    let chain_id = test_only_mainnet_to_chain_id(use_mainnet);
    let mut global_context = GlobalContext::new(
        use_mainnet,
        chain_id,
        conn,
        LimitedCostTracker::new_free(),
        epoch,
    );
    global_context.execute(|g| {
        let parsed = ast::build_ast_with_rules(
            &contract_id,
            program,
            &mut (),
            clarity_version,
            epoch,
            ast_rules,
        )?
        .expressions;
        eval_all(&parsed, &mut contract_context, g, None)
    })
}

/// Execute for test with `version`, Epoch20, testnet.
#[cfg(any(test, feature = "testing"))]
pub fn execute_against_version(program: &str, version: ClarityVersion) -> Result<Option<Value>> {
    execute_with_parameters(
        program,
        version,
        StacksEpochId::Epoch20,
        ast::ASTRules::PrecheckSize,
        false,
    )
}

/// Execute for test in Clarity1, Epoch20, testnet.
#[cfg(any(test, feature = "testing"))]
pub fn execute(program: &str) -> Result<Option<Value>> {
    execute_with_parameters(
        program,
        ClarityVersion::Clarity1,
        StacksEpochId::Epoch20,
        ast::ASTRules::PrecheckSize,
        false,
    )
}

/// Execute for test in in Clarity2, Epoch21, testnet.
#[cfg(any(test, feature = "testing"))]
pub fn execute_v2(program: &str) -> Result<Option<Value>> {
    execute_with_parameters(
        program,
        ClarityVersion::Clarity2,
        StacksEpochId::Epoch21,
        ASTRules::PrecheckSize,
        false,
    )
}

#[cfg(test)]
mod test {
<<<<<<< HEAD
    use std::collections::HashMap;

    use stacks_common::consts::CHAIN_ID_TESTNET;

    use super::ClarityVersion;
    use crate::types::StacksEpochId;
=======
>>>>>>> 3e0ba615
    use crate::vm::callables::{DefineType, DefinedFunction};
    use crate::vm::costs::LimitedCostTracker;
    use crate::vm::database::MemoryBackingStore;
    use crate::vm::errors::RuntimeErrorType;
    use crate::vm::eval;
    use crate::vm::execute;
    use crate::vm::types::{QualifiedContractIdentifier, TypeSignature};
    use crate::vm::{
        CallStack, ContractContext, Environment, GlobalContext, LocalContext, SymbolicExpression,
        Value,
    };
<<<<<<< HEAD
=======
    use stacks_common::types::StacksEpochId;
    use std::collections::HashMap;

    use super::ClarityVersion;

    use stacks_common::consts::CHAIN_ID_TESTNET;
>>>>>>> 3e0ba615

    #[test]
    fn test_simple_user_function() {
        //
        //  test program:
        //  (define (do_work x) (+ 5 x))
        //  (define a 59)
        //  (do_work a)
        //
        let content = [SymbolicExpression::list(Box::new([
            SymbolicExpression::atom("do_work".into()),
            SymbolicExpression::atom("a".into()),
        ]))];

        let func_body = SymbolicExpression::list(Box::new([
            SymbolicExpression::atom("+".into()),
            SymbolicExpression::atom_value(Value::Int(5)),
            SymbolicExpression::atom("x".into()),
        ]));

        let func_args = vec![("x".into(), TypeSignature::IntType)];
        let user_function = DefinedFunction::new(
            func_args,
            func_body,
            DefineType::Private,
            &"do_work".into(),
            "",
        );

        let context = LocalContext::new();
        let mut contract_context = ContractContext::new(
            QualifiedContractIdentifier::transient(),
            ClarityVersion::Clarity1,
        );

        let mut marf = MemoryBackingStore::new();
        let mut global_context = GlobalContext::new(
            false,
            CHAIN_ID_TESTNET,
            marf.as_clarity_db(),
            LimitedCostTracker::new_free(),
            StacksEpochId::Epoch2_05,
        );

        contract_context
            .variables
            .insert("a".into(), Value::Int(59));
        contract_context
            .functions
            .insert("do_work".into(), user_function);

        let mut call_stack = CallStack::new();
        let mut env = Environment::new(
            &mut global_context,
            &contract_context,
            &mut call_stack,
            None,
            None,
            None,
        );
        assert_eq!(Ok(Value::Int(64)), eval(&content[0], &mut env, &context));
    }
}<|MERGE_RESOLUTION|>--- conflicted
+++ resolved
@@ -50,7 +50,34 @@
 #[allow(clippy::result_large_err)]
 pub mod clarity;
 
-<<<<<<< HEAD
+// publish the non-generic StacksEpoch form for use throughout module
+pub use crate::vm::database::clarity_db::StacksEpoch;
+use stacks_common::types::StacksEpochId;
+
+use crate::vm::callables::CallableType;
+use crate::vm::contexts::GlobalContext;
+pub use crate::vm::contexts::{CallStack, ContractContext, Environment, LocalContext};
+use crate::vm::costs::{
+    cost_functions, runtime_cost, CostOverflowingMath, CostTracker, LimitedCostTracker,
+    MemoryConsumer,
+};
+use crate::vm::errors::{
+    CheckErrors, Error, InterpreterError, InterpreterResult as Result, RuntimeErrorType,
+};
+use crate::vm::functions::define::DefineResult;
+pub use crate::vm::types::Value;
+use crate::vm::types::{
+    PrincipalData, QualifiedContractIdentifier, TraitIdentifier, TypeSignature,
+};
+
+pub use crate::vm::representations::{
+    ClarityName, ContractName, SymbolicExpression, SymbolicExpressionType,
+};
+
+pub use crate::vm::contexts::MAX_CONTEXT_DEPTH;
+use crate::vm::costs::cost_functions::ClarityCostFunction;
+pub use crate::vm::functions::stx_transfer_consolidated;
+pub use crate::vm::version::ClarityVersion;
 use std::collections::BTreeMap;
 use std::convert::{TryFrom, TryInto};
 
@@ -61,50 +88,6 @@
 use self::ast::ContractAST;
 use self::costs::ExecutionCost;
 use self::diagnostic::Diagnostic;
-// publish the non-generic StacksEpoch form for use throughout module
-use crate::types::StacksEpochId;
-=======
-// publish the non-generic StacksEpoch form for use throughout module
-pub use crate::vm::database::clarity_db::StacksEpoch;
-use stacks_common::types::StacksEpochId;
-
->>>>>>> 3e0ba615
-use crate::vm::callables::CallableType;
-use crate::vm::contexts::GlobalContext;
-pub use crate::vm::contexts::MAX_CONTEXT_DEPTH;
-pub use crate::vm::contexts::{CallStack, ContractContext, Environment, LocalContext};
-use crate::vm::costs::cost_functions::ClarityCostFunction;
-use crate::vm::costs::{
-    cost_functions, runtime_cost, CostOverflowingMath, CostTracker, LimitedCostTracker,
-    MemoryConsumer,
-};
-pub use crate::vm::database::clarity_db::StacksEpoch;
-use crate::vm::errors::{
-    CheckErrors, Error, InterpreterError, InterpreterResult as Result, RuntimeErrorType,
-};
-use crate::vm::functions::define::DefineResult;
-pub use crate::vm::functions::stx_transfer_consolidated;
-pub use crate::vm::representations::{
-    ClarityName, ContractName, SymbolicExpression, SymbolicExpressionType,
-};
-pub use crate::vm::types::Value;
-use crate::vm::types::{
-    PrincipalData, QualifiedContractIdentifier, TraitIdentifier, TypeSignature,
-};
-pub use crate::vm::version::ClarityVersion;
-<<<<<<< HEAD
-=======
-use std::collections::BTreeMap;
-use std::convert::{TryFrom, TryInto};
-
-use serde_json;
-
-use self::analysis::ContractAnalysis;
-use self::ast::ASTRules;
-use self::ast::ContractAST;
-use self::costs::ExecutionCost;
-use self::diagnostic::Diagnostic;
->>>>>>> 3e0ba615
 
 pub const MAX_CALL_STACK_DEPTH: usize = 64;
 
@@ -596,15 +579,6 @@
 
 #[cfg(test)]
 mod test {
-<<<<<<< HEAD
-    use std::collections::HashMap;
-
-    use stacks_common::consts::CHAIN_ID_TESTNET;
-
-    use super::ClarityVersion;
-    use crate::types::StacksEpochId;
-=======
->>>>>>> 3e0ba615
     use crate::vm::callables::{DefineType, DefinedFunction};
     use crate::vm::costs::LimitedCostTracker;
     use crate::vm::database::MemoryBackingStore;
@@ -616,15 +590,12 @@
         CallStack, ContractContext, Environment, GlobalContext, LocalContext, SymbolicExpression,
         Value,
     };
-<<<<<<< HEAD
-=======
     use stacks_common::types::StacksEpochId;
     use std::collections::HashMap;
 
     use super::ClarityVersion;
 
     use stacks_common::consts::CHAIN_ID_TESTNET;
->>>>>>> 3e0ba615
 
     #[test]
     fn test_simple_user_function() {
