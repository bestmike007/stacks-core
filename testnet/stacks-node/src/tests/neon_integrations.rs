--- conflicted
+++ resolved
@@ -1340,11 +1340,7 @@
         return;
     }
 
-<<<<<<< HEAD
-    let (conf, _) = neon_integration_test_conf();
-=======
-    let (conf, miner_account) = neon_integration_test_conf();
->>>>>>> 63d24b11
+    let (conf, _miner_account) = neon_integration_test_conf();
 
     let mut btcd_controller = BitcoinCoreController::new(conf.clone());
     btcd_controller
@@ -1682,16 +1678,10 @@
         sleep_ms(1000);
     }
 
-<<<<<<< HEAD
     // check event observer for new microblock event (expect at least 2)
     let mut microblock_events = test_observer::get_microblocks();
     assert!(microblock_events.len() >= 2);
 
-=======
-    // check event observer for new microblock event (expect 4)
-    let mut microblock_events = test_observer::get_microblocks();
-    assert_eq!(microblock_events.len(), 4);
->>>>>>> 63d24b11
     // this microblock should correspond to `second_microblock`
     let microblock = microblock_events.pop().unwrap();
     let transactions = microblock.get("transactions").unwrap().as_array().unwrap();
@@ -2301,13 +2291,10 @@
     conf.node.mine_microblocks = true;
     conf.node.wait_time_for_microblocks = 5000;
     conf.node.microblock_frequency = 1000;
-<<<<<<< HEAD
 
     conf.miner.min_tx_fee = 1;
     conf.miner.first_attempt_time_ms = i64::max_value() as u64;
     conf.miner.subsequent_attempt_time_ms = i64::max_value() as u64;
-=======
->>>>>>> 63d24b11
 
     let mut btcd_controller = BitcoinCoreController::new(conf.clone());
     btcd_controller
@@ -2480,13 +2467,10 @@
     conf.node.mine_microblocks = true;
     conf.node.wait_time_for_microblocks = 5_000;
     conf.node.microblock_frequency = 5_000;
-<<<<<<< HEAD
 
     conf.miner.min_tx_fee = 1;
     conf.miner.first_attempt_time_ms = i64::max_value() as u64;
     conf.miner.subsequent_attempt_time_ms = i64::max_value() as u64;
-=======
->>>>>>> 63d24b11
 
     test_observer::spawn();
     conf.events_observers.push(EventObserverConfig {
@@ -2546,11 +2530,7 @@
         }
     }
 
-<<<<<<< HEAD
     while wait_for_microblocks(&microblocks_processed, 120) {
-=======
-    while wait_for_microblocks(&microblocks_processed, 30) {
->>>>>>> 63d24b11
         info!("Waiting for microblocks to no longer be processed");
     }
 
@@ -2565,11 +2545,7 @@
     // this one will contain the sortition from above anchor block,
     //    which *should* have also confirmed the microblock.
 
-<<<<<<< HEAD
     while wait_for_microblocks(&microblocks_processed, 120) {
-=======
-    while wait_for_microblocks(&microblocks_processed, 30) {
->>>>>>> 63d24b11
         info!("Waiting for microblocks to no longer be processed");
     }
 
@@ -2743,16 +2719,10 @@
     }
 
     let mut ctr = 0;
-<<<<<<< HEAD
     while ctr < txs.len() {
         submit_tx(&http_origin, &txs[ctr]);
         if !wait_for_microblocks(&microblocks_processed, 60) {
             // we time out if we *can't* mine any more microblocks
-=======
-    while ctr < flat_txs.len() {
-        submit_tx(&http_origin, &flat_txs[ctr]);
-        if !wait_for_microblocks(&microblocks_processed, 60) {
->>>>>>> 63d24b11
             break;
         }
         ctr += 1;
@@ -2768,16 +2738,8 @@
 
     microblocks_processed.store(0, Ordering::SeqCst);
 
-<<<<<<< HEAD
     while ctr < txs.len() {
         submit_tx(&http_origin, &txs[ctr]);
-=======
-    while ctr < flat_txs.len() {
-        submit_tx(&http_origin, &flat_txs[ctr]);
-        if !wait_for_microblocks(&microblocks_processed, 60) {
-            break;
-        }
->>>>>>> 63d24b11
         ctr += 1;
     }
     wait_for_microblocks(&microblocks_processed, 60);
@@ -2946,11 +2908,7 @@
 
     let mut ctr = 0;
     for _i in 0..6 {
-<<<<<<< HEAD
         submit_tx(&http_origin, &txs[ctr]);
-=======
-        submit_tx(&http_origin, &flat_txs[ctr]);
->>>>>>> 63d24b11
         if !wait_for_microblocks(&microblocks_processed, 60) {
             break;
         }
