--- conflicted
+++ resolved
@@ -666,12 +666,8 @@
     let mut btc_regtest_controller = BitcoinRegtestController::new(naka_conf.clone(), None);
 
     info!("Bootstraping...");
-<<<<<<< HEAD
-    btc_regtest_controller.bootstrap_chain_to_pks(201, btc_miner_pubkeys);
-=======
-    // Bootstrap the chain to BEFORE epoch 2.5 to enable mock mining of blocks in Epoch 2.5 tests
-    btc_regtest_controller.bootstrap_chain(195);
->>>>>>> 608ad7a3
+    // Should be 201 for other tests?
+    btc_regtest_controller.bootstrap_chain_to_pks(195, btc_miner_pubkeys);
 
     info!("Chain bootstrapped...");
 
