// Copyright (C) 2020-2024 Stacks Open Internet Foundation
//
// This program is free software: you can redistribute it and/or modify
// it under the terms of the GNU General Public License as published by
// the Free Software Foundation, either version 3 of the License, or
// (at your option) any later version.
//
// This program is distributed in the hope that it will be useful,
// but WITHOUT ANY WARRANTY; without even the implied warranty of
// MERCHANTABILITY or FITNESS FOR A PARTICULAR PURPOSE.  See the
// GNU General Public License for more details.
//
// You should have received a copy of the GNU General Public License
// along with this program.  If not, see <http://www.gnu.org/licenses/>.

use std::cmp::min;
use std::collections::{HashMap, HashSet};
use std::ops::Add;
use std::str::FromStr;
use std::sync::atomic::Ordering;
use std::time::{Duration, Instant};
use std::{env, thread};

use clarity::vm::types::PrincipalData;
use libsigner::v0::messages::{
    BlockRejection, BlockResponse, MessageSlotID, MinerSlotID, RejectCode, SignerMessage,
};
use libsigner::{BlockProposal, SignerSession, StackerDBSession, VERSION_STRING};
use stacks::address::AddressHashMode;
use stacks::burnchains::Txid;
use stacks::chainstate::burn::db::sortdb::SortitionDB;
use stacks::chainstate::burn::operations::LeaderBlockCommitOp;
use stacks::chainstate::nakamoto::{NakamotoBlock, NakamotoBlockHeader, NakamotoChainState};
use stacks::chainstate::stacks::address::PoxAddress;
use stacks::chainstate::stacks::boot::MINERS_NAME;
use stacks::chainstate::stacks::db::{StacksBlockHeaderTypes, StacksChainState, StacksHeaderInfo};
use stacks::chainstate::stacks::{StacksTransaction, TenureChangeCause, TransactionPayload};
use stacks::codec::StacksMessageCodec;
use stacks::core::{StacksEpochId, CHAIN_ID_TESTNET};
use stacks::libstackerdb::StackerDBChunkData;
use stacks::net::api::getsigner::GetSignerResponse;
use stacks::net::api::postblock_proposal::{
    ValidateRejectCode, TEST_VALIDATE_DELAY_DURATION_SECS, TEST_VALIDATE_STALL,
};
use stacks::net::relay::fault_injection::set_ignore_block;
use stacks::types::chainstate::{StacksAddress, StacksBlockId, StacksPrivateKey, StacksPublicKey};
use stacks::types::PublicKey;
use stacks::util::hash::{hex_bytes, Hash160, MerkleHashFunc, Sha512Trunc256Sum};
use stacks::util::secp256k1::{Secp256k1PrivateKey, Secp256k1PublicKey};
use stacks::util_lib::boot::boot_code_id;
use stacks::util_lib::signed_structured_data::pox4::{
    make_pox_4_signer_key_signature, Pox4SignatureTopic,
};
use stacks_common::bitvec::BitVec;
use stacks_common::types::chainstate::TrieHash;
use stacks_common::util::sleep_ms;
use stacks_signer::chainstate::{ProposalEvalConfig, SortitionsView};
use stacks_signer::client::{SignerSlotID, StackerDB};
use stacks_signer::config::{build_signer_config_tomls, GlobalConfig as SignerConfig, Network};
use stacks_signer::v0::signer::{
    TEST_IGNORE_ALL_BLOCK_PROPOSALS, TEST_PAUSE_BLOCK_BROADCAST, TEST_REJECT_ALL_BLOCK_PROPOSAL,
    TEST_SKIP_BLOCK_BROADCAST,
};
use stacks_signer::v0::SpawnedSigner;
use tracing_subscriber::prelude::*;
use tracing_subscriber::{fmt, EnvFilter};

use super::SignerTest;
use crate::config::{EventKeyType, EventObserverConfig};
use crate::event_dispatcher::MinedNakamotoBlockEvent;
use crate::nakamoto_node::miner::{
    TEST_BLOCK_ANNOUNCE_STALL, TEST_BROADCAST_STALL, TEST_MINE_STALL,
};
use crate::nakamoto_node::stackerdb_listener::TEST_IGNORE_SIGNERS;
use crate::neon::Counters;
use crate::run_loop::boot_nakamoto;
use crate::tests::nakamoto_integrations::{
    boot_to_epoch_25, boot_to_epoch_3_reward_set, next_block_and, next_block_and_controller,
    next_block_and_process_new_stacks_block, setup_epoch_3_reward_set, wait_for,
    POX_4_DEFAULT_STACKER_BALANCE, POX_4_DEFAULT_STACKER_STX_AMT,
};
use crate::tests::neon_integrations::{
    get_account, get_chain_info, get_chain_info_opt, next_block_and_wait,
    run_until_burnchain_height, submit_tx, submit_tx_fallible, test_observer,
};
use crate::tests::{self, gen_random_port, make_stacks_transfer};
use crate::{nakamoto_node, BitcoinRegtestController, BurnchainController, Config, Keychain};

impl SignerTest<SpawnedSigner> {
    /// Run the test until the first epoch 2.5 reward cycle.
    /// Will activate pox-4 and register signers for the first full Epoch 2.5 reward cycle.
    fn boot_to_epoch_25_reward_cycle(&mut self) {
        boot_to_epoch_25(
            &self.running_nodes.conf,
            &self.running_nodes.blocks_processed,
            &mut self.running_nodes.btc_regtest_controller,
        );

        next_block_and_wait(
            &mut self.running_nodes.btc_regtest_controller,
            &self.running_nodes.blocks_processed,
        );

        let http_origin = format!("http://{}", &self.running_nodes.conf.node.rpc_bind);
        let lock_period = 12;

        let epochs = self.running_nodes.conf.burnchain.epochs.clone().unwrap();
        let epoch_25 = &epochs[StacksEpochId::Epoch25];
        let epoch_25_start_height = epoch_25.start_height;
        // stack enough to activate pox-4
        let block_height = self
            .running_nodes
            .btc_regtest_controller
            .get_headers_height();
        let reward_cycle = self
            .running_nodes
            .btc_regtest_controller
            .get_burnchain()
            .block_height_to_reward_cycle(block_height)
            .unwrap();
        for stacker_sk in self.signer_stacks_private_keys.iter() {
            let pox_addr = PoxAddress::from_legacy(
                AddressHashMode::SerializeP2PKH,
                tests::to_addr(stacker_sk).bytes,
            );
            let pox_addr_tuple: clarity::vm::Value =
                pox_addr.clone().as_clarity_tuple().unwrap().into();
            let signature = make_pox_4_signer_key_signature(
                &pox_addr,
                stacker_sk,
                reward_cycle.into(),
                &Pox4SignatureTopic::StackStx,
                CHAIN_ID_TESTNET,
                lock_period,
                u128::MAX,
                1,
            )
            .unwrap()
            .to_rsv();

            let signer_pk = StacksPublicKey::from_private(stacker_sk);
            let stacking_tx = tests::make_contract_call(
                stacker_sk,
                0,
                1000,
                self.running_nodes.conf.burnchain.chain_id,
                &StacksAddress::burn_address(false),
                "pox-4",
                "stack-stx",
                &[
                    clarity::vm::Value::UInt(POX_4_DEFAULT_STACKER_STX_AMT),
                    pox_addr_tuple.clone(),
                    clarity::vm::Value::UInt(block_height as u128),
                    clarity::vm::Value::UInt(lock_period),
                    clarity::vm::Value::some(clarity::vm::Value::buff_from(signature).unwrap())
                        .unwrap(),
                    clarity::vm::Value::buff_from(signer_pk.to_bytes_compressed()).unwrap(),
                    clarity::vm::Value::UInt(u128::MAX),
                    clarity::vm::Value::UInt(1),
                ],
            );
            submit_tx(&http_origin, &stacking_tx);
        }
        next_block_and_wait(
            &mut self.running_nodes.btc_regtest_controller,
            &self.running_nodes.blocks_processed,
        );
        next_block_and_wait(
            &mut self.running_nodes.btc_regtest_controller,
            &self.running_nodes.blocks_processed,
        );

        let reward_cycle_len = self
            .running_nodes
            .conf
            .get_burnchain()
            .pox_constants
            .reward_cycle_length as u64;

        let epoch_25_reward_cycle_boundary =
            epoch_25_start_height.saturating_sub(epoch_25_start_height % reward_cycle_len);
        let next_reward_cycle_boundary =
            epoch_25_reward_cycle_boundary.wrapping_add(reward_cycle_len);
        let target_height = next_reward_cycle_boundary - 1;
        info!("Advancing to burn block height {target_height}...",);
        run_until_burnchain_height(
            &mut self.running_nodes.btc_regtest_controller,
            &self.running_nodes.blocks_processed,
            target_height,
            &self.running_nodes.conf,
        );
        debug!("Waiting for signer set calculation.");
        let mut reward_set_calculated = false;
        let short_timeout = Duration::from_secs(60);
        let now = std::time::Instant::now();
        // Make sure the signer set is calculated before continuing or signers may not
        // recognize that they are registered signers in the subsequent burn block event
        let reward_cycle = self.get_current_reward_cycle().wrapping_add(1);
        while !reward_set_calculated {
            let reward_set = self
                .stacks_client
                .get_reward_set_signers(reward_cycle)
                .expect("Failed to check if reward set is calculated");
            reward_set_calculated = reward_set.is_some();
            if reward_set_calculated {
                debug!("Signer set: {:?}", reward_set.unwrap());
            }
            std::thread::sleep(Duration::from_secs(1));
            assert!(
                now.elapsed() < short_timeout,
                "Timed out waiting for reward set calculation"
            );
        }
        debug!("Signer set calculated");
        // Manually consume one more block to ensure signers refresh their state
        debug!("Waiting for signers to initialize.");
        info!("Advancing to the first full Epoch 2.5 reward cycle boundary...");
        next_block_and_wait(
            &mut self.running_nodes.btc_regtest_controller,
            &self.running_nodes.blocks_processed,
        );
        self.wait_for_registered(30);
        debug!("Signers initialized");

        let current_burn_block_height = self
            .running_nodes
            .btc_regtest_controller
            .get_headers_height();
        info!("At burn block height {current_burn_block_height}. Ready to mine the first Epoch 2.5 reward cycle!");
    }

    /// Run the test until the epoch 3 boundary
    pub fn boot_to_epoch_3(&mut self) {
        boot_to_epoch_3_reward_set(
            &self.running_nodes.conf,
            &self.running_nodes.blocks_processed,
            &self.signer_stacks_private_keys,
            &self.signer_stacks_private_keys,
            &mut self.running_nodes.btc_regtest_controller,
            Some(self.num_stacking_cycles),
        );
        info!("Waiting for signer set calculation.");
        // Make sure the signer set is calculated before continuing or signers may not
        // recognize that they are registered signers in the subsequent burn block event
        let reward_cycle = self.get_current_reward_cycle() + 1;
        wait_for(30, || {
            Ok(self
                .stacks_client
                .get_reward_set_signers(reward_cycle)
                .expect("Failed to check if reward set is calculated")
                .map(|reward_set| {
                    debug!("Signer set: {reward_set:?}");
                })
                .is_some())
        })
        .expect("Timed out waiting for reward set calculation");
        info!("Signer set calculated");

        // Manually consume one more block to ensure signers refresh their state
        info!("Waiting for signers to initialize.");
        next_block_and_wait(
            &mut self.running_nodes.btc_regtest_controller,
            &self.running_nodes.blocks_processed,
        );
        self.wait_for_registered(30);
        info!("Signers initialized");

        self.run_until_epoch_3_boundary();
        wait_for(30, || {
            Ok(get_chain_info_opt(&self.running_nodes.conf).is_some())
        })
        .expect("Timed out waiting for network to restart after 3.0 boundary reached");

        // Wait until we see the first block of epoch 3.0.
        // Note, we don't use `nakamoto_blocks_mined` counter, because there
        // could be other miners mining blocks.
        let height_before = get_chain_info(&self.running_nodes.conf).stacks_tip_height;
        info!("Waiting for first Nakamoto block: {}", height_before + 1);
        self.mine_nakamoto_block(Duration::from_secs(30));
        wait_for(30, || {
            Ok(get_chain_info(&self.running_nodes.conf).stacks_tip_height > height_before)
        })
        .expect("Timed out waiting for first Nakamoto block after 3.0 boundary");
        info!("Ready to mine Nakamoto blocks!");
    }

    // Only call after already past the epoch 3.0 boundary
    fn mine_and_verify_confirmed_naka_block(&mut self, timeout: Duration, num_signers: usize) {
        info!("------------------------- Try mining one block -------------------------");

        let reward_cycle = self.get_current_reward_cycle();

        self.mine_nakamoto_block(timeout);

        // Verify that the signers accepted the proposed block, sending back a validate ok response
        let proposed_signer_signature_hash = self
            .wait_for_validate_ok_response(timeout)
            .signer_signature_hash;
        let message = proposed_signer_signature_hash.0;

        info!("------------------------- Test Block Signed -------------------------");
        // Verify that the signers signed the proposed block
        let signature = self.wait_for_confirmed_block_v0(&proposed_signer_signature_hash, timeout);

        info!("Got {} signatures", signature.len());

        // NOTE: signature.len() does not need to equal signers.len(); the stacks miner can finish the block
        //  whenever it has crossed the threshold.
        assert!(signature.len() >= num_signers * 7 / 10);
        info!("Verifying signatures against signers for reward cycle {reward_cycle:?}");
        let signers = self.get_reward_set_signers(reward_cycle);

        // Verify that the signers signed the proposed block
        let mut signer_index = 0;
        let mut signature_index = 0;
        let mut signing_keys = HashSet::new();
        let start = Instant::now();
        debug!(
            "Validating {} signatures against {num_signers} signers",
            signature.len()
        );
        let validated = loop {
            // Since we've already checked `signature.len()`, this means we've
            //  validated all the signatures in this loop
            let Some(signature) = signature.get(signature_index) else {
                break true;
            };
            let Some(signer) = signers.get(signer_index) else {
                error!("Failed to validate the mined nakamoto block: ran out of signers to try to validate signatures");
                break false;
            };
            if !signing_keys.insert(signer.signing_key) {
                panic!("Duplicate signing key detected: {:?}", signer.signing_key);
            }
            let stacks_public_key = Secp256k1PublicKey::from_slice(signer.signing_key.as_slice())
                .expect("Failed to convert signing key to StacksPublicKey");
            let valid = stacks_public_key
                .verify(&message, signature)
                .expect("Failed to verify signature");
            if !valid {
                info!(
                    "Failed to verify signature for signer, will attempt to validate without this signer";
                    "signer_pk" => stacks_public_key.to_hex(),
                    "signer_index" => signer_index,
                    "signature_index" => signature_index,
                );
                signer_index += 1;
            } else {
                signer_index += 1;
                signature_index += 1;
            }
            // Shouldn't really ever timeout, but do this in case there is some sort of overflow/underflow happening.
            assert!(
                start.elapsed() < timeout,
                "Timed out waiting to confirm block signatures"
            );
        };

        assert!(validated);
    }

    // Only call after already past the epoch 3.0 boundary
    fn run_until_burnchain_height_nakamoto(
        &mut self,
        timeout: Duration,
        burnchain_height: u64,
        num_signers: usize,
    ) {
        let current_block_height = self
            .running_nodes
            .btc_regtest_controller
            .get_headers_height();
        let total_nmb_blocks_to_mine = burnchain_height.saturating_sub(current_block_height);
        debug!("Mining {total_nmb_blocks_to_mine} Nakamoto block(s) to reach burnchain height {burnchain_height}");
        for _ in 0..total_nmb_blocks_to_mine {
            self.mine_and_verify_confirmed_naka_block(timeout, num_signers);
        }
    }

    /// Propose an invalid block to the signers
    fn propose_block(&mut self, block: NakamotoBlock, timeout: Duration) {
        let miners_contract_id = boot_code_id(MINERS_NAME, false);
        let mut session =
            StackerDBSession::new(&self.running_nodes.conf.node.rpc_bind, miners_contract_id);
        let burn_height = self
            .running_nodes
            .btc_regtest_controller
            .get_headers_height();
        let reward_cycle = self.get_current_reward_cycle();
        let message = SignerMessage::BlockProposal(BlockProposal {
            block,
            burn_height,
            reward_cycle,
        });
        let miner_sk = self
            .running_nodes
            .conf
            .miner
            .mining_key
            .expect("No mining key");
        // Submit the block proposal to the miner's slot
        let mut accepted = false;
        let mut version = 0;
        let slot_id = MinerSlotID::BlockProposal.to_u8() as u32;
        let start = Instant::now();
        debug!("Proposing invalid block to signers");
        while !accepted {
            let mut chunk =
                StackerDBChunkData::new(slot_id * 2, version, message.serialize_to_vec());
            chunk.sign(&miner_sk).expect("Failed to sign message chunk");
            debug!("Produced a signature: {:?}", chunk.sig);
            let result = session.put_chunk(&chunk).expect("Failed to put chunk");
            accepted = result.accepted;
            version += 1;
            debug!("Test Put Chunk ACK: {result:?}");
            assert!(
                start.elapsed() < timeout,
                "Timed out waiting for block proposal to be accepted"
            );
        }
    }
}

fn last_block_contains_tenure_change_tx(cause: TenureChangeCause) -> bool {
    let blocks = test_observer::get_blocks();
    let last_block = &blocks.last().unwrap();
    let transactions = last_block["transactions"].as_array().unwrap();
    let tx = transactions.first().expect("No transactions in block");
    let raw_tx = tx["raw_tx"].as_str().unwrap();
    let tx_bytes = hex_bytes(&raw_tx[2..]).unwrap();
    let parsed = StacksTransaction::consensus_deserialize(&mut &tx_bytes[..]).unwrap();
    match &parsed.payload {
        TransactionPayload::TenureChange(payload) if payload.cause == cause => {
            info!("Found tenure change transaction: {parsed:?}");
            true
        }
        _ => false,
    }
}

fn verify_last_block_contains_tenure_change_tx(cause: TenureChangeCause) {
    assert!(last_block_contains_tenure_change_tx(cause));
}

#[test]
#[ignore]
/// Test that a signer can respond to an invalid block proposal
///
/// Test Setup:
/// The test spins up five stacks signers, one miner Nakamoto node, and a corresponding bitcoind.
///
/// Test Execution:
/// The stacks node is advanced to epoch 3.0 reward set calculation to ensure the signer set is determined.
/// An invalid block proposal is forcibly written to the miner's slot to simulate the miner proposing a block.
/// The signers process the invalid block by first verifying it against the stacks node block proposal endpoint.
/// The signer that submitted the initial block validation request, should issue a  broadcast a rejection of the
/// miner's proposed block back to the respective .signers-XXX-YYY contract.
///
/// Test Assertion:
/// Each signer successfully rejects the invalid block proposal.
fn block_proposal_rejection() {
    if env::var("BITCOIND_TEST") != Ok("1".into()) {
        return;
    }

    tracing_subscriber::registry()
        .with(fmt::layer())
        .with(EnvFilter::from_default_env())
        .init();

    info!("------------------------- Test Setup -------------------------");
    let num_signers = 5;
    let mut signer_test: SignerTest<SpawnedSigner> = SignerTest::new(num_signers, vec![]);
    signer_test.boot_to_epoch_3();
    let short_timeout = Duration::from_secs(30);

    info!("------------------------- Send Block Proposal To Signers -------------------------");
    let proposal_conf = ProposalEvalConfig {
        first_proposal_burn_block_timing: Duration::from_secs(0),
        block_proposal_timeout: Duration::from_secs(100),
        tenure_last_block_proposal_timeout: Duration::from_secs(30),
        tenure_idle_timeout: Duration::from_secs(300),
    };
    let mut block = NakamotoBlock {
        header: NakamotoBlockHeader::empty(),
        txs: vec![],
    };

    // First propose a block to the signers that does not have the correct consensus hash or BitVec. This should be rejected BEFORE
    // the block is submitted to the node for validation.
    let block_signer_signature_hash_1 = block.header.signer_signature_hash();
    signer_test.propose_block(block.clone(), short_timeout);

    // Wait for the first block to be mined successfully so we have the most up to date sortition view
    signer_test.wait_for_validate_ok_response(short_timeout);

    // Propose a block to the signers that passes initial checks but will be rejected by the stacks node
    let view = SortitionsView::fetch_view(proposal_conf, &signer_test.stacks_client).unwrap();
    block.header.pox_treatment = BitVec::ones(1).unwrap();
    block.header.consensus_hash = view.cur_sortition.consensus_hash;
    block.header.chain_length = 35; // We have mined 35 blocks so far.

    let block_signer_signature_hash_2 = block.header.signer_signature_hash();
    signer_test.propose_block(block, short_timeout);

    info!("------------------------- Test Block Proposal Rejected -------------------------");
    // Verify the signers rejected the second block via the endpoint
    let reject =
        signer_test.wait_for_validate_reject_response(short_timeout, block_signer_signature_hash_2);
    assert!(matches!(
        reject.reason_code,
        ValidateRejectCode::InvalidBlock
    ));

    let start_polling = Instant::now();
    let mut found_signer_signature_hash_1 = false;
    let mut found_signer_signature_hash_2 = false;
    while !found_signer_signature_hash_1 && !found_signer_signature_hash_2 {
        std::thread::sleep(Duration::from_secs(1));
        let chunks = test_observer::get_stackerdb_chunks();
        for chunk in chunks.into_iter().flat_map(|chunk| chunk.modified_slots) {
            let Ok(message) = SignerMessage::consensus_deserialize(&mut chunk.data.as_slice())
            else {
                continue;
            };
            if let SignerMessage::BlockResponse(BlockResponse::Rejected(BlockRejection {
                reason: _reason,
                reason_code,
                signer_signature_hash,
                ..
            })) = message
            {
                if signer_signature_hash == block_signer_signature_hash_1 {
                    found_signer_signature_hash_1 = true;
                    assert!(
                        matches!(reason_code, RejectCode::SortitionViewMismatch),
                        "Expected sortition view mismatch rejection. Got: {reason_code}"
                    );
                } else if signer_signature_hash == block_signer_signature_hash_2 {
                    found_signer_signature_hash_2 = true;
<<<<<<< HEAD
                    assert!(
                        matches!(reason_code, RejectCode::ValidationFailed(_)),
                        "Expected validation failed rejection. Got: {reason_code}"
                    );
=======
                    assert!(matches!(
                        reason_code,
                        RejectCode::ValidationFailed(ValidateRejectCode::InvalidBlock)
                    ));
>>>>>>> 5760e8ac
                } else {
                    continue;
                }
            } else {
                continue;
            }
        }
        assert!(
            start_polling.elapsed() <= short_timeout,
            "Timed out after waiting for response from signer"
        );
    }
    signer_test.shutdown();
}

// Basic test to ensure that miners are able to gather block responses
// from signers and create blocks.
#[test]
#[ignore]
fn miner_gather_signatures() {
    if env::var("BITCOIND_TEST") != Ok("1".into()) {
        return;
    }

    tracing_subscriber::registry()
        .with(fmt::layer())
        .with(EnvFilter::from_default_env())
        .init();

    // Disable p2p broadcast of the nakamoto blocks, so that we rely
    //  on the signer's using StackerDB to get pushed blocks
    *nakamoto_node::miner::TEST_SKIP_P2P_BROADCAST
        .lock()
        .unwrap() = Some(true);

    info!("------------------------- Test Setup -------------------------");
    let num_signers = 5;
    let mut signer_test: SignerTest<SpawnedSigner> = SignerTest::new(num_signers, vec![]);
    let timeout = Duration::from_secs(30);

    signer_test.boot_to_epoch_3();

    info!("------------------------- Test Mine and Verify Confirmed Nakamoto Block -------------------------");
    signer_test.mine_and_verify_confirmed_naka_block(timeout, num_signers);

    // Test prometheus metrics response
    #[cfg(feature = "monitoring_prom")]
    {
        wait_for(30, || {
            let metrics_response = signer_test.get_signer_metrics();

            // Because 5 signers are running in the same process, the prometheus metrics
            // are incremented once for every signer. This is why we expect the metric to be
            // `10`, even though there are only two blocks proposed.
            let expected_result_1 =
                format!("stacks_signer_block_proposals_received {}", num_signers * 2);
            let expected_result_2 = format!(
                "stacks_signer_block_responses_sent{{response_type=\"accepted\"}} {}",
                num_signers * 2
            );
            Ok(metrics_response.contains(&expected_result_1)
                && metrics_response.contains(&expected_result_2))
        })
        .expect("Failed to advance prometheus metrics");
    }
}

#[test]
#[ignore]
/// Test that signers can handle a transition between Nakamoto reward cycles
///
/// Test Setup:
/// The test spins up five stacks signers, one miner Nakamoto node, and a corresponding bitcoind.
/// The stacks node is then advanced to Epoch 3.0 boundary to allow block signing.
///
/// Test Execution:
/// The node mines 2 full Nakamoto reward cycles, sending blocks to observing signers to sign and return.
///
/// Test Assertion:
/// All signers sign all blocks successfully.
/// The chain advances 2 full reward cycles.
fn mine_2_nakamoto_reward_cycles() {
    if env::var("BITCOIND_TEST") != Ok("1".into()) {
        return;
    }

    tracing_subscriber::registry()
        .with(fmt::layer())
        .with(EnvFilter::from_default_env())
        .init();

    info!("------------------------- Test Setup -------------------------");
    let nmb_reward_cycles = 2;
    let num_signers = 5;
    let mut signer_test: SignerTest<SpawnedSigner> = SignerTest::new(num_signers, vec![]);
    let timeout = Duration::from_secs(200);
    signer_test.boot_to_epoch_3();
    let curr_reward_cycle = signer_test.get_current_reward_cycle();
    // Mine 2 full Nakamoto reward cycles (epoch 3 starts in the middle of one, hence the + 1)
    let next_reward_cycle = curr_reward_cycle.saturating_add(1);
    let final_reward_cycle = next_reward_cycle.saturating_add(nmb_reward_cycles);
    let final_reward_cycle_height_boundary = signer_test
        .running_nodes
        .btc_regtest_controller
        .get_burnchain()
        .reward_cycle_to_block_height(final_reward_cycle)
        .saturating_sub(1);

    info!("------------------------- Test Mine 2 Nakamoto Reward Cycles -------------------------");
    signer_test.run_until_burnchain_height_nakamoto(
        timeout,
        final_reward_cycle_height_boundary,
        num_signers,
    );

    let current_burnchain_height = signer_test
        .running_nodes
        .btc_regtest_controller
        .get_headers_height();
    assert_eq!(current_burnchain_height, final_reward_cycle_height_boundary);
    signer_test.shutdown();
}

#[test]
#[ignore]
fn forked_tenure_invalid() {
    if env::var("BITCOIND_TEST") != Ok("1".into()) {
        return;
    }
    let result = forked_tenure_testing(Duration::from_secs(5), Duration::from_secs(7), false);

    assert_ne!(
        result.tip_b.index_block_hash(),
        result.tip_a.index_block_hash()
    );
    assert_eq!(
        result.tip_b.index_block_hash(),
        result.tip_c.index_block_hash()
    );
    assert_ne!(result.tip_c, result.tip_a);

    // Block B was built atop block A
    assert_eq!(
        result.tip_b.stacks_block_height,
        result.tip_a.stacks_block_height + 1
    );
    assert_eq!(
        result.mined_b.parent_block_id,
        result.tip_a.index_block_hash().to_string()
    );

    // Block C was built AFTER Block B was built, but BEFORE it was broadcasted, so it should be built off of Block A
    assert_eq!(
        result.mined_c.parent_block_id,
        result.tip_a.index_block_hash().to_string()
    );
    assert_ne!(
        result
            .tip_c
            .anchored_header
            .as_stacks_nakamoto()
            .unwrap()
            .signer_signature_hash(),
        result.mined_c.signer_signature_hash,
        "Mined block during tenure C should not have become the chain tip"
    );

    assert!(result.tip_c_2.is_none());
    assert!(result.mined_c_2.is_none());

    // Tenure D should continue progress
    assert_ne!(result.tip_c, result.tip_d);
    assert_ne!(
        result.tip_b.index_block_hash(),
        result.tip_d.index_block_hash()
    );
    assert_ne!(result.tip_a, result.tip_d);

    // Tenure D builds off of Tenure B
    assert_eq!(
        result.tip_d.stacks_block_height,
        result.tip_b.stacks_block_height + 1,
    );
    assert_eq!(
        result.mined_d.parent_block_id,
        result.tip_b.index_block_hash().to_string()
    );
}

#[test]
#[ignore]
fn forked_tenure_okay() {
    if env::var("BITCOIND_TEST") != Ok("1".into()) {
        return;
    }

    let result = forked_tenure_testing(Duration::from_secs(360), Duration::from_secs(0), true);

    assert_ne!(result.tip_b, result.tip_a);
    assert_ne!(result.tip_b, result.tip_c);
    assert_ne!(result.tip_c, result.tip_a);

    // Block B was built atop block A
    assert_eq!(
        result.tip_b.stacks_block_height,
        result.tip_a.stacks_block_height + 1
    );
    assert_eq!(
        result.mined_b.parent_block_id,
        result.tip_a.index_block_hash().to_string()
    );

    // Block C was built AFTER Block B was built, but BEFORE it was broadcasted, so it should be built off of Block A
    assert_eq!(
        result.tip_c.stacks_block_height,
        result.tip_a.stacks_block_height + 1
    );
    assert_eq!(
        result.mined_c.parent_block_id,
        result.tip_a.index_block_hash().to_string()
    );

    let tenure_c_2 = result.tip_c_2.unwrap();
    assert_ne!(result.tip_c, tenure_c_2);
    assert_ne!(tenure_c_2, result.tip_d);
    assert_ne!(result.tip_c, result.tip_d);

    // Second block of tenure C builds off of block C
    assert_eq!(
        tenure_c_2.stacks_block_height,
        result.tip_c.stacks_block_height + 1,
    );
    assert_eq!(
        result.mined_c_2.unwrap().parent_block_id,
        result.tip_c.index_block_hash().to_string()
    );

    // Tenure D builds off of the second block of tenure C
    assert_eq!(
        result.tip_d.stacks_block_height,
        tenure_c_2.stacks_block_height + 1,
    );
    assert_eq!(
        result.mined_d.parent_block_id,
        tenure_c_2.index_block_hash().to_string()
    );
}

struct TenureForkingResult {
    tip_a: StacksHeaderInfo,
    tip_b: StacksHeaderInfo,
    tip_c: StacksHeaderInfo,
    tip_c_2: Option<StacksHeaderInfo>,
    tip_d: StacksHeaderInfo,
    mined_b: MinedNakamotoBlockEvent,
    mined_c: MinedNakamotoBlockEvent,
    mined_c_2: Option<MinedNakamotoBlockEvent>,
    mined_d: MinedNakamotoBlockEvent,
}

#[test]
#[ignore]
/// Test to make sure that the signers are capable of reloading their reward set
///  if the stacks-node doesn't have it available at the first block of a prepare phase (e.g., if there was no block)
fn reloads_signer_set_in() {
    tracing_subscriber::registry()
        .with(fmt::layer())
        .with(EnvFilter::from_default_env())
        .init();

    let num_signers = 5;
    let sender_sk = Secp256k1PrivateKey::new();
    let sender_addr = tests::to_addr(&sender_sk);
    let send_amt = 100;
    let send_fee = 180;
    let mut signer_test: SignerTest<SpawnedSigner> = SignerTest::new_with_config_modifications(
        num_signers,
        vec![(sender_addr, send_amt + send_fee)],
        |_config| {},
        |_| {},
        None,
        None,
    );

    setup_epoch_3_reward_set(
        &signer_test.running_nodes.conf,
        &signer_test.running_nodes.blocks_processed,
        &signer_test.signer_stacks_private_keys,
        &signer_test.signer_stacks_private_keys,
        &mut signer_test.running_nodes.btc_regtest_controller,
        Some(signer_test.num_stacking_cycles),
    );

    let naka_conf = &signer_test.running_nodes.conf;
    let epochs = naka_conf.burnchain.epochs.clone().unwrap();
    let epoch_3 = &epochs[StacksEpochId::Epoch30];
    let reward_cycle_len = naka_conf.get_burnchain().pox_constants.reward_cycle_length as u64;
    let prepare_phase_len = naka_conf.get_burnchain().pox_constants.prepare_length as u64;

    let epoch_3_start_height = epoch_3.start_height;
    assert!(
        epoch_3_start_height > 0,
        "Epoch 3.0 start height must be greater than 0"
    );
    let epoch_3_reward_cycle_boundary =
        epoch_3_start_height.saturating_sub(epoch_3_start_height % reward_cycle_len);
    let before_epoch_3_reward_set_calculation =
        epoch_3_reward_cycle_boundary.saturating_sub(prepare_phase_len);
    run_until_burnchain_height(
        &mut signer_test.running_nodes.btc_regtest_controller,
        &signer_test.running_nodes.blocks_processed,
        before_epoch_3_reward_set_calculation,
        naka_conf,
    );

    info!("Waiting for signer set calculation.");
    let short_timeout = Duration::from_secs(30);
    // Make sure the signer set is calculated before continuing or signers may not
    // recognize that they are registered signers in the subsequent burn block event
    let reward_cycle = signer_test.get_current_reward_cycle() + 1;
    signer_test
        .running_nodes
        .btc_regtest_controller
        .build_next_block(1);
    wait_for(short_timeout.as_secs(), || {
        let reward_set = match signer_test
            .stacks_client
            .get_reward_set_signers(reward_cycle)
        {
            Ok(x) => x,
            Err(e) => {
                warn!("Failed to check if reward set is calculated yet: {e:?}. Will try again");
                return Ok(false);
            }
        };
        if let Some(ref set) = reward_set {
            info!("Signer set: {set:?}");
        }
        Ok(reward_set.is_some())
    })
    .expect("Timed out waiting for reward set to be calculated");
    info!("Signer set calculated");

    // Manually consume one more block to ensure signers refresh their state
    info!("Waiting for signers to initialize.");
    next_block_and_wait(
        &mut signer_test.running_nodes.btc_regtest_controller,
        &signer_test.running_nodes.blocks_processed,
    );
    signer_test.wait_for_registered(30);
    info!("Signers initialized");

    signer_test.run_until_epoch_3_boundary();

    let commits_submitted = signer_test.running_nodes.commits_submitted.clone();

    info!("Waiting 1 burnchain block for miner VRF key confirmation");
    // Wait one block to confirm the VRF register, wait until a block commit is submitted
    next_block_and(
        &mut signer_test.running_nodes.btc_regtest_controller,
        60,
        || {
            let commits_count = commits_submitted.load(Ordering::SeqCst);
            Ok(commits_count >= 1)
        },
    )
    .unwrap();
    info!("Ready to mine Nakamoto blocks!");

    info!("------------------------- Reached Epoch 3.0 -------------------------");
    signer_test.shutdown();
}

/// This test spins up a nakamoto-neon node.
/// It starts in Epoch 2.0, mines with `neon_node` to Epoch 3.0, and then switches
///  to Nakamoto operation (activating pox-4 by submitting a stack-stx tx). The BootLoop
///  struct handles the epoch-2/3 tear-down and spin-up.
/// Miner A mines a regular tenure, its last block being block a_x.
/// Miner B starts its tenure, Miner B produces a Stacks block b_0, but miner C submits its block commit before b_0 is broadcasted.
/// Bitcoin block C, containing Miner C's block commit, is mined BEFORE miner C has a chance to update their block commit with b_0's information.
/// This test asserts:
///  * tenure C ignores b_0, and correctly builds off of block a_x.
fn forked_tenure_testing(
    proposal_limit: Duration,
    post_btc_block_pause: Duration,
    expect_tenure_c: bool,
) -> TenureForkingResult {
    tracing_subscriber::registry()
        .with(fmt::layer())
        .with(EnvFilter::from_default_env())
        .init();

    let num_signers = 5;
    let sender_sk = Secp256k1PrivateKey::new();
    let sender_addr = tests::to_addr(&sender_sk);
    let send_amt = 100;
    let send_fee = 180;
    let recipient = PrincipalData::from(StacksAddress::burn_address(false));
    let mut signer_test: SignerTest<SpawnedSigner> = SignerTest::new_with_config_modifications(
        num_signers,
        vec![(sender_addr, send_amt + send_fee)],
        |config| {
            // make the duration long enough that the reorg attempt will definitely be accepted
            config.first_proposal_burn_block_timing = proposal_limit;
            // don't allow signers to post signed blocks (limits the amount of fault injection we
            // need)
            TEST_SKIP_BLOCK_BROADCAST.lock().unwrap().replace(true);
        },
        |config| {
            config.miner.tenure_cost_limit_per_block_percentage = None;
        },
        None,
        None,
    );
    let http_origin = format!("http://{}", &signer_test.running_nodes.conf.node.rpc_bind);

    signer_test.boot_to_epoch_3();
    sleep_ms(1000);
    info!("------------------------- Reached Epoch 3.0 -------------------------");

    let naka_conf = signer_test.running_nodes.conf.clone();
    let burnchain = naka_conf.get_burnchain();
    let sortdb = burnchain.open_sortition_db(true).unwrap();
    let (chainstate, _) = StacksChainState::open(
        naka_conf.is_mainnet(),
        naka_conf.burnchain.chain_id,
        &naka_conf.get_chainstate_path_str(),
        None,
    )
    .unwrap();

    let commits_submitted = signer_test.running_nodes.commits_submitted.clone();
    let mined_blocks = signer_test.running_nodes.nakamoto_blocks_mined.clone();
    let proposed_blocks = signer_test.running_nodes.nakamoto_blocks_proposed.clone();
    let rejected_blocks = signer_test.running_nodes.nakamoto_blocks_rejected.clone();
    let coord_channel = signer_test.running_nodes.coord_channel.clone();
    let blocks_processed_before = coord_channel
        .lock()
        .expect("Mutex poisoned")
        .get_stacks_blocks_processed();

    info!("Starting Tenure A.");
    // In the next block, the miner should win the tenure and submit a stacks block
    let commits_before = commits_submitted.load(Ordering::SeqCst);
    let blocks_before = mined_blocks.load(Ordering::SeqCst);

    next_block_and(
        &mut signer_test.running_nodes.btc_regtest_controller,
        60,
        || {
            let commits_count = commits_submitted.load(Ordering::SeqCst);
            let blocks_count = mined_blocks.load(Ordering::SeqCst);
            let blocks_processed = coord_channel
                .lock()
                .expect("Mutex poisoned")
                .get_stacks_blocks_processed();
            Ok(commits_count > commits_before
                && blocks_count > blocks_before
                && blocks_processed > blocks_processed_before)
        },
    )
    .unwrap();

    sleep_ms(1000);

    let tip_a = NakamotoChainState::get_canonical_block_header(chainstate.db(), &sortdb)
        .unwrap()
        .unwrap();

    // For the next tenure, submit the commit op but do not allow any stacks blocks to be broadcasted
    TEST_BROADCAST_STALL.lock().unwrap().replace(true);
    TEST_BLOCK_ANNOUNCE_STALL.lock().unwrap().replace(true);
    let blocks_before = mined_blocks.load(Ordering::SeqCst);
    let commits_before = commits_submitted.load(Ordering::SeqCst);

    info!("Starting Tenure B.");
    next_block_and(
        &mut signer_test.running_nodes.btc_regtest_controller,
        60,
        || {
            let commits_count = commits_submitted.load(Ordering::SeqCst);
            Ok(commits_count > commits_before)
        },
    )
    .unwrap();

    info!("Commit op is submitted; unpause tenure B's block");

    // Unpause the broadcast of Tenure B's block, do not submit commits.
    // However, do not allow B to be processed just yet
    signer_test
        .running_nodes
        .nakamoto_test_skip_commit_op
        .set(true);
    TEST_BROADCAST_STALL.lock().unwrap().replace(false);

    // Wait for a stacks block to be broadcasted
    let start_time = Instant::now();
    while mined_blocks.load(Ordering::SeqCst) <= blocks_before {
        assert!(
            start_time.elapsed() < Duration::from_secs(30),
            "FAIL: Test timed out while waiting for block production",
        );
        thread::sleep(Duration::from_secs(1));
    }

    info!("Tenure B broadcasted a block. Wait {post_btc_block_pause:?}, issue the next bitcoin block, and un-stall block commits.");
    thread::sleep(post_btc_block_pause);

    // the block will be stored, not processed, so load it out of staging
    let tip_sn = SortitionDB::get_canonical_burn_chain_tip(sortdb.conn())
        .expect("Failed to get sortition tip");

    let tip_b_block = chainstate
        .nakamoto_blocks_db()
        .get_nakamoto_tenure_start_blocks(&tip_sn.consensus_hash)
        .unwrap()
        .first()
        .cloned()
        .unwrap();

    // synthesize a StacksHeaderInfo from this unprocessed block
    let tip_b = StacksHeaderInfo {
        anchored_header: StacksBlockHeaderTypes::Nakamoto(tip_b_block.header.clone()),
        microblock_tail: None,
        stacks_block_height: tip_b_block.header.chain_length,
        index_root: TrieHash([0x00; 32]), // we can't know this yet since the block hasn't been processed
        consensus_hash: tip_b_block.header.consensus_hash,
        burn_header_hash: tip_sn.burn_header_hash,
        burn_header_height: tip_sn.block_height as u32,
        burn_header_timestamp: tip_sn.burn_header_timestamp,
        anchored_block_size: tip_b_block.serialize_to_vec().len() as u64,
        burn_view: Some(tip_b_block.header.consensus_hash),
    };

    let blocks = test_observer::get_mined_nakamoto_blocks();
    let mined_b = blocks.last().unwrap().clone();

    // Block B was built atop block A
    assert_eq!(tip_b.stacks_block_height, tip_a.stacks_block_height + 1);
    assert_eq!(
        mined_b.parent_block_id,
        tip_a.index_block_hash().to_string()
    );
    assert_ne!(tip_b, tip_a);

    if !expect_tenure_c {
        // allow B to process, so it'll be distinct from C
        TEST_BLOCK_ANNOUNCE_STALL.lock().unwrap().replace(false);
        sleep_ms(1000);
    }

    info!("Starting Tenure C.");

    // Submit a block commit op for tenure C
    let commits_before = commits_submitted.load(Ordering::SeqCst);
    let blocks_before = if expect_tenure_c {
        mined_blocks.load(Ordering::SeqCst)
    } else {
        proposed_blocks.load(Ordering::SeqCst)
    };
    let rejected_before = rejected_blocks.load(Ordering::SeqCst);
    signer_test
        .running_nodes
        .nakamoto_test_skip_commit_op
        .set(false);

    next_block_and(
        &mut signer_test.running_nodes.btc_regtest_controller,
        60,
        || {
            let commits_count = commits_submitted.load(Ordering::SeqCst);
            if commits_count > commits_before {
                // now allow block B to process if it hasn't already.
                TEST_BLOCK_ANNOUNCE_STALL.lock().unwrap().replace(false);
            }
            let rejected_count = rejected_blocks.load(Ordering::SeqCst);
            let (blocks_count, rbf_count, has_reject_count) = if expect_tenure_c {
                // if tenure C is going to be canonical, then we expect the miner to RBF its commit
                // once (i.e. for the block it mines and gets signed), and we expect zero
                // rejections.
                (mined_blocks.load(Ordering::SeqCst), 1, true)
            } else {
                // if tenure C is NOT going to be canonical, then we expect no RBFs (since the
                // miner can't get its block signed), and we expect at least one rejection
                (
                    proposed_blocks.load(Ordering::SeqCst),
                    0,
                    rejected_count > rejected_before,
                )
            };

            Ok(commits_count > commits_before + rbf_count
                && blocks_count > blocks_before
                && has_reject_count)
        },
    )
    .unwrap_or_else(|_| {
        let commits_count = commits_submitted.load(Ordering::SeqCst);
        let rejected_count = rejected_blocks.load(Ordering::SeqCst);
        // see above for comments
        let (blocks_count, rbf_count, has_reject_count) = if expect_tenure_c {
            (mined_blocks.load(Ordering::SeqCst), 1, true)
        } else {
            (
                proposed_blocks.load(Ordering::SeqCst),
                0,
                rejected_count > rejected_before,
            )
        };
        error!("Tenure C failed to produce a block";
            "commits_count" => commits_count,
            "commits_before" => commits_before,
            "rbf_count" => rbf_count as u64,
            "blocks_count" => blocks_count,
            "blocks_before" => blocks_before,
            "rejected_count" => rejected_count,
            "rejected_before" => rejected_before,
            "has_reject_count" => has_reject_count,
        );
        panic!();
    });

    // allow blocks B and C to be processed
    sleep_ms(1000);

    info!("Tenure C produced (or proposed) a block!");
    let tip_c = NakamotoChainState::get_canonical_block_header(chainstate.db(), &sortdb)
        .unwrap()
        .unwrap();

    let blocks = test_observer::get_mined_nakamoto_blocks();
    let mined_c = blocks.last().unwrap().clone();

    if expect_tenure_c {
        assert_ne!(tip_b.index_block_hash(), tip_c.index_block_hash());
    } else {
        assert_eq!(tip_b.index_block_hash(), tip_c.index_block_hash());
    }
    assert_ne!(tip_c, tip_a);

    let (tip_c_2, mined_c_2) = if !expect_tenure_c {
        (None, None)
    } else {
        // Now let's produce a second block for tenure C and ensure it builds off of block C.
        let blocks_before = mined_blocks.load(Ordering::SeqCst);
        let start_time = Instant::now();
        // submit a tx so that the miner will mine an extra block
        let sender_nonce = 0;
        let transfer_tx = make_stacks_transfer(
            &sender_sk,
            sender_nonce,
            send_fee,
            naka_conf.burnchain.chain_id,
            &recipient,
            send_amt,
        );
        let tx = submit_tx(&http_origin, &transfer_tx);
        info!("Submitted tx {tx} in Tenure C to mine a second block");
        while mined_blocks.load(Ordering::SeqCst) <= blocks_before {
            assert!(
                start_time.elapsed() < Duration::from_secs(30),
                "FAIL: Test timed out while waiting for block production",
            );
            thread::sleep(Duration::from_secs(1));
        }

        // give C's second block a moment to process
        sleep_ms(1000);

        info!("Tenure C produced a second block!");

        let block_2_tenure_c =
            NakamotoChainState::get_canonical_block_header(chainstate.db(), &sortdb)
                .unwrap()
                .unwrap();
        let blocks = test_observer::get_mined_nakamoto_blocks();
        let block_2_c = blocks.last().cloned().unwrap();
        (Some(block_2_tenure_c), Some(block_2_c))
    };

    // allow block C2 to be processed
    sleep_ms(1000);

    info!("Starting Tenure D.");

    // Submit a block commit op for tenure D and mine a stacks block
    let commits_before = commits_submitted.load(Ordering::SeqCst);
    let blocks_before = mined_blocks.load(Ordering::SeqCst);
    next_block_and(
        &mut signer_test.running_nodes.btc_regtest_controller,
        60,
        || {
            let commits_count = commits_submitted.load(Ordering::SeqCst);
            let blocks_count = mined_blocks.load(Ordering::SeqCst);
            Ok(commits_count > commits_before && blocks_count > blocks_before)
        },
    )
    .unwrap();

    // allow block D to be processed
    sleep_ms(1000);

    let tip_d = NakamotoChainState::get_canonical_block_header(chainstate.db(), &sortdb)
        .unwrap()
        .unwrap();
    let blocks = test_observer::get_mined_nakamoto_blocks();
    let mined_d = blocks.last().unwrap().clone();
    signer_test.shutdown();
    TenureForkingResult {
        tip_a,
        tip_b,
        tip_c,
        tip_c_2,
        tip_d,
        mined_b,
        mined_c,
        mined_c_2,
        mined_d,
    }
}

#[test]
#[ignore]
fn bitcoind_forking_test() {
    if env::var("BITCOIND_TEST") != Ok("1".into()) {
        return;
    }

    let num_signers = 5;
    let sender_sk = Secp256k1PrivateKey::new();
    let sender_addr = tests::to_addr(&sender_sk);
    let send_amt = 100;
    let send_fee = 180;
    let mut signer_test: SignerTest<SpawnedSigner> =
        SignerTest::new(num_signers, vec![(sender_addr, send_amt + send_fee)]);
    let conf = signer_test.running_nodes.conf.clone();
    let http_origin = format!("http://{}", &conf.node.rpc_bind);
    let miner_address = Keychain::default(conf.node.seed.clone())
        .origin_address(conf.is_mainnet())
        .unwrap();
    let miner_pk = signer_test
        .running_nodes
        .btc_regtest_controller
        .get_mining_pubkey()
        .as_deref()
        .map(Secp256k1PublicKey::from_hex)
        .unwrap()
        .unwrap();

    let get_unconfirmed_commit_data = |btc_controller: &mut BitcoinRegtestController| {
        let unconfirmed_utxo = btc_controller
            .get_all_utxos(&miner_pk)
            .into_iter()
            .find(|utxo| utxo.confirmations == 0)?;
        let unconfirmed_txid = Txid::from_bitcoin_tx_hash(&unconfirmed_utxo.txid);
        let unconfirmed_tx = btc_controller.get_raw_transaction(&unconfirmed_txid);
        let unconfirmed_tx_opreturn_bytes = unconfirmed_tx.output[0].script_pubkey.as_bytes();
        info!(
            "Unconfirmed tx bytes: {}",
            stacks::util::hash::to_hex(unconfirmed_tx_opreturn_bytes)
        );
        let data = LeaderBlockCommitOp::parse_data(
            &unconfirmed_tx_opreturn_bytes[unconfirmed_tx_opreturn_bytes.len() - 77..],
        )
        .unwrap();
        Some(data)
    };

    signer_test.boot_to_epoch_3();
    info!("------------------------- Reached Epoch 3.0 -------------------------");
    let pre_epoch_3_nonce = get_account(&http_origin, &miner_address).nonce;
    let pre_fork_tenures = 10;

    for i in 0..pre_fork_tenures {
        info!("Mining pre-fork tenure {} of {pre_fork_tenures}", i + 1);
        signer_test.mine_nakamoto_block(Duration::from_secs(30));
    }

    let pre_fork_1_nonce = get_account(&http_origin, &miner_address).nonce;

    assert_eq!(pre_fork_1_nonce, pre_epoch_3_nonce + 2 * pre_fork_tenures);

    info!("------------------------- Triggering Bitcoin Fork -------------------------");

    let burn_block_height = get_chain_info(&signer_test.running_nodes.conf).burn_block_height;
    let burn_header_hash_to_fork = signer_test
        .running_nodes
        .btc_regtest_controller
        .get_block_hash(burn_block_height);
    signer_test
        .running_nodes
        .btc_regtest_controller
        .invalidate_block(&burn_header_hash_to_fork);
    signer_test
        .running_nodes
        .btc_regtest_controller
        .build_next_block(1);

    info!("Wait for block off of shallow fork");

    // we need to mine some blocks to get back to being considered a frequent miner
    for i in 0..3 {
        let current_burn_height = get_chain_info(&signer_test.running_nodes.conf).burn_block_height;
        info!(
            "Mining block #{i} to be considered a frequent miner";
            "current_burn_height" => current_burn_height,
        );
        let commits_count = signer_test
            .running_nodes
            .commits_submitted
            .load(Ordering::SeqCst);
        next_block_and_controller(
            &mut signer_test.running_nodes.btc_regtest_controller,
            60,
            |btc_controller| {
                let commits_submitted = signer_test
                    .running_nodes
                    .commits_submitted
                    .load(Ordering::SeqCst);
                if commits_submitted <= commits_count {
                    // wait until a commit was submitted
                    return Ok(false)
                }
                let Some(payload) = get_unconfirmed_commit_data(btc_controller) else {
                    warn!("Commit submitted, but bitcoin doesn't see it in the unconfirmed UTXO set, will try to wait.");
                    return Ok(false)
                };
                let burn_parent_modulus = payload.burn_parent_modulus;
                let current_modulus = u8::try_from((current_burn_height + 1) % 5).unwrap();
                info!(
                    "Ongoing Commit Operation check";
                    "burn_parent_modulus" => burn_parent_modulus,
                    "current_modulus" => current_modulus,
                    "payload" => ?payload,
                );
                Ok(burn_parent_modulus == current_modulus)
            },
        )
        .unwrap();
    }

    let post_fork_1_nonce = get_account(&http_origin, &miner_address).nonce;

    assert_eq!(post_fork_1_nonce, pre_fork_1_nonce - 2);

    for i in 0..5 {
        info!("Mining post-fork tenure {} of 5", i + 1);
        signer_test.mine_nakamoto_block(Duration::from_secs(30));
    }

    let pre_fork_2_nonce = get_account(&http_origin, &miner_address).nonce;
    assert_eq!(pre_fork_2_nonce, post_fork_1_nonce + 2 * 5);

    info!(
        "New chain info: {:?}",
        get_chain_info(&signer_test.running_nodes.conf)
    );

    info!("------------------------- Triggering Deeper Bitcoin Fork -------------------------");

    let burn_block_height = get_chain_info(&signer_test.running_nodes.conf).burn_block_height;
    let burn_header_hash_to_fork = signer_test
        .running_nodes
        .btc_regtest_controller
        .get_block_hash(burn_block_height - 3);
    signer_test
        .running_nodes
        .btc_regtest_controller
        .invalidate_block(&burn_header_hash_to_fork);
    signer_test
        .running_nodes
        .btc_regtest_controller
        .build_next_block(4);

    info!("Wait for block off of deep fork");

    // we need to mine some blocks to get back to being considered a frequent miner
    for i in 0..3 {
        let current_burn_height = get_chain_info(&signer_test.running_nodes.conf).burn_block_height;
        info!(
            "Mining block #{i} to be considered a frequent miner";
            "current_burn_height" => current_burn_height,
        );
        let commits_count = signer_test
            .running_nodes
            .commits_submitted
            .load(Ordering::SeqCst);
        next_block_and_controller(
            &mut signer_test.running_nodes.btc_regtest_controller,
            60,
            |btc_controller| {
                let commits_submitted = signer_test
                    .running_nodes
                    .commits_submitted
                    .load(Ordering::SeqCst);
                if commits_submitted <= commits_count {
                    // wait until a commit was submitted
                    return Ok(false)
                }
                let Some(payload) = get_unconfirmed_commit_data(btc_controller) else {
                    warn!("Commit submitted, but bitcoin doesn't see it in the unconfirmed UTXO set, will try to wait.");
                    return Ok(false)
                };
                let burn_parent_modulus = payload.burn_parent_modulus;
                let current_modulus = u8::try_from((current_burn_height + 1) % 5).unwrap();
                info!(
                    "Ongoing Commit Operation check";
                    "burn_parent_modulus" => burn_parent_modulus,
                    "current_modulus" => current_modulus,
                    "payload" => ?payload,
                );
                Ok(burn_parent_modulus == current_modulus)
            },
        )
        .unwrap();
    }

    let post_fork_2_nonce = get_account(&http_origin, &miner_address).nonce;

    assert_eq!(post_fork_2_nonce, pre_fork_2_nonce - 4 * 2);

    for i in 0..5 {
        info!("Mining post-fork tenure {} of 5", i + 1);
        signer_test.mine_nakamoto_block(Duration::from_secs(30));
    }

    let test_end_nonce = get_account(&http_origin, &miner_address).nonce;
    assert_eq!(test_end_nonce, post_fork_2_nonce + 2 * 5);

    info!(
        "New chain info: {:?}",
        get_chain_info(&signer_test.running_nodes.conf)
    );
    signer_test.shutdown();
}

#[test]
#[ignore]
fn multiple_miners() {
    if env::var("BITCOIND_TEST") != Ok("1".into()) {
        return;
    }

    let num_signers = 5;
    let sender_sk = Secp256k1PrivateKey::new();
    let sender_addr = tests::to_addr(&sender_sk);
    let send_amt = 100;
    let send_fee = 180;

    let btc_miner_1_seed = vec![1, 1, 1, 1];
    let btc_miner_2_seed = vec![2, 2, 2, 2];
    let btc_miner_1_pk = Keychain::default(btc_miner_1_seed.clone()).get_pub_key();
    let btc_miner_2_pk = Keychain::default(btc_miner_2_seed.clone()).get_pub_key();

    let node_1_rpc = gen_random_port();
    let node_1_p2p = gen_random_port();
    let node_2_rpc = gen_random_port();
    let node_2_p2p = gen_random_port();

    let localhost = "127.0.0.1";
    let node_1_rpc_bind = format!("{localhost}:{node_1_rpc}");
    let node_2_rpc_bind = format!("{localhost}:{node_2_rpc}");
    let mut node_2_listeners = Vec::new();

    let max_nakamoto_tenures = 30;
    // partition the signer set so that ~half are listening and using node 1 for RPC and events,
    //  and the rest are using node 2

    let mut signer_test: SignerTest<SpawnedSigner> = SignerTest::new_with_config_modifications(
        num_signers,
        vec![(sender_addr, send_amt + send_fee)],
        |signer_config| {
            let node_host = if signer_config.endpoint.port() % 2 == 0 {
                &node_1_rpc_bind
            } else {
                &node_2_rpc_bind
            };
            signer_config.node_host = node_host.to_string();
        },
        |config| {
            config.node.rpc_bind = format!("{localhost}:{node_1_rpc}");
            config.node.p2p_bind = format!("{localhost}:{node_1_p2p}");
            config.node.data_url = format!("http://{localhost}:{node_1_rpc}");
            config.node.p2p_address = format!("{localhost}:{node_1_p2p}");
            config.miner.wait_on_interim_blocks = Duration::from_secs(5);
            config.node.pox_sync_sample_secs = 30;
            config.burnchain.pox_reward_length = Some(max_nakamoto_tenures);

            config.node.seed = btc_miner_1_seed.clone();
            config.node.local_peer_seed = btc_miner_1_seed.clone();
            config.burnchain.local_mining_public_key = Some(btc_miner_1_pk.to_hex());
            config.miner.mining_key = Some(Secp256k1PrivateKey::from_seed(&[1]));

            config.events_observers.retain(|listener| {
                let Ok(addr) = std::net::SocketAddr::from_str(&listener.endpoint) else {
                    warn!(
                        "Cannot parse {} to a socket, assuming it isn't a signer-listener binding",
                        listener.endpoint
                    );
                    return true;
                };
                if addr.port() % 2 == 0 || addr.port() == test_observer::EVENT_OBSERVER_PORT {
                    return true;
                }
                node_2_listeners.push(listener.clone());
                false
            })
        },
        Some(vec![btc_miner_1_pk, btc_miner_2_pk]),
        None,
    );
    let conf = signer_test.running_nodes.conf.clone();
    let mut conf_node_2 = conf.clone();
    conf_node_2.node.rpc_bind = format!("{localhost}:{node_2_rpc}");
    conf_node_2.node.p2p_bind = format!("{localhost}:{node_2_p2p}");
    conf_node_2.node.data_url = format!("http://{localhost}:{node_2_rpc}");
    conf_node_2.node.p2p_address = format!("{localhost}:{node_2_p2p}");
    conf_node_2.node.seed = btc_miner_2_seed.clone();
    conf_node_2.burnchain.local_mining_public_key = Some(btc_miner_2_pk.to_hex());
    conf_node_2.node.local_peer_seed = btc_miner_2_seed.clone();
    conf_node_2.miner.mining_key = Some(Secp256k1PrivateKey::from_seed(&[2]));
    conf_node_2.node.miner = true;
    conf_node_2.events_observers.clear();
    conf_node_2.events_observers.extend(node_2_listeners);
    assert!(!conf_node_2.events_observers.is_empty());

    let node_1_sk = Secp256k1PrivateKey::from_seed(&conf.node.local_peer_seed);
    let node_1_pk = StacksPublicKey::from_private(&node_1_sk);

    conf_node_2.node.working_dir = format!("{}-1", conf_node_2.node.working_dir);

    conf_node_2.node.set_bootstrap_nodes(
        format!("{}@{}", &node_1_pk.to_hex(), conf.node.p2p_bind),
        conf.burnchain.chain_id,
        conf.burnchain.peer_version,
    );

    let mut run_loop_2 = boot_nakamoto::BootRunLoop::new(conf_node_2.clone()).unwrap();
    let run_loop_stopper_2 = run_loop_2.get_termination_switch();
    let rl2_coord_channels = run_loop_2.coordinator_channels();
    let Counters {
        naka_submitted_commits: rl2_commits,
        ..
    } = run_loop_2.counters();
    let run_loop_2_thread = thread::Builder::new()
        .name("run_loop_2".into())
        .spawn(move || run_loop_2.start(None, 0))
        .unwrap();

    signer_test.boot_to_epoch_3();

    wait_for(120, || {
        let Some(node_1_info) = get_chain_info_opt(&conf) else {
            return Ok(false);
        };
        let Some(node_2_info) = get_chain_info_opt(&conf_node_2) else {
            return Ok(false);
        };
        Ok(node_1_info.stacks_tip_height == node_2_info.stacks_tip_height)
    })
    .expect("Timed out waiting for boostrapped node to catch up to the miner");

    let pre_nakamoto_peer_1_height = get_chain_info(&conf).stacks_tip_height;

    info!("------------------------- Reached Epoch 3.0 -------------------------");

    // due to the random nature of mining sortitions, the way this test is structured
    //  is that we keep track of how many tenures each miner produced, and once enough sortitions
    //  have been produced such that each miner has produced 3 tenures, we stop and check the
    //  results at the end
    let rl1_coord_channels = signer_test.running_nodes.coord_channel.clone();
    let rl1_commits = signer_test.running_nodes.commits_submitted.clone();

    let miner_1_pk = StacksPublicKey::from_private(conf.miner.mining_key.as_ref().unwrap());
    let miner_2_pk = StacksPublicKey::from_private(conf_node_2.miner.mining_key.as_ref().unwrap());
    let mut btc_blocks_mined = 1;
    let mut miner_1_tenures = 0;
    let mut miner_2_tenures = 0;
    while !(miner_1_tenures >= 3 && miner_2_tenures >= 3) {
        assert!(
            max_nakamoto_tenures >= btc_blocks_mined,
            "Produced {btc_blocks_mined} sortitions, but didn't cover the test scenarios, aborting"
        );

        let info_1 = get_chain_info(&conf);
        let info_2 = get_chain_info(&conf_node_2);

        info!("Issue next block-build request\ninfo 1: {info_1:?}\ninfo 2: {info_2:?}\n");

        signer_test.mine_block_wait_on_processing(
            &[&rl1_coord_channels, &rl2_coord_channels],
            &[&rl1_commits, &rl2_commits],
            Duration::from_secs(30),
        );

        btc_blocks_mined += 1;
        let blocks = get_nakamoto_headers(&conf);
        // for this test, there should be one block per tenure
        let consensus_hash_set: HashSet<_> =
            blocks.iter().map(|header| header.consensus_hash).collect();
        assert_eq!(
            consensus_hash_set.len(),
            blocks.len(),
            "In this test, there should only be one block per tenure"
        );
        miner_1_tenures = blocks
            .iter()
            .filter(|header| {
                let header = header.anchored_header.as_stacks_nakamoto().unwrap();
                miner_1_pk
                    .verify(
                        header.miner_signature_hash().as_bytes(),
                        &header.miner_signature,
                    )
                    .unwrap()
            })
            .count();
        miner_2_tenures = blocks
            .iter()
            .filter(|header| {
                let header = header.anchored_header.as_stacks_nakamoto().unwrap();
                miner_2_pk
                    .verify(
                        header.miner_signature_hash().as_bytes(),
                        &header.miner_signature,
                    )
                    .unwrap()
            })
            .count();
    }

    info!(
        "New chain info: {:?}",
        get_chain_info(&signer_test.running_nodes.conf)
    );

    info!("New chain info: {:?}", get_chain_info(&conf_node_2));

    let peer_1_height = get_chain_info(&conf).stacks_tip_height;
    let peer_2_height = get_chain_info(&conf_node_2).stacks_tip_height;
    info!("Peer height information"; "peer_1" => peer_1_height, "peer_2" => peer_2_height, "pre_naka_height" => pre_nakamoto_peer_1_height);
    assert_eq!(peer_1_height, peer_2_height);
    assert_eq!(
        peer_1_height,
        pre_nakamoto_peer_1_height + btc_blocks_mined as u64 - 1
    );
    assert_eq!(
        btc_blocks_mined,
        u32::try_from(miner_1_tenures + miner_2_tenures).unwrap()
    );

    rl2_coord_channels
        .lock()
        .expect("Mutex poisoned")
        .stop_chains_coordinator();
    run_loop_stopper_2.store(false, Ordering::SeqCst);
    run_loop_2_thread.join().unwrap();
    signer_test.shutdown();
}

/// Read processed nakamoto block IDs from the test observer, and use `config` to open
///  a chainstate DB and returns their corresponding StacksHeaderInfos
fn get_nakamoto_headers(config: &Config) -> Vec<StacksHeaderInfo> {
    let nakamoto_block_ids: HashSet<_> = test_observer::get_blocks()
        .into_iter()
        .filter_map(|block_json| {
            block_json.as_object().unwrap().get("miner_signature")?;
            let block_id = StacksBlockId::from_hex(
                &block_json
                    .as_object()
                    .unwrap()
                    .get("index_block_hash")
                    .unwrap()
                    .as_str()
                    .unwrap()[2..],
            )
            .unwrap();
            Some(block_id)
        })
        .collect();

    let (chainstate, _) = StacksChainState::open(
        config.is_mainnet(),
        config.burnchain.chain_id,
        &config.get_chainstate_path_str(),
        None,
    )
    .unwrap();

    nakamoto_block_ids
        .into_iter()
        .map(|block_id| {
            NakamotoChainState::get_block_header(chainstate.db(), &block_id)
                .unwrap()
                .unwrap()
        })
        .collect()
}

#[test]
#[ignore]
// Test two nakamoto miners, with the signer set split between them.
//  One of the miners (run-loop-2) is prevented from submitting "good" block commits
//  using the "commit stall" test flag in combination with "block broadcast stalls".
//  (Because RL2 isn't able to RBF their initial commits after the tip is broadcasted).
// This test works by tracking two different scenarios:
//   1. RL2 must win a sortition that this block commit behavior would lead to a fork in.
//   2. After such a sortition, RL1 must win another block.
// The test asserts that every nakamoto sortition either has a successful tenure, or if
//  RL2 wins and they would be expected to fork, no blocks are produced. The test asserts
//  that every block produced increments the chain length.
fn miner_forking() {
    if env::var("BITCOIND_TEST") != Ok("1".into()) {
        return;
    }

    let num_signers = 5;
    let sender_sk = Secp256k1PrivateKey::new();
    let sender_addr = tests::to_addr(&sender_sk);
    let send_amt = 100;
    let send_fee = 180;
    let first_proposal_burn_block_timing = 1;

    let btc_miner_1_seed = vec![1, 1, 1, 1];
    let btc_miner_2_seed = vec![2, 2, 2, 2];
    let btc_miner_1_pk = Keychain::default(btc_miner_1_seed.clone()).get_pub_key();
    let btc_miner_2_pk = Keychain::default(btc_miner_2_seed.clone()).get_pub_key();

    let node_1_rpc = gen_random_port();
    let node_1_p2p = gen_random_port();
    let node_2_rpc = gen_random_port();
    let node_2_p2p = gen_random_port();

    let localhost = "127.0.0.1";
    let node_1_rpc_bind = format!("{localhost}:{node_1_rpc}");
    let node_2_rpc_bind = format!("{localhost}:{node_2_rpc}");
    let mut node_2_listeners = Vec::new();

    let max_sortitions = 30;

    // partition the signer set so that ~half are listening and using node 1 for RPC and events,
    //  and the rest are using node 2

    let mut signer_test: SignerTest<SpawnedSigner> = SignerTest::new_with_config_modifications(
        num_signers,
        vec![(sender_addr, send_amt + send_fee)],
        |signer_config| {
            let node_host = if signer_config.endpoint.port() % 2 == 0 {
                &node_1_rpc_bind
            } else {
                &node_2_rpc_bind
            };
            signer_config.node_host = node_host.to_string();
            // we're deliberately stalling proposals: don't punish this in this test!
            signer_config.block_proposal_timeout = Duration::from_secs(240);
            // make sure that we don't allow forking due to burn block timing
            signer_config.first_proposal_burn_block_timing =
                Duration::from_secs(first_proposal_burn_block_timing);
        },
        |config| {
            config.node.rpc_bind = format!("{localhost}:{node_1_rpc}");
            config.node.p2p_bind = format!("{localhost}:{node_1_p2p}");
            config.node.data_url = format!("http://{localhost}:{node_1_rpc}");
            config.node.p2p_address = format!("{localhost}:{node_1_p2p}");

            config.node.seed = btc_miner_1_seed.clone();
            config.node.local_peer_seed = btc_miner_1_seed.clone();
            config.burnchain.local_mining_public_key = Some(btc_miner_1_pk.to_hex());
            config.miner.mining_key = Some(Secp256k1PrivateKey::from_seed(&[1]));
            config.node.pox_sync_sample_secs = 30;
            config.burnchain.pox_reward_length = Some(max_sortitions as u32);
            config.miner.block_commit_delay = Duration::from_secs(0);
            config.miner.tenure_cost_limit_per_block_percentage = None;

            config.events_observers.retain(|listener| {
                let Ok(addr) = std::net::SocketAddr::from_str(&listener.endpoint) else {
                    warn!(
                        "Cannot parse {} to a socket, assuming it isn't a signer-listener binding",
                        listener.endpoint
                    );
                    return true;
                };
                if addr.port() % 2 == 0 || addr.port() == test_observer::EVENT_OBSERVER_PORT {
                    return true;
                }
                node_2_listeners.push(listener.clone());
                false
            })
        },
        Some(vec![btc_miner_1_pk, btc_miner_2_pk]),
        None,
    );
    let conf = signer_test.running_nodes.conf.clone();
    let mut conf_node_2 = conf.clone();
    conf_node_2.node.rpc_bind = node_2_rpc_bind;
    conf_node_2.node.p2p_bind = format!("{localhost}:{node_2_p2p}");
    conf_node_2.node.data_url = format!("http://{localhost}:{node_2_rpc}");
    conf_node_2.node.p2p_address = format!("{localhost}:{node_2_p2p}");
    conf_node_2.node.seed = btc_miner_2_seed.clone();
    conf_node_2.burnchain.local_mining_public_key = Some(btc_miner_2_pk.to_hex());
    conf_node_2.node.local_peer_seed = btc_miner_2_seed.clone();
    conf_node_2.node.miner = true;
    conf_node_2.events_observers.clear();
    conf_node_2.events_observers.extend(node_2_listeners);
    conf_node_2.miner.mining_key = Some(Secp256k1PrivateKey::from_seed(&[2]));
    assert!(!conf_node_2.events_observers.is_empty());

    let node_1_sk = Secp256k1PrivateKey::from_seed(&conf.node.local_peer_seed);
    let node_1_pk = StacksPublicKey::from_private(&node_1_sk);

    conf_node_2.node.working_dir = format!("{}-1", conf_node_2.node.working_dir);

    conf_node_2.node.set_bootstrap_nodes(
        format!("{}@{}", &node_1_pk.to_hex(), conf.node.p2p_bind),
        conf.burnchain.chain_id,
        conf.burnchain.peer_version,
    );

    let mut run_loop_2 = boot_nakamoto::BootRunLoop::new(conf_node_2.clone()).unwrap();
    let Counters {
        naka_skip_commit_op: skip_commit_op_rl2,
        naka_submitted_commits: commits_submitted_rl2,
        ..
    } = run_loop_2.counters();
    let _run_loop_2_thread = thread::Builder::new()
        .name("run_loop_2".into())
        .spawn(move || run_loop_2.start(None, 0))
        .unwrap();

    signer_test.boot_to_epoch_3();

    wait_for(120, || {
        let Some(node_1_info) = get_chain_info_opt(&conf) else {
            return Ok(false);
        };
        let Some(node_2_info) = get_chain_info_opt(&conf_node_2) else {
            return Ok(false);
        };
        Ok(node_1_info.stacks_tip_height == node_2_info.stacks_tip_height)
    })
    .expect("Timed out waiting for boostrapped node to catch up to the miner");

    let commits_submitted_rl1 = signer_test.running_nodes.commits_submitted.clone();
    let skip_commit_op_rl1 = signer_test
        .running_nodes
        .nakamoto_test_skip_commit_op
        .clone();

    let pre_nakamoto_peer_1_height = get_chain_info(&conf).stacks_tip_height;

    let mining_pk_1 = StacksPublicKey::from_private(&conf.miner.mining_key.unwrap());
    let mining_pk_2 = StacksPublicKey::from_private(&conf_node_2.miner.mining_key.unwrap());
    let mining_pkh_1 = Hash160::from_node_public_key(&mining_pk_1);
    let mining_pkh_2 = Hash160::from_node_public_key(&mining_pk_2);
    debug!("The mining key for miner 1 is {mining_pkh_1}");
    debug!("The mining key for miner 2 is {mining_pkh_2}");

    let sortdb = conf.get_burnchain().open_sortition_db(true).unwrap();
    let get_burn_height = || {
        SortitionDB::get_canonical_burn_chain_tip(sortdb.conn())
            .unwrap()
            .block_height
    };
    info!("------------------------- Reached Epoch 3.0 -------------------------");

    info!("Pausing both miners' block commit submissions");
    skip_commit_op_rl1.set(true);
    skip_commit_op_rl2.set(true);

    info!("Flushing any pending commits to enable custom winner selection");
    let burn_height_before = get_burn_height();
    let blocks_before = test_observer::get_blocks().len();
    let nakamoto_blocks_count_before = get_nakamoto_headers(&conf).len();
    next_block_and(
        &mut signer_test.running_nodes.btc_regtest_controller,
        30,
        || {
            Ok(get_burn_height() > burn_height_before
                && test_observer::get_blocks().len() > blocks_before)
        },
    )
    .unwrap();

    info!("------------------------- RL1 Wins Sortition -------------------------");
    info!("Pausing stacks block proposal to force an empty tenure commit from RL2");
    TEST_BROADCAST_STALL.lock().unwrap().replace(true);
    let rl1_commits_before = commits_submitted_rl1.load(Ordering::SeqCst);

    info!("Unpausing commits from RL1");
    skip_commit_op_rl1.set(false);

    info!("Waiting for commits from RL1");
    wait_for(30, || {
        Ok(commits_submitted_rl1.load(Ordering::SeqCst) > rl1_commits_before)
    })
    .expect("Timed out waiting for miner 1 to submit a commit op");

    info!("Pausing commits from RL1");
    skip_commit_op_rl1.set(true);

    let burn_height_before = get_burn_height();
    info!("Mine RL1 Tenure");
    next_block_and(
        &mut signer_test.running_nodes.btc_regtest_controller,
        30,
        || Ok(get_burn_height() > burn_height_before),
    )
    .unwrap();

    // fetch the current sortition info
    let sortdb = conf.get_burnchain().open_sortition_db(true).unwrap();
    let tip = SortitionDB::get_canonical_burn_chain_tip(sortdb.conn()).unwrap();
    // make sure the tenure was won by RL1
    assert!(tip.sortition, "No sortition was won");
    assert_eq!(
        tip.miner_pk_hash.unwrap(),
        mining_pkh_1,
        "RL1 did not win the sortition"
    );

    info!(
        "------------------------- RL2 Wins Sortition With Outdated View -------------------------"
    );
    let rl2_commits_before = commits_submitted_rl2.load(Ordering::SeqCst);

    info!("Unpausing commits from RL2");
    skip_commit_op_rl2.set(false);

    info!("Waiting for commits from RL2");
    wait_for(30, || {
        Ok(commits_submitted_rl2.load(Ordering::SeqCst) > rl2_commits_before)
    })
    .expect("Timed out waiting for miner 1 to submit a commit op");

    info!("Pausing commits from RL2");
    skip_commit_op_rl2.set(true);

    // unblock block mining
    let blocks_len = test_observer::get_blocks().len();
    TEST_BROADCAST_STALL.lock().unwrap().replace(false);

    // Wait for the block to be broadcasted and processed
    wait_for(30, || Ok(test_observer::get_blocks().len() > blocks_len))
        .expect("Timed out waiting for a block to be processed");

    // sleep for 2*first_proposal_burn_block_timing to prevent the block timing from allowing a fork by the signer set
    thread::sleep(Duration::from_secs(first_proposal_burn_block_timing * 2));

    let nakamoto_headers: HashMap<_, _> = get_nakamoto_headers(&conf)
    .into_iter()
    .map(|header| {
        info!("Nakamoto block"; "height" => header.stacks_block_height, "consensus_hash" => %header.consensus_hash, "last_sortition_hash" => %tip.consensus_hash);
        (header.consensus_hash, header)
    })
    .collect();

    let header_info = nakamoto_headers.get(&tip.consensus_hash).unwrap();
    let header = header_info
        .anchored_header
        .as_stacks_nakamoto()
        .unwrap()
        .clone();

    mining_pk_1
        .verify(
            header.miner_signature_hash().as_bytes(),
            &header.miner_signature,
        )
        .unwrap();

    let burn_height_before = get_burn_height();
    info!("Mine RL2 Tenure");
    next_block_and(
        &mut signer_test.running_nodes.btc_regtest_controller,
        30,
        || Ok(get_burn_height() > burn_height_before),
    )
    .unwrap();

    wait_for(60, || {
        Ok(last_block_contains_tenure_change_tx(
            TenureChangeCause::Extended,
        ))
    })
    .expect("RL1 did not produce a tenure extend block");

    // fetch the current sortition info
    let tip = SortitionDB::get_canonical_burn_chain_tip(sortdb.conn()).unwrap();
    // make sure the tenure was won by RL2
    assert!(tip.sortition, "No sortition was won");
    assert_eq!(
        tip.miner_pk_hash.unwrap(),
        mining_pkh_2,
        "RL2 did not win the sortition"
    );

    let header_info = get_nakamoto_headers(&conf).into_iter().last().unwrap();
    let header = header_info
        .anchored_header
        .as_stacks_nakamoto()
        .unwrap()
        .clone();

    mining_pk_1
        .verify(
            header.miner_signature_hash().as_bytes(),
            &header.miner_signature,
        )
        .expect("RL1 did not produce our last block");

    let nakamoto_headers: HashMap<_, _> = get_nakamoto_headers(&conf)
        .into_iter()
        .map(|header| {
            info!("Nakamoto block"; "height" => header.stacks_block_height, "consensus_hash" => %header.consensus_hash, "last_sortition_hash" => %tip.consensus_hash);
            (header.consensus_hash, header)
        })
        .collect();

    assert!(
        !nakamoto_headers.contains_key(&tip.consensus_hash),
        "RL1 produced a block with the current consensus hash."
    );

    info!("------------------------- RL1 RBFs its Own Commit -------------------------");
    info!("Pausing stacks block proposal to test RBF capability");
    TEST_BROADCAST_STALL.lock().unwrap().replace(true);
    let rl1_commits_before = commits_submitted_rl1.load(Ordering::SeqCst);

    info!("Unpausing commits from RL1");
    skip_commit_op_rl1.set(false);

    info!("Waiting for commits from RL1");
    wait_for(30, || {
        Ok(commits_submitted_rl1.load(Ordering::SeqCst) > rl1_commits_before)
    })
    .expect("Timed out waiting for miner 1 to submit a commit op");

    info!("Pausing commits from RL1");
    skip_commit_op_rl1.set(true);

    let burn_height_before = get_burn_height();
    info!("Mine RL1 Tenure");
    next_block_and(
        &mut signer_test.running_nodes.btc_regtest_controller,
        30,
        || Ok(get_burn_height() > burn_height_before),
    )
    .unwrap();

    let rl1_commits_before = commits_submitted_rl1.load(Ordering::SeqCst);

    info!("Unpausing commits from RL1");
    skip_commit_op_rl1.set(false);

    info!("Waiting for commits from RL1");
    wait_for(30, || {
        Ok(commits_submitted_rl1.load(Ordering::SeqCst) > rl1_commits_before)
    })
    .expect("Timed out waiting for miner 1 to submit a commit op");

    let rl1_commits_before = commits_submitted_rl1.load(Ordering::SeqCst);
    // unblock block mining
    let blocks_len = test_observer::get_blocks().len();
    TEST_BROADCAST_STALL.lock().unwrap().replace(false);

    // Wait for the block to be broadcasted and processed
    wait_for(30, || Ok(test_observer::get_blocks().len() > blocks_len))
        .expect("Timed out waiting for a block to be processed");

    info!("Ensure that RL1 performs an RBF after unblocking block broadcast");
    wait_for(30, || {
        Ok(commits_submitted_rl1.load(Ordering::SeqCst) > rl1_commits_before)
    })
    .expect("Timed out waiting for miner 1 to RBF its old commit op");

    let blocks_before = test_observer::get_blocks().len();
    info!("Mine RL1 Tenure");
    next_block_and(
        &mut signer_test.running_nodes.btc_regtest_controller,
        30,
        || Ok(test_observer::get_blocks().len() > blocks_before),
    )
    .unwrap();

    // fetch the current sortition info
    let tip = SortitionDB::get_canonical_burn_chain_tip(sortdb.conn()).unwrap();
    // make sure the tenure was won by RL1
    assert!(tip.sortition, "No sortition was won");
    assert_eq!(
        tip.miner_pk_hash.unwrap(),
        mining_pkh_1,
        "RL1 did not win the sortition"
    );

    let nakamoto_headers: HashMap<_, _> = get_nakamoto_headers(&conf)
        .into_iter()
        .map(|header| {
            info!("Nakamoto block"; "height" => header.stacks_block_height, "consensus_hash" => %header.consensus_hash, "last_sortition_hash" => %tip.consensus_hash);
            (header.consensus_hash, header)
        })
        .collect();

    let header_info = nakamoto_headers.get(&tip.consensus_hash).unwrap();
    let header = header_info
        .anchored_header
        .as_stacks_nakamoto()
        .unwrap()
        .clone();

    mining_pk_1
        .verify(
            header.miner_signature_hash().as_bytes(),
            &header.miner_signature,
        )
        .unwrap();

    info!("------------------------- Verify Peer Data -------------------------");

    let peer_1_height = get_chain_info(&conf).stacks_tip_height;
    let peer_2_height = get_chain_info(&conf_node_2).stacks_tip_height;
    let nakamoto_blocks_count = get_nakamoto_headers(&conf).len();
    info!("Peer height information"; "peer_1" => peer_1_height, "peer_2" => peer_2_height, "pre_naka_height" => pre_nakamoto_peer_1_height);
    info!("Nakamoto blocks count before test: {nakamoto_blocks_count_before}, Nakamoto blocks count now: {nakamoto_blocks_count}");
    assert_eq!(peer_1_height, peer_2_height);

    let nakamoto_blocks_count = get_nakamoto_headers(&conf).len();

    assert_eq!(
        peer_1_height - pre_nakamoto_peer_1_height,
        u64::try_from(nakamoto_blocks_count - nakamoto_blocks_count_before).unwrap(), // subtract 1 for the first Nakamoto block
        "There should be no forks in this test"
    );

    signer_test.shutdown();
}

#[test]
#[ignore]
/// This test checks the behavior at the end of a tenure. Specifically:
/// - The miner will broadcast the last block of the tenure, even if the signing is
///   completed after the next burn block arrives
/// - The signers will not sign a block that arrives after the next burn block, but
///   will finish a signing process that was in progress when the next burn block arrived
fn end_of_tenure() {
    if env::var("BITCOIND_TEST") != Ok("1".into()) {
        return;
    }

    tracing_subscriber::registry()
        .with(fmt::layer())
        .with(EnvFilter::from_default_env())
        .init();

    info!("------------------------- Test Setup -------------------------");
    let num_signers = 5;
    let sender_sk = Secp256k1PrivateKey::new();
    let sender_addr = tests::to_addr(&sender_sk);
    let send_amt = 100;
    let send_fee = 180;
    let recipient = PrincipalData::from(StacksAddress::burn_address(false));
    let mut signer_test: SignerTest<SpawnedSigner> =
        SignerTest::new(num_signers, vec![(sender_addr, send_amt + send_fee)]);
    let http_origin = format!("http://{}", &signer_test.running_nodes.conf.node.rpc_bind);
    let long_timeout = Duration::from_secs(200);
    let short_timeout = Duration::from_secs(20);
    let blocks_before = signer_test
        .running_nodes
        .nakamoto_blocks_mined
        .load(Ordering::SeqCst);
    signer_test.boot_to_epoch_3();
    let curr_reward_cycle = signer_test.get_current_reward_cycle();
    // Advance to one before the next reward cycle to ensure we are on the reward cycle boundary
    let final_reward_cycle = curr_reward_cycle + 1;
    let final_reward_cycle_height_boundary = signer_test
        .running_nodes
        .btc_regtest_controller
        .get_burnchain()
        .reward_cycle_to_block_height(final_reward_cycle)
        - 2;

    // give the system a chance to mine a Nakamoto block
    // But it doesn't have to mine one for this test to succeed?
    wait_for(short_timeout.as_secs(), || {
        let mined_blocks = signer_test
            .running_nodes
            .nakamoto_blocks_mined
            .load(Ordering::SeqCst);
        Ok(mined_blocks > blocks_before)
    })
    .unwrap();

    info!("------------------------- Test Mine to Next Reward Cycle Boundary  -------------------------");
    signer_test.run_until_burnchain_height_nakamoto(
        long_timeout,
        final_reward_cycle_height_boundary,
        num_signers,
    );
    println!("Advanced to next reward cycle boundary: {final_reward_cycle_height_boundary}");
    assert_eq!(
        signer_test.get_current_reward_cycle(),
        final_reward_cycle - 1
    );

    info!("------------------------- Test Block Validation Stalled -------------------------");
    TEST_VALIDATE_STALL.lock().unwrap().replace(true);

    let proposals_before = signer_test
        .running_nodes
        .nakamoto_blocks_proposed
        .load(Ordering::SeqCst);
    let blocks_before = get_chain_info(&signer_test.running_nodes.conf).stacks_tip_height;

    let info = get_chain_info(&signer_test.running_nodes.conf);
    let start_height = info.stacks_tip_height;
    // submit a tx so that the miner will mine an extra block
    let sender_nonce = 0;
    let transfer_tx = make_stacks_transfer(
        &sender_sk,
        sender_nonce,
        send_fee,
        signer_test.running_nodes.conf.burnchain.chain_id,
        &recipient,
        send_amt,
    );
    submit_tx(&http_origin, &transfer_tx);

    info!("Submitted transfer tx and waiting for block proposal");
    let start_time = Instant::now();
    while signer_test
        .running_nodes
        .nakamoto_blocks_proposed
        .load(Ordering::SeqCst)
        <= proposals_before
    {
        assert!(
            start_time.elapsed() <= short_timeout,
            "Timed out waiting for block proposal"
        );
        std::thread::sleep(Duration::from_millis(100));
    }

    wait_for(short_timeout.as_secs(), || {
        let result = signer_test.get_current_reward_cycle() == final_reward_cycle;
        if !result {
            signer_test
                .running_nodes
                .btc_regtest_controller
                .build_next_block(1);
        }
        Ok(result)
    })
    .expect("Timed out waiting to enter the next reward cycle");

    wait_for(short_timeout.as_secs(), || {
        let blocks = test_observer::get_burn_blocks()
            .last()
            .unwrap()
            .get("burn_block_height")
            .unwrap()
            .as_u64()
            .unwrap();
        Ok(blocks > final_reward_cycle_height_boundary)
    })
    .expect("Timed out waiting for burn block events");

    signer_test.wait_for_cycle(30, final_reward_cycle);

    info!("Block proposed and burn blocks consumed. Verifying that stacks block is still not processed");

    assert_eq!(
        get_chain_info(&signer_test.running_nodes.conf).stacks_tip_height,
        blocks_before
    );

    info!("Unpausing block validation and waiting for block to be processed");
    // Disable the stall and wait for the block to be processed
    TEST_VALIDATE_STALL.lock().unwrap().replace(false);
    wait_for(short_timeout.as_secs(), || {
        let processed_now = get_chain_info(&signer_test.running_nodes.conf).stacks_tip_height;
        Ok(processed_now > blocks_before)
    })
    .expect("Timed out waiting for block to be mined");

    let info = get_chain_info(&signer_test.running_nodes.conf);
    assert_eq!(info.stacks_tip_height, start_height + 1);

    signer_test.shutdown();
}

#[test]
#[ignore]
/// This test checks that the miner will retry when enough signers reject the block.
fn retry_on_rejection() {
    if env::var("BITCOIND_TEST") != Ok("1".into()) {
        return;
    }
    tracing_subscriber::registry()
        .with(fmt::layer())
        .with(EnvFilter::from_default_env())
        .init();

    info!("------------------------- Test Setup -------------------------");
    let num_signers = 5;
    let sender_sk = Secp256k1PrivateKey::new();
    let sender_addr = tests::to_addr(&sender_sk);
    let send_amt = 100;
    let send_fee = 180;
    let short_timeout = Duration::from_secs(30);
    let recipient = PrincipalData::from(StacksAddress::burn_address(false));
    let mut signer_test: SignerTest<SpawnedSigner> =
        SignerTest::new(num_signers, vec![(sender_addr, (send_amt + send_fee) * 3)]);
    let http_origin = format!("http://{}", &signer_test.running_nodes.conf.node.rpc_bind);
    signer_test.boot_to_epoch_3();

    // wait until we get a sortition.
    // we might miss a block-commit at the start of epoch 3
    let burnchain = signer_test.running_nodes.conf.get_burnchain();
    let sortdb = burnchain.open_sortition_db(true).unwrap();

    wait_for(30, || {
        let tip = SortitionDB::get_canonical_burn_chain_tip(sortdb.conn()).unwrap();
        Ok(tip.sortition)
    })
    .expect("Timed out waiting for sortition");

    // mine a nakamoto block
    let mined_blocks = signer_test.running_nodes.nakamoto_blocks_mined.clone();
    let blocks_before = mined_blocks.load(Ordering::SeqCst);
    let start_time = Instant::now();
    // submit a tx so that the miner will mine a stacks block
    let mut sender_nonce = 0;
    let transfer_tx = make_stacks_transfer(
        &sender_sk,
        sender_nonce,
        send_fee,
        signer_test.running_nodes.conf.burnchain.chain_id,
        &recipient,
        send_amt,
    );
    let tx = submit_tx(&http_origin, &transfer_tx);
    sender_nonce += 1;
    info!("Submitted tx {tx} in to mine the first Nakamoto block");

    // a tenure has begun, so wait until we mine a block
    while mined_blocks.load(Ordering::SeqCst) <= blocks_before {
        assert!(
            start_time.elapsed() < short_timeout,
            "FAIL: Test timed out while waiting for block production",
        );
        thread::sleep(Duration::from_secs(1));
    }

    // make all signers reject the block
    let rejecting_signers: Vec<_> = signer_test
        .signer_stacks_private_keys
        .iter()
        .map(StacksPublicKey::from_private)
        .take(num_signers)
        .collect();
    TEST_REJECT_ALL_BLOCK_PROPOSAL
        .lock()
        .unwrap()
        .replace(rejecting_signers.clone());

    let proposals_before = signer_test
        .running_nodes
        .nakamoto_blocks_proposed
        .load(Ordering::SeqCst);
    let blocks_before = signer_test
        .running_nodes
        .nakamoto_blocks_mined
        .load(Ordering::SeqCst);

    // submit a tx so that the miner will mine a block
    let transfer_tx = make_stacks_transfer(
        &sender_sk,
        sender_nonce,
        send_fee,
        signer_test.running_nodes.conf.burnchain.chain_id,
        &recipient,
        send_amt,
    );
    submit_tx(&http_origin, &transfer_tx);

    info!("Submitted transfer tx and waiting for block proposal");
    loop {
        let blocks_proposed = signer_test
            .running_nodes
            .nakamoto_blocks_proposed
            .load(Ordering::SeqCst);
        if blocks_proposed > proposals_before {
            break;
        }
        std::thread::sleep(Duration::from_millis(100));
    }

    info!("Block proposed, verifying that it is not processed");
    // Wait 10 seconds to be sure that the timeout has occurred
    std::thread::sleep(Duration::from_secs(10));
    assert_eq!(
        signer_test
            .running_nodes
            .nakamoto_blocks_mined
            .load(Ordering::SeqCst),
        blocks_before
    );

    // resume signing
    info!("Disable unconditional rejection and wait for the block to be processed");
    TEST_REJECT_ALL_BLOCK_PROPOSAL
        .lock()
        .unwrap()
        .replace(vec![]);
    loop {
        let blocks_mined = signer_test
            .running_nodes
            .nakamoto_blocks_mined
            .load(Ordering::SeqCst);
        if blocks_mined > blocks_before {
            break;
        }
        std::thread::sleep(Duration::from_millis(100));
    }
    signer_test.shutdown();
}

#[test]
#[ignore]
/// This test checks that the signers will broadcast a block once they receive enough signatures.
fn signers_broadcast_signed_blocks() {
    if env::var("BITCOIND_TEST") != Ok("1".into()) {
        return;
    }

    tracing_subscriber::registry()
        .with(fmt::layer())
        .with(EnvFilter::from_default_env())
        .init();

    info!("------------------------- Test Setup -------------------------");
    let num_signers = 5;
    let sender_sk = Secp256k1PrivateKey::new();
    let sender_addr = tests::to_addr(&sender_sk);
    let send_amt = 100;
    let send_fee = 180;
    let recipient = PrincipalData::from(StacksAddress::burn_address(false));
    let mut signer_test: SignerTest<SpawnedSigner> =
        SignerTest::new(num_signers, vec![(sender_addr, send_amt + send_fee)]);
    let http_origin = format!("http://{}", &signer_test.running_nodes.conf.node.rpc_bind);

    signer_test.boot_to_epoch_3();
    let info_before = get_chain_info(&signer_test.running_nodes.conf);
    let blocks_before = signer_test
        .running_nodes
        .nakamoto_blocks_mined
        .load(Ordering::SeqCst);
    signer_test.mine_nakamoto_block(Duration::from_secs(30));

    wait_for(30, || {
        let blocks_mined = signer_test
            .running_nodes
            .nakamoto_blocks_mined
            .load(Ordering::SeqCst);
        let info = get_chain_info(&signer_test.running_nodes.conf);
        debug!(
            "blocks_mined: {blocks_mined},{blocks_before}, stacks_tip_height: {},{}",
            info.stacks_tip_height, info_before.stacks_tip_height
        );
        Ok(blocks_mined > blocks_before && info.stacks_tip_height > info_before.stacks_tip_height)
    })
    .expect("Timed out waiting for first nakamoto block to be mined");

    TEST_IGNORE_SIGNERS.set(true);
    let blocks_before = signer_test
        .running_nodes
        .nakamoto_blocks_mined
        .load(Ordering::SeqCst);
    let signer_pushed_before = signer_test
        .running_nodes
        .nakamoto_blocks_signer_pushed
        .load(Ordering::SeqCst);
    let info_before = get_chain_info(&signer_test.running_nodes.conf);

    // submit a tx so that the miner will mine a blockn
    let sender_nonce = 0;
    let transfer_tx = make_stacks_transfer(
        &sender_sk,
        sender_nonce,
        send_fee,
        signer_test.running_nodes.conf.burnchain.chain_id,
        &recipient,
        send_amt,
    );
    submit_tx(&http_origin, &transfer_tx);

    debug!("Transaction sent; waiting for block-mining");

    wait_for(30, || {
        let signer_pushed = signer_test
            .running_nodes
            .nakamoto_blocks_signer_pushed
            .load(Ordering::SeqCst);
        let blocks_mined = signer_test
            .running_nodes
            .nakamoto_blocks_mined
            .load(Ordering::SeqCst);
        let info = get_chain_info(&signer_test.running_nodes.conf);
        debug!(
            "blocks_mined: {blocks_mined},{blocks_before}, signers_pushed: {signer_pushed},{signer_pushed_before}, stacks_tip_height: {},{}",
            info.stacks_tip_height,
            info_before.stacks_tip_height
        );
        Ok(blocks_mined > blocks_before
            && info.stacks_tip_height > info_before.stacks_tip_height
            && signer_pushed > signer_pushed_before)
    })
    .expect("Timed out waiting for second nakamoto block to be mined");

    signer_test.shutdown();
}

#[test]
#[ignore]
/// This test verifies that a miner will produce a TenureExtend transaction after the idle timeout is reached.
fn tenure_extend_after_idle() {
    if env::var("BITCOIND_TEST") != Ok("1".into()) {
        return;
    }

    tracing_subscriber::registry()
        .with(fmt::layer())
        .with(EnvFilter::from_default_env())
        .init();

    info!("------------------------- Test Setup -------------------------");
    let num_signers = 5;
    let sender_sk = Secp256k1PrivateKey::new();
    let sender_addr = tests::to_addr(&sender_sk);
    let send_amt = 100;
    let send_fee = 180;
    let _recipient = PrincipalData::from(StacksAddress::burn_address(false));
    let idle_timeout = Duration::from_secs(30);
    let mut signer_test: SignerTest<SpawnedSigner> = SignerTest::new_with_config_modifications(
        num_signers,
        vec![(sender_addr, send_amt + send_fee)],
        |config| {
            // make the duration long enough that the miner will be marked as malicious
            config.tenure_idle_timeout = idle_timeout;
        },
        |_| {},
        None,
        None,
    );
    let _http_origin = format!("http://{}", &signer_test.running_nodes.conf.node.rpc_bind);

    signer_test.boot_to_epoch_3();

    info!("---- Nakamoto booted, starting test ----");
    let info_before = get_chain_info(&signer_test.running_nodes.conf);
    let blocks_before = signer_test
        .running_nodes
        .nakamoto_blocks_mined
        .load(Ordering::SeqCst);
    signer_test.mine_nakamoto_block(Duration::from_secs(30));

    // Verify that the block was mined
    wait_for(30, || {
        let blocks_mined = signer_test
            .running_nodes
            .nakamoto_blocks_mined
            .load(Ordering::SeqCst);
        let info = get_chain_info(&signer_test.running_nodes.conf);
        Ok(blocks_mined > blocks_before && info.stacks_tip_height > info_before.stacks_tip_height)
    })
    .expect("Timed out waiting for first nakamoto block to be mined");

    info!("---- Waiting for a tenure extend ----");

    // Now, wait for a block with a tenure extend
    wait_for(idle_timeout.as_secs() + 10, || {
        Ok(last_block_contains_tenure_change_tx(
            TenureChangeCause::Extended,
        ))
    })
    .expect("Timed out waiting for a block with a tenure extend");

    signer_test.shutdown();
}

#[test]
#[ignore]
/// Verify that Nakamoto blocks that don't modify the tenure's execution cost
/// don't modify the idle timeout.
fn stx_transfers_dont_effect_idle_timeout() {
    if env::var("BITCOIND_TEST") != Ok("1".into()) {
        return;
    }

    tracing_subscriber::registry()
        .with(fmt::layer())
        .with(EnvFilter::from_default_env())
        .init();

    info!("------------------------- Test Setup -------------------------");
    let num_signers = 5;
    let sender_sk = Secp256k1PrivateKey::new();
    let sender_addr = tests::to_addr(&sender_sk);
    let send_amt = 100;
    let send_fee = 180;
    let num_txs = 5;
    let recipient = PrincipalData::from(StacksAddress::burn_address(false));
    let idle_timeout = Duration::from_secs(60);
    let mut signer_test: SignerTest<SpawnedSigner> = SignerTest::new_with_config_modifications(
        num_signers,
        vec![(sender_addr, (send_amt + send_fee) * num_txs)],
        |config| {
            // make the duration long enough that the miner will be marked as malicious
            config.tenure_idle_timeout = idle_timeout;
        },
        |_| {},
        None,
        None,
    );
    let naka_conf = signer_test.running_nodes.conf.clone();
    let http_origin = format!("http://{}", &naka_conf.node.rpc_bind);

    signer_test.boot_to_epoch_3();

    // Add a delay to the block validation process
    TEST_VALIDATE_DELAY_DURATION_SECS.lock().unwrap().replace(5);

    let info_before = signer_test
        .stacks_client
        .get_peer_info()
        .expect("Failed to get peer info");
    let blocks_before = signer_test
        .running_nodes
        .nakamoto_blocks_mined
        .load(Ordering::SeqCst);
    info!("---- Nakamoto booted, starting test ----";
        "info_height" => info_before.stacks_tip_height,
        "blocks_before" => blocks_before,
    );
    signer_test.mine_nakamoto_block(Duration::from_secs(30));

    info!("---- Verifying that the block was mined ----");
    // Verify that the block was mined
    wait_for(30, || {
        let blocks_mined = signer_test
            .running_nodes
            .nakamoto_blocks_mined
            .load(Ordering::SeqCst);
        let info = signer_test
            .stacks_client
            .get_peer_info()
            .expect("Failed to get peer info");
        Ok(blocks_mined > blocks_before && info.stacks_tip_height > info_before.stacks_tip_height)
    })
    .expect("Timed out waiting for first nakamoto block to be mined");

    info!("---- Getting current idle timeout ----");

    let reward_cycle = signer_test.get_current_reward_cycle();

    let signer_slot_ids: Vec<_> = signer_test
        .get_signer_indices(reward_cycle)
        .iter()
        .map(|id| id.0)
        .collect();
    assert_eq!(signer_slot_ids.len(), num_signers);

    let get_last_block_hash = || {
        let blocks = test_observer::get_blocks();
        let last_block = blocks.last().unwrap();
        let block_hash =
            hex_bytes(&last_block.get("block_hash").unwrap().as_str().unwrap()[2..]).unwrap();
        Sha512Trunc256Sum::from_vec(&block_hash).unwrap()
    };

    let last_block_hash = get_last_block_hash();

    let slot_id = 0_u32;

    let get_last_block_response = |slot_id: u32| {
        let mut stackerdb = StackerDB::new(
            &naka_conf.node.rpc_bind,
            StacksPrivateKey::new(), // We are just reading so don't care what the key is
            false,
            reward_cycle,
            SignerSlotID(0), // We are just reading so again, don't care about index.
        );
        let latest_msgs = StackerDB::get_messages(
            stackerdb
                .get_session_mut(&MessageSlotID::BlockResponse)
                .expect("Failed to get BlockResponse stackerdb session"),
            &[slot_id],
        )
        .expect("Failed to get message from stackerdb");
        let latest_msg = latest_msgs.last().unwrap();
        let SignerMessage::BlockResponse(BlockResponse::Accepted(accepted)) = latest_msg else {
            panic!("Latest message from slot #{slot_id} isn't a block acceptance");
        };
        accepted.clone()
    };

    let initial_acceptance = get_last_block_response(slot_id);
    assert_eq!(initial_acceptance.signer_signature_hash, last_block_hash);

    info!(
        "---- Last idle timeout: {} ----",
        initial_acceptance.response_data.tenure_extend_timestamp
    );

    // Now, mine a few nakamoto blocks with just transfers

    let mut sender_nonce = 0;

    // Note that this response was BEFORE the block was globally accepted. it will report a guestimated idle time
    let initial_acceptance = initial_acceptance;
    let mut first_global_acceptance = None;
    for i in 0..num_txs {
        info!("---- Mining interim block {} ----", i + 1);
        let transfer_tx = make_stacks_transfer(
            &sender_sk,
            sender_nonce,
            send_fee,
            naka_conf.burnchain.chain_id,
            &recipient,
            send_amt,
        );
        submit_tx(&http_origin, &transfer_tx);
        sender_nonce += 1;
        let info_before = signer_test
            .stacks_client
            .get_peer_info()
            .expect("Failed to get peer info");
        wait_for(30, || {
            let info = signer_test
                .stacks_client
                .get_peer_info()
                .expect("Failed to get peer info");
            Ok(info.stacks_tip_height > info_before.stacks_tip_height)
        })
        .expect("Timed out waiting for nakamoto block to be mined");

        let latest_acceptance = get_last_block_response(slot_id);
        let last_block_hash = get_last_block_hash();

        assert_eq!(latest_acceptance.signer_signature_hash, last_block_hash);

        if first_global_acceptance.is_none() {
            assert!(latest_acceptance.response_data.tenure_extend_timestamp < initial_acceptance.response_data.tenure_extend_timestamp, "First global acceptance should be less than initial guesstimated acceptance as its based on block proposal time rather than epoch time at time of response.");
            first_global_acceptance = Some(latest_acceptance);
        } else {
            // Because the block only contains transfers, the idle timeout should not have changed between blocks post the tenure change
            assert_eq!(
                latest_acceptance.response_data.tenure_extend_timestamp,
                first_global_acceptance
                    .as_ref()
                    .map(|acceptance| acceptance.response_data.tenure_extend_timestamp)
                    .unwrap()
            );
        };
    }

    info!("---- Waiting for a tenure extend ----");

    signer_test.shutdown();
}

#[test]
#[ignore]
/// This test checks the behaviour of signers when a sortition is empty. Specifically:
/// - An empty sortition will cause the signers to mark a miner as misbehaving once a timeout is exceeded.
/// - The miner will stop trying to mine once it sees a threshold of signers reject the block
/// - The empty sortition will trigger the miner to attempt a tenure extend.
/// - Signers will accept the tenure extend and sign subsequent blocks built off the old sortition
fn empty_sortition() {
    if env::var("BITCOIND_TEST") != Ok("1".into()) {
        return;
    }

    tracing_subscriber::registry()
        .with(fmt::layer())
        .with(EnvFilter::from_default_env())
        .init();

    info!("------------------------- Test Setup -------------------------");
    let num_signers = 5;
    let sender_sk = Secp256k1PrivateKey::new();
    let sender_addr = tests::to_addr(&sender_sk);
    let send_amt = 100;
    let send_fee = 180;
    let recipient = PrincipalData::from(StacksAddress::burn_address(false));
    let block_proposal_timeout = Duration::from_secs(20);
    let mut signer_test: SignerTest<SpawnedSigner> = SignerTest::new_with_config_modifications(
        num_signers,
        vec![(sender_addr, send_amt + send_fee)],
        |config| {
            // make the duration long enough that the miner will be marked as malicious
            config.block_proposal_timeout = block_proposal_timeout;
        },
        |_| {},
        None,
        None,
    );
    let http_origin = format!("http://{}", &signer_test.running_nodes.conf.node.rpc_bind);
    let short_timeout = Duration::from_secs(20);

    signer_test.boot_to_epoch_3();

    TEST_BROADCAST_STALL.lock().unwrap().replace(true);

    info!("------------------------- Test Mine Regular Tenure A  -------------------------");
    let commits_before = signer_test
        .running_nodes
        .commits_submitted
        .load(Ordering::SeqCst);
    // Mine a regular tenure
    next_block_and(
        &mut signer_test.running_nodes.btc_regtest_controller,
        60,
        || {
            let commits_count = signer_test
                .running_nodes
                .commits_submitted
                .load(Ordering::SeqCst);
            Ok(commits_count > commits_before)
        },
    )
    .unwrap();

    info!("------------------------- Test Mine Empty Tenure B  -------------------------");
    info!("Pausing stacks block mining to trigger an empty sortition.");
    let blocks_before = signer_test
        .running_nodes
        .nakamoto_blocks_mined
        .load(Ordering::SeqCst);
    let commits_before = signer_test
        .running_nodes
        .commits_submitted
        .load(Ordering::SeqCst);
    // Start new Tenure B
    // In the next block, the miner should win the tenure
    next_block_and(
        &mut signer_test.running_nodes.btc_regtest_controller,
        60,
        || {
            let commits_count = signer_test
                .running_nodes
                .commits_submitted
                .load(Ordering::SeqCst);
            Ok(commits_count > commits_before)
        },
    )
    .unwrap();

    info!("Pausing stacks block proposal to force an empty tenure");
    TEST_BROADCAST_STALL.lock().unwrap().replace(true);

    info!("Pausing commit op to prevent tenure C from starting...");
    signer_test
        .running_nodes
        .nakamoto_test_skip_commit_op
        .set(true);

    let blocks_after = signer_test
        .running_nodes
        .nakamoto_blocks_mined
        .load(Ordering::SeqCst);
    assert_eq!(blocks_after, blocks_before);

    let rejected_before = signer_test
        .running_nodes
        .nakamoto_blocks_rejected
        .load(Ordering::SeqCst);

    // submit a tx so that the miner will mine an extra block
    let sender_nonce = 0;
    let transfer_tx = make_stacks_transfer(
        &sender_sk,
        sender_nonce,
        send_fee,
        signer_test.running_nodes.conf.burnchain.chain_id,
        &recipient,
        send_amt,
    );
    submit_tx(&http_origin, &transfer_tx);

    std::thread::sleep(block_proposal_timeout.add(Duration::from_secs(1)));

    TEST_BROADCAST_STALL.lock().unwrap().replace(false);

    info!("------------------------- Test Delayed Block is Rejected  -------------------------");
    let reward_cycle = signer_test.get_current_reward_cycle();
    let mut stackerdb = StackerDB::new(
        &signer_test.running_nodes.conf.node.rpc_bind,
        StacksPrivateKey::new(), // We are just reading so don't care what the key is
        false,
        reward_cycle,
        SignerSlotID(0), // We are just reading so again, don't care about index.
    );

    let signer_slot_ids: Vec<_> = signer_test
        .get_signer_indices(reward_cycle)
        .iter()
        .map(|id| id.0)
        .collect();
    assert_eq!(signer_slot_ids.len(), num_signers);

    // The miner's proposed block should get rejected by all the signers
    let mut found_rejections = Vec::new();
    wait_for(short_timeout.as_secs(), || {
        for slot_id in signer_slot_ids.iter() {
            if found_rejections.contains(slot_id) {
                continue;
            }
            let mut latest_msgs = StackerDB::get_messages(
                stackerdb
                    .get_session_mut(&MessageSlotID::BlockResponse)
                    .expect("Failed to get BlockResponse stackerdb session"),
                &[*slot_id]
            ).expect("Failed to get message from stackerdb");
            assert!(latest_msgs.len() <= 1);
            let Some(latest_msg) = latest_msgs.pop() else {
                info!("No message yet from slot #{slot_id}, will wait to try again");
                continue;
            };
            if let SignerMessage::BlockResponse(BlockResponse::Rejected(BlockRejection {
                reason_code,
                metadata,
                ..
            })) = latest_msg
            {
                assert!(matches!(reason_code, RejectCode::SortitionViewMismatch));
                assert_eq!(metadata.server_version, VERSION_STRING.to_string());
                found_rejections.push(*slot_id);
            } else {
                info!("Latest message from slot #{slot_id} isn't a block rejection, will wait to see if the signer updates to a rejection");
            }
        }
        let rejections = signer_test
            .running_nodes
            .nakamoto_blocks_rejected
            .load(Ordering::SeqCst);

        // wait until we've found rejections for all the signers, and the miner has confirmed that
        // the signers have rejected the block
        Ok(found_rejections.len() == signer_slot_ids.len() && rejections > rejected_before)
    }).unwrap();
    signer_test.shutdown();
}

#[test]
#[ignore]
/// This test checks the behavior of signers when an empty sortition arrives
/// before the first block of the previous tenure has been approved.
/// Specifically:
/// - The empty sortition will trigger the miner to attempt a tenure extend.
/// - Signers will accept the tenure extend and sign subsequent blocks built
///   off the old sortition
fn empty_sortition_before_approval() {
    if env::var("BITCOIND_TEST") != Ok("1".into()) {
        return;
    }

    tracing_subscriber::registry()
        .with(fmt::layer())
        .with(EnvFilter::from_default_env())
        .init();

    info!("------------------------- Test Setup -------------------------");
    let num_signers = 5;
    let sender_sk = Secp256k1PrivateKey::new();
    let sender_addr = tests::to_addr(&sender_sk);
    let send_amt = 100;
    let send_fee = 180;
    let recipient = PrincipalData::from(StacksAddress::burn_address(false));
    let block_proposal_timeout = Duration::from_secs(20);
    let mut signer_test: SignerTest<SpawnedSigner> = SignerTest::new_with_config_modifications(
        num_signers,
        vec![(sender_addr, send_amt + send_fee)],
        |config| {
            // make the duration long enough that the miner will be marked as malicious
            config.block_proposal_timeout = block_proposal_timeout;
        },
        |_| {},
        None,
        None,
    );
    let http_origin = format!("http://{}", &signer_test.running_nodes.conf.node.rpc_bind);

    signer_test.boot_to_epoch_3();

    next_block_and_process_new_stacks_block(
        &mut signer_test.running_nodes.btc_regtest_controller,
        60,
        &signer_test.running_nodes.coord_channel,
    )
    .unwrap();

    let info = get_chain_info(&signer_test.running_nodes.conf);
    let burn_height_before = info.burn_block_height;
    let stacks_height_before = info.stacks_tip_height;

    info!("Forcing miner to ignore signatures for next block");
    TEST_IGNORE_SIGNERS.set(true);

    info!("Pausing block commits to trigger an empty sortition.");
    signer_test
        .running_nodes
        .nakamoto_test_skip_commit_op
        .0
        .lock()
        .unwrap()
        .replace(true);

    info!("------------------------- Test Mine Tenure A  -------------------------");
    let proposed_before = signer_test
        .running_nodes
        .nakamoto_blocks_proposed
        .load(Ordering::SeqCst);
    // Mine a regular tenure and wait for a block proposal
    next_block_and(
        &mut signer_test.running_nodes.btc_regtest_controller,
        60,
        || {
            let proposed_count = signer_test
                .running_nodes
                .nakamoto_blocks_proposed
                .load(Ordering::SeqCst);
            Ok(proposed_count > proposed_before)
        },
    )
    .expect("Failed to mine tenure A and propose a block");

    info!("------------------------- Test Mine Empty Tenure B  -------------------------");

    // Trigger an empty tenure
    next_block_and(
        &mut signer_test.running_nodes.btc_regtest_controller,
        60,
        || {
            let burn_height = get_chain_info(&signer_test.running_nodes.conf).burn_block_height;
            Ok(burn_height == burn_height_before + 2)
        },
    )
    .expect("Failed to mine empty tenure");

    info!("Unpause block commits");
    signer_test
        .running_nodes
        .nakamoto_test_skip_commit_op
        .0
        .lock()
        .unwrap()
        .replace(false);

    info!("Stop ignoring signers and wait for the tip to advance");
    TEST_IGNORE_SIGNERS.set(false);

    wait_for(60, || {
        let info = get_chain_info(&signer_test.running_nodes.conf);
        Ok(info.stacks_tip_height > stacks_height_before)
    })
    .expect("Failed to advance chain tip");

    let info = get_chain_info(&signer_test.running_nodes.conf);
    info!("Current state: {:?}", info);

    // Wait for a block with a tenure extend to be mined
    wait_for(60, || {
        Ok(last_block_contains_tenure_change_tx(
            TenureChangeCause::Extended,
        ))
    })
    .expect("Timed out waiting for tenure extend");

    let stacks_height_before = get_chain_info(&signer_test.running_nodes.conf).stacks_tip_height;

    // submit a tx so that the miner will mine an extra block
    let sender_nonce = 0;
    let transfer_tx = make_stacks_transfer(
        &sender_sk,
        sender_nonce,
        send_fee,
        signer_test.running_nodes.conf.burnchain.chain_id,
        &recipient,
        send_amt,
    );
    submit_tx(&http_origin, &transfer_tx);

    wait_for(60, || {
        let info = get_chain_info(&signer_test.running_nodes.conf);
        Ok(info.stacks_tip_height > stacks_height_before)
    })
    .expect("Failed to advance chain tip with STX transfer");

    next_block_and_process_new_stacks_block(
        &mut signer_test.running_nodes.btc_regtest_controller,
        60,
        &signer_test.running_nodes.coord_channel,
    )
    .expect("Failed to mine a normal tenure after the tenure extend");

    signer_test.shutdown();
}

#[test]
#[ignore]
/// This test checks the behavior of signers when an empty sortition arrives
/// before the first block of the previous tenure has been proposed.
/// Specifically:
/// - The empty sortition will trigger the miner to attempt a tenure extend.
/// - Signers will accept the tenure extend and sign subsequent blocks built
///   off the old sortition
fn empty_sortition_before_proposal() {
    if env::var("BITCOIND_TEST") != Ok("1".into()) {
        return;
    }

    tracing_subscriber::registry()
        .with(fmt::layer())
        .with(EnvFilter::from_default_env())
        .init();

    info!("------------------------- Test Setup -------------------------");
    let num_signers = 5;
    let sender_sk = Secp256k1PrivateKey::new();
    let sender_addr = tests::to_addr(&sender_sk);
    let send_amt = 100;
    let send_fee = 180;
    let recipient = PrincipalData::from(StacksAddress::burn_address(false));
    let block_proposal_timeout = Duration::from_secs(20);
    let mut signer_test: SignerTest<SpawnedSigner> = SignerTest::new_with_config_modifications(
        num_signers,
        vec![(sender_addr, send_amt + send_fee)],
        |config| {
            // make the duration long enough that the miner will be marked as malicious
            config.block_proposal_timeout = block_proposal_timeout;
        },
        |_| {},
        None,
        None,
    );
    let http_origin = format!("http://{}", &signer_test.running_nodes.conf.node.rpc_bind);

    signer_test.boot_to_epoch_3();

    next_block_and_process_new_stacks_block(
        &mut signer_test.running_nodes.btc_regtest_controller,
        60,
        &signer_test.running_nodes.coord_channel,
    )
    .unwrap();

    let info = get_chain_info(&signer_test.running_nodes.conf);
    let stacks_height_before = info.stacks_tip_height;

    info!("Pause block commits to ensure we get an empty sortition");
    signer_test
        .running_nodes
        .nakamoto_test_skip_commit_op
        .0
        .lock()
        .unwrap()
        .replace(true);

    info!("Pause miner so it doesn't propose a block before the next tenure arrives");
    TEST_MINE_STALL.lock().unwrap().replace(true);

    let burn_height_before = get_chain_info(&signer_test.running_nodes.conf).burn_block_height;

    info!("------------------------- Test Mine Tenure A and B  -------------------------");
    signer_test
        .running_nodes
        .btc_regtest_controller
        .build_next_block(2);

    wait_for(60, || {
        let info = get_chain_info(&signer_test.running_nodes.conf);
        Ok(info.burn_block_height == burn_height_before + 2)
    })
    .expect("Failed to advance chain tip");

    // Sleep a bit more to ensure the signers see both burn blocks
    sleep_ms(5_000);

    info!("Unpause miner");
    TEST_MINE_STALL.lock().unwrap().replace(false);

    info!("Unpause block commits");
    signer_test
        .running_nodes
        .nakamoto_test_skip_commit_op
        .0
        .lock()
        .unwrap()
        .replace(false);

    wait_for(60, || {
        let info = get_chain_info(&signer_test.running_nodes.conf);
        Ok(info.stacks_tip_height > stacks_height_before)
    })
    .expect("Failed to advance chain tip");

    let info = get_chain_info(&signer_test.running_nodes.conf);
    info!("Current state: {:?}", info);

    // Wait for a block with a tenure extend to be mined
    wait_for(60, || {
        let blocks = test_observer::get_blocks();
        let last_block = blocks.last().unwrap();
        info!("Last block mined: {:?}", last_block);
        for tx in last_block["transactions"].as_array().unwrap() {
            let raw_tx = tx["raw_tx"].as_str().unwrap();
            if raw_tx == "0x00" {
                continue;
            }
            let tx_bytes = hex_bytes(&raw_tx[2..]).unwrap();
            let parsed = StacksTransaction::consensus_deserialize(&mut &tx_bytes[..]).unwrap();
            if let TransactionPayload::TenureChange(payload) = &parsed.payload {
                match payload.cause {
                    TenureChangeCause::Extended => {
                        info!("Found tenure extend block");
                        return Ok(true);
                    }
                    TenureChangeCause::BlockFound => {}
                }
            };
        }
        Ok(false)
    })
    .expect("Timed out waiting for tenure extend");

    let stacks_height_before = get_chain_info(&signer_test.running_nodes.conf).stacks_tip_height;

    // submit a tx so that the miner will mine an extra block
    let sender_nonce = 0;
    let transfer_tx = make_stacks_transfer(
        &sender_sk,
        sender_nonce,
        send_fee,
        signer_test.running_nodes.conf.burnchain.chain_id,
        &recipient,
        send_amt,
    );
    submit_tx(&http_origin, &transfer_tx);

    wait_for(60, || {
        let info = get_chain_info(&signer_test.running_nodes.conf);
        Ok(info.stacks_tip_height > stacks_height_before)
    })
    .expect("Failed to advance chain tip with STX transfer");

    next_block_and_process_new_stacks_block(
        &mut signer_test.running_nodes.btc_regtest_controller,
        60,
        &signer_test.running_nodes.coord_channel,
    )
    .expect("Failed to mine a normal tenure after the tenure extend");

    signer_test.shutdown();
}

#[test]
#[ignore]
/// This test checks that Epoch 2.5 signers will issue a mock signature per burn block they receive.
fn mock_sign_epoch_25() {
    if env::var("BITCOIND_TEST") != Ok("1".into()) {
        return;
    }

    tracing_subscriber::registry()
        .with(fmt::layer())
        .with(EnvFilter::from_default_env())
        .init();

    info!("------------------------- Test Setup -------------------------");
    let num_signers = 5;
    let sender_sk = Secp256k1PrivateKey::new();
    let sender_addr = tests::to_addr(&sender_sk);
    let send_amt = 100;
    let send_fee = 180;

    let mut signer_test: SignerTest<SpawnedSigner> = SignerTest::new_with_config_modifications(
        num_signers,
        vec![(sender_addr, send_amt + send_fee)],
        |_| {},
        |node_config| {
            node_config.miner.pre_nakamoto_mock_signing = true;
            let epochs = node_config.burnchain.epochs.as_mut().unwrap();
            epochs[StacksEpochId::Epoch25].end_height = 251;
            epochs[StacksEpochId::Epoch30].start_height = 251;
        },
        None,
        None,
    );

    let epochs = signer_test
        .running_nodes
        .conf
        .burnchain
        .epochs
        .clone()
        .unwrap();
    let epoch_3 = &epochs[StacksEpochId::Epoch30];
    let epoch_3_boundary = epoch_3.start_height - 1; // We only advance to the boundary as epoch 2.5 miner gets torn down at the boundary

    signer_test.boot_to_epoch_25_reward_cycle();

    info!("------------------------- Test Processing Epoch 2.5 Tenures -------------------------");

    // Mine until epoch 3.0 and ensure that no more mock signatures are received
    let reward_cycle = signer_test.get_current_reward_cycle();
    let signer_slot_ids: Vec<_> = signer_test
        .get_signer_indices(reward_cycle)
        .iter()
        .map(|id| id.0)
        .collect();
    let signer_public_keys = signer_test.get_signer_public_keys(reward_cycle);
    assert_eq!(signer_slot_ids.len(), num_signers);

    let miners_stackerdb_contract = boot_code_id(MINERS_NAME, false);

    // Mine until epoch 3.0 and ensure we get a new mock block per epoch 2.5 sortition
    let main_poll_time = Instant::now();
    // Only advance to the boundary as the epoch 2.5 miner will be shut down at this point.
    while signer_test
        .running_nodes
        .btc_regtest_controller
        .get_headers_height()
        < epoch_3_boundary
    {
        let mut mock_block_mesage = None;
        let mock_poll_time = Instant::now();
        signer_test
            .running_nodes
            .btc_regtest_controller
            .build_next_block(1);
        let current_burn_block_height = signer_test
            .running_nodes
            .btc_regtest_controller
            .get_headers_height();
        debug!("Waiting for mock miner message for burn block height {current_burn_block_height}");
        while mock_block_mesage.is_none() {
            std::thread::sleep(Duration::from_millis(100));
            let chunks = test_observer::get_stackerdb_chunks();
            for chunk in chunks
                .into_iter()
                .filter_map(|chunk| {
                    if chunk.contract_id != miners_stackerdb_contract {
                        return None;
                    }
                    Some(chunk.modified_slots)
                })
                .flatten()
            {
                if chunk.data.is_empty() {
                    continue;
                }
                let SignerMessage::MockBlock(mock_block) =
                    SignerMessage::consensus_deserialize(&mut chunk.data.as_slice())
                        .expect("Failed to deserialize SignerMessage")
                else {
                    continue;
                };
                if mock_block.mock_proposal.peer_info.burn_block_height == current_burn_block_height
                {
                    mock_block
                        .mock_signatures
                        .iter()
                        .for_each(|mock_signature| {
                            assert!(signer_public_keys.iter().any(|signer| {
                                mock_signature
                                    .verify(
                                        &StacksPublicKey::from_slice(signer.to_bytes().as_slice())
                                            .unwrap(),
                                    )
                                    .expect("Failed to verify mock signature")
                            }));
                        });
                    mock_block_mesage = Some(mock_block);
                    break;
                }
            }
            assert!(
                mock_poll_time.elapsed() <= Duration::from_secs(15),
                "Failed to find mock miner message within timeout"
            );
        }
        assert!(
            main_poll_time.elapsed() <= Duration::from_secs(45),
            "Timed out waiting to advance epoch 3.0 boundary"
        );
    }
}

#[test]
#[ignore]
fn multiple_miners_mock_sign_epoch_25() {
    if env::var("BITCOIND_TEST") != Ok("1".into()) {
        return;
    }

    let num_signers = 5;
    let sender_sk = Secp256k1PrivateKey::new();
    let sender_addr = tests::to_addr(&sender_sk);
    let send_amt = 100;
    let send_fee = 180;

    let btc_miner_1_seed = vec![1, 1, 1, 1];
    let btc_miner_2_seed = vec![2, 2, 2, 2];
    let btc_miner_1_pk = Keychain::default(btc_miner_1_seed.clone()).get_pub_key();
    let btc_miner_2_pk = Keychain::default(btc_miner_2_seed.clone()).get_pub_key();

    let node_1_rpc = gen_random_port();
    let node_1_p2p = gen_random_port();
    let node_2_rpc = gen_random_port();
    let node_2_p2p = gen_random_port();

    let localhost = "127.0.0.1";
    let node_1_rpc_bind = format!("{localhost}:{node_1_rpc}");
    let node_2_rpc_bind = format!("{localhost}:{node_2_rpc}");
    let mut node_2_listeners = Vec::new();

    // partition the signer set so that ~half are listening and using node 1 for RPC and events,
    //  and the rest are using node 2

    let mut signer_test: SignerTest<SpawnedSigner> = SignerTest::new_with_config_modifications(
        num_signers,
        vec![(sender_addr, send_amt + send_fee)],
        |signer_config| {
            let node_host = if signer_config.endpoint.port() % 2 == 0 {
                &node_1_rpc_bind
            } else {
                &node_2_rpc_bind
            };
            signer_config.node_host = node_host.to_string();
        },
        |config| {
            config.node.rpc_bind = format!("{localhost}:{node_1_rpc}");
            config.node.p2p_bind = format!("{localhost}:{node_1_p2p}");
            config.node.data_url = format!("http://{localhost}:{node_1_rpc}");
            config.node.p2p_address = format!("{localhost}:{node_1_p2p}");

            config.node.seed = btc_miner_1_seed.clone();
            config.node.local_peer_seed = btc_miner_1_seed.clone();
            config.burnchain.local_mining_public_key = Some(btc_miner_1_pk.to_hex());
            config.miner.mining_key = Some(Secp256k1PrivateKey::from_seed(&[1]));
            config.miner.pre_nakamoto_mock_signing = true;
            let epochs = config.burnchain.epochs.as_mut().unwrap();
            epochs[StacksEpochId::Epoch25].end_height = 251;
            epochs[StacksEpochId::Epoch30].start_height = 251;
            config.events_observers.retain(|listener| {
                let Ok(addr) = std::net::SocketAddr::from_str(&listener.endpoint) else {
                    warn!(
                        "Cannot parse {} to a socket, assuming it isn't a signer-listener binding",
                        listener.endpoint
                    );
                    return true;
                };
                if addr.port() % 2 == 0 || addr.port() == test_observer::EVENT_OBSERVER_PORT {
                    return true;
                }
                node_2_listeners.push(listener.clone());
                false
            })
        },
        Some(vec![btc_miner_1_pk, btc_miner_2_pk]),
        None,
    );
    let conf = signer_test.running_nodes.conf.clone();
    let mut conf_node_2 = conf.clone();
    let localhost = "127.0.0.1";
    conf_node_2.node.rpc_bind = format!("{localhost}:{node_2_rpc}");
    conf_node_2.node.p2p_bind = format!("{localhost}:{node_2_p2p}");
    conf_node_2.node.data_url = format!("http://{localhost}:{node_2_rpc}");
    conf_node_2.node.p2p_address = format!("{localhost}:{node_2_p2p}");
    conf_node_2.node.seed = btc_miner_2_seed.clone();
    conf_node_2.burnchain.local_mining_public_key = Some(btc_miner_2_pk.to_hex());
    conf_node_2.node.local_peer_seed = btc_miner_2_seed.clone();
    conf_node_2.miner.mining_key = Some(Secp256k1PrivateKey::from_seed(&[2]));
    conf_node_2.node.miner = true;
    conf_node_2.events_observers.clear();
    conf_node_2.events_observers.extend(node_2_listeners);
    assert!(!conf_node_2.events_observers.is_empty());

    let node_1_sk = Secp256k1PrivateKey::from_seed(&conf.node.local_peer_seed);
    let node_1_pk = StacksPublicKey::from_private(&node_1_sk);

    conf_node_2.node.working_dir = format!("{}-1", conf_node_2.node.working_dir);

    conf_node_2.node.set_bootstrap_nodes(
        format!("{}@{}", &node_1_pk.to_hex(), conf.node.p2p_bind),
        conf.burnchain.chain_id,
        conf.burnchain.peer_version,
    );

    let mut run_loop_2 = boot_nakamoto::BootRunLoop::new(conf_node_2.clone()).unwrap();
    let _run_loop_2_thread = thread::Builder::new()
        .name("run_loop_2".into())
        .spawn(move || run_loop_2.start(None, 0))
        .unwrap();

    let epochs = signer_test
        .running_nodes
        .conf
        .burnchain
        .epochs
        .clone()
        .unwrap();
    let epoch_3 = &epochs[StacksEpochId::Epoch30];
    let epoch_3_boundary = epoch_3.start_height - 1; // We only advance to the boundary as epoch 2.5 miner gets torn down at the boundary

    signer_test.boot_to_epoch_25_reward_cycle();

    info!("------------------------- Reached Epoch 2.5 Reward Cycle-------------------------");

    // Mine until epoch 3.0 and ensure that no more mock signatures are received
    let reward_cycle = signer_test.get_current_reward_cycle();
    let signer_slot_ids: Vec<_> = signer_test
        .get_signer_indices(reward_cycle)
        .iter()
        .map(|id| id.0)
        .collect();
    let signer_public_keys = signer_test.get_signer_public_keys(reward_cycle);
    assert_eq!(signer_slot_ids.len(), num_signers);

    let miners_stackerdb_contract = boot_code_id(MINERS_NAME, false);

    // Only advance to the boundary as the epoch 2.5 miner will be shut down at this point.
    while signer_test
        .running_nodes
        .btc_regtest_controller
        .get_headers_height()
        < epoch_3_boundary
    {
        let mut mock_block_mesage = None;
        let mock_poll_time = Instant::now();
        signer_test
            .running_nodes
            .btc_regtest_controller
            .build_next_block(1);
        let current_burn_block_height = signer_test
            .running_nodes
            .btc_regtest_controller
            .get_headers_height();
        debug!("Waiting for mock miner message for burn block height {current_burn_block_height}");
        while mock_block_mesage.is_none() {
            std::thread::sleep(Duration::from_millis(100));
            let chunks = test_observer::get_stackerdb_chunks();
            for chunk in chunks
                .into_iter()
                .filter_map(|chunk| {
                    if chunk.contract_id != miners_stackerdb_contract {
                        return None;
                    }
                    Some(chunk.modified_slots)
                })
                .flatten()
            {
                if chunk.data.is_empty() {
                    continue;
                }
                let SignerMessage::MockBlock(mock_block) =
                    SignerMessage::consensus_deserialize(&mut chunk.data.as_slice())
                        .expect("Failed to deserialize SignerMessage")
                else {
                    continue;
                };
                if mock_block.mock_proposal.peer_info.burn_block_height == current_burn_block_height
                {
                    mock_block
                        .mock_signatures
                        .iter()
                        .for_each(|mock_signature| {
                            assert!(signer_public_keys.iter().any(|signer| {
                                mock_signature
                                    .verify(
                                        &StacksPublicKey::from_slice(signer.to_bytes().as_slice())
                                            .unwrap(),
                                    )
                                    .expect("Failed to verify mock signature")
                            }));
                        });
                    mock_block_mesage = Some(mock_block);
                    break;
                }
            }
            assert!(
                mock_poll_time.elapsed() <= Duration::from_secs(15),
                "Failed to find mock miner message within timeout"
            );
        }
    }
}

#[test]
#[ignore]
/// This test asserts that signer set rollover works as expected.
/// Specifically, if a new set of signers are registered for an upcoming reward cycle,
/// old signers shut down operation and the new signers take over with the commencement of
/// the next reward cycle.
fn signer_set_rollover() {
    tracing_subscriber::registry()
        .with(fmt::layer())
        .with(EnvFilter::from_default_env())
        .init();

    info!("------------------------- Test Setup -------------------------");
    let num_signers = 5;
    let new_num_signers = 4;

    let new_signer_private_keys: Vec<_> = (0..new_num_signers)
        .map(|_| StacksPrivateKey::new())
        .collect();
    let new_signer_public_keys: Vec<_> = new_signer_private_keys
        .iter()
        .map(|sk| Secp256k1PublicKey::from_private(sk).to_bytes_compressed())
        .collect();
    let new_signer_addresses: Vec<_> = new_signer_private_keys.iter().map(tests::to_addr).collect();
    let sender_sk = Secp256k1PrivateKey::new();
    let sender_addr = tests::to_addr(&sender_sk);
    let send_amt = 100;
    let send_fee = 180;
    let recipient = PrincipalData::from(StacksAddress::burn_address(false));

    let mut initial_balances = new_signer_addresses
        .iter()
        .map(|addr| (*addr, POX_4_DEFAULT_STACKER_BALANCE))
        .collect::<Vec<_>>();

    initial_balances.push((sender_addr, (send_amt + send_fee) * 4));

    let run_stamp = rand::random();

    let rpc_port = 51024;
    let rpc_bind = format!("127.0.0.1:{rpc_port}");

    // Setup the new signers that will take over
    let new_signer_configs = build_signer_config_tomls(
        &new_signer_private_keys,
        &rpc_bind,
        Some(Duration::from_millis(128)), // Timeout defaults to 5 seconds. Let's override it to 128 milliseconds.
        &Network::Testnet,
        "12345",
        run_stamp,
        3000 + num_signers,
        Some(100_000),
        None,
        Some(9000 + num_signers),
        None,
    );

    let new_spawned_signers: Vec<_> = new_signer_configs
        .iter()
        .map(|conf| {
            info!("spawning signer");
            let signer_config = SignerConfig::load_from_str(conf).unwrap();
            SpawnedSigner::new(signer_config)
        })
        .collect();

    // Boot with some initial signer set
    let mut signer_test: SignerTest<SpawnedSigner> = SignerTest::new_with_config_modifications(
        num_signers,
        initial_balances,
        |_| {},
        |naka_conf| {
            for toml in new_signer_configs.clone() {
                let signer_config = SignerConfig::load_from_str(&toml).unwrap();
                info!(
                    "---- Adding signer endpoint to naka conf ({}) ----",
                    signer_config.endpoint
                );

                naka_conf.events_observers.insert(EventObserverConfig {
                    endpoint: format!("{}", signer_config.endpoint),
                    events_keys: vec![
                        EventKeyType::StackerDBChunks,
                        EventKeyType::BlockProposal,
                        EventKeyType::BurnchainBlocks,
                    ],
                    timeout_ms: 1000,
                });
            }
            naka_conf.node.rpc_bind = rpc_bind.clone();
        },
        None,
        None,
    );
    assert_eq!(
        new_spawned_signers[0].config.node_host,
        signer_test.running_nodes.conf.node.rpc_bind
    );
    // Only stack for one cycle so that the signer set changes
    signer_test.num_stacking_cycles = 1_u64;

    let http_origin = format!("http://{}", &signer_test.running_nodes.conf.node.rpc_bind);
    let short_timeout = Duration::from_secs(20);

    // Verify that naka_conf has our new signer's event observers
    for toml in &new_signer_configs {
        let signer_config = SignerConfig::load_from_str(toml).unwrap();
        let endpoint = format!("{}", signer_config.endpoint);
        assert!(signer_test
            .running_nodes
            .conf
            .events_observers
            .iter()
            .any(|observer| observer.endpoint == endpoint));
    }

    // Advance to the first reward cycle, stacking to the old signers beforehand

    info!("---- Booting to epoch 3 -----");
    signer_test.boot_to_epoch_3();

    // verify that the first reward cycle has the old signers in the reward set
    let reward_cycle = signer_test.get_current_reward_cycle();
    let signer_test_public_keys: Vec<_> = signer_test
        .signer_stacks_private_keys
        .iter()
        .map(|sk| Secp256k1PublicKey::from_private(sk).to_bytes_compressed())
        .collect();

    info!("---- Verifying that the current signers are the old signers ----");
    let current_signers = signer_test.get_reward_set_signers(reward_cycle);
    assert_eq!(current_signers.len(), num_signers);
    // Verify that the current signers are the same as the old signers
    for signer in current_signers.iter() {
        assert!(signer_test_public_keys.contains(&signer.signing_key.to_vec()));
        assert!(!new_signer_public_keys.contains(&signer.signing_key.to_vec()));
    }

    info!("---- Mining a block to trigger the signer set -----");
    // submit a tx so that the miner will mine an extra block
    let sender_nonce = 0;
    let transfer_tx = make_stacks_transfer(
        &sender_sk,
        sender_nonce,
        send_fee,
        signer_test.running_nodes.conf.burnchain.chain_id,
        &recipient,
        send_amt,
    );
    submit_tx(&http_origin, &transfer_tx);
    signer_test.mine_nakamoto_block(short_timeout);
    let mined_block = test_observer::get_mined_nakamoto_blocks().pop().unwrap();
    let block_sighash = mined_block.signer_signature_hash;
    let signer_signatures = mined_block.signer_signature;

    // verify the mined_block signatures against the OLD signer set
    for signature in signer_signatures.iter() {
        let pk = Secp256k1PublicKey::recover_to_pubkey(block_sighash.bits(), signature)
            .expect("FATAL: Failed to recover pubkey from block sighash");
        assert!(signer_test_public_keys.contains(&pk.to_bytes_compressed()));
        assert!(!new_signer_public_keys.contains(&pk.to_bytes_compressed()));
    }

    // advance to the next reward cycle, stacking to the new signers beforehand
    let reward_cycle = signer_test.get_current_reward_cycle();

    info!("---- Stacking new signers -----");

    let burn_block_height = signer_test
        .running_nodes
        .btc_regtest_controller
        .get_headers_height();
    let accounts_to_check: Vec<_> = new_signer_private_keys.iter().map(tests::to_addr).collect();
    for stacker_sk in new_signer_private_keys.iter() {
        let pox_addr = PoxAddress::from_legacy(
            AddressHashMode::SerializeP2PKH,
            tests::to_addr(stacker_sk).bytes,
        );
        let pox_addr_tuple: clarity::vm::Value =
            pox_addr.clone().as_clarity_tuple().unwrap().into();
        let signature = make_pox_4_signer_key_signature(
            &pox_addr,
            stacker_sk,
            reward_cycle.into(),
            &Pox4SignatureTopic::StackStx,
            CHAIN_ID_TESTNET,
            1_u128,
            u128::MAX,
            1,
        )
        .unwrap()
        .to_rsv();

        let signer_pk = Secp256k1PublicKey::from_private(stacker_sk);
        let stacking_tx = tests::make_contract_call(
            stacker_sk,
            0,
            1000,
            signer_test.running_nodes.conf.burnchain.chain_id,
            &StacksAddress::burn_address(false),
            "pox-4",
            "stack-stx",
            &[
                clarity::vm::Value::UInt(POX_4_DEFAULT_STACKER_STX_AMT),
                pox_addr_tuple.clone(),
                clarity::vm::Value::UInt(burn_block_height as u128),
                clarity::vm::Value::UInt(1),
                clarity::vm::Value::some(clarity::vm::Value::buff_from(signature).unwrap())
                    .unwrap(),
                clarity::vm::Value::buff_from(signer_pk.to_bytes_compressed()).unwrap(),
                clarity::vm::Value::UInt(u128::MAX),
                clarity::vm::Value::UInt(1),
            ],
        );
        submit_tx(&http_origin, &stacking_tx);
    }

    wait_for(60, || {
        Ok(accounts_to_check
            .iter()
            .all(|acct| get_account(&http_origin, acct).nonce >= 1))
    })
    .expect("Timed out waiting for stacking txs to be mined");

    signer_test.mine_nakamoto_block(short_timeout);

    let next_reward_cycle = reward_cycle.saturating_add(1);

    let next_cycle_height = signer_test
        .running_nodes
        .btc_regtest_controller
        .get_burnchain()
        .nakamoto_first_block_of_cycle(next_reward_cycle)
        .saturating_add(1);

    info!("---- Mining to next reward set calculation -----");
    signer_test.run_until_burnchain_height_nakamoto(
        Duration::from_secs(60),
        next_cycle_height.saturating_sub(3),
        new_num_signers,
    );

    // Verify that the new reward set is the new signers
    let reward_set = signer_test.get_reward_set_signers(next_reward_cycle);
    for signer in reward_set.iter() {
        assert!(!signer_test_public_keys.contains(&signer.signing_key.to_vec()));
        assert!(new_signer_public_keys.contains(&signer.signing_key.to_vec()));
    }

    info!("---- Mining to the next reward cycle (block {next_cycle_height}) -----",);
    signer_test.run_until_burnchain_height_nakamoto(
        Duration::from_secs(60),
        next_cycle_height,
        new_num_signers,
    );
    let new_reward_cycle = signer_test.get_current_reward_cycle();
    assert_eq!(new_reward_cycle, reward_cycle.saturating_add(1));

    info!("---- Verifying that the current signers are the new signers ----");
    let current_signers = signer_test.get_reward_set_signers(new_reward_cycle);
    assert_eq!(current_signers.len(), new_num_signers);
    for signer in current_signers.iter() {
        assert!(!signer_test_public_keys.contains(&signer.signing_key.to_vec()));
        assert!(new_signer_public_keys.contains(&signer.signing_key.to_vec()));
    }

    info!("---- Mining a block to verify new signer set -----");
    let sender_nonce = 1;
    let transfer_tx = make_stacks_transfer(
        &sender_sk,
        sender_nonce,
        send_fee,
        signer_test.running_nodes.conf.burnchain.chain_id,
        &recipient,
        send_amt,
    );
    submit_tx(&http_origin, &transfer_tx);
    signer_test.mine_nakamoto_block(short_timeout);
    let mined_block = test_observer::get_mined_nakamoto_blocks().pop().unwrap();

    info!("---- Verifying that the new signers signed the block -----");
    let signer_signatures = mined_block.signer_signature;

    // verify the mined_block signatures against the NEW signer set
    for signature in signer_signatures.iter() {
        let pk = Secp256k1PublicKey::recover_to_pubkey(block_sighash.bits(), signature)
            .expect("FATAL: Failed to recover pubkey from block sighash");
        assert!(!signer_test_public_keys.contains(&pk.to_bytes_compressed()));
        assert!(new_signer_public_keys.contains(&pk.to_bytes_compressed()));
    }

    signer_test.shutdown();
    for signer in new_spawned_signers {
        assert!(signer.stop().is_none());
    }
}

#[test]
#[ignore]
/// This test checks that the miners and signers will not produce Nakamoto blocks
/// until the minimum time has passed between blocks.
fn min_gap_between_blocks() {
    if env::var("BITCOIND_TEST") != Ok("1".into()) {
        return;
    }

    tracing_subscriber::registry()
        .with(fmt::layer())
        .with(EnvFilter::from_default_env())
        .init();

    info!("------------------------- Test Setup -------------------------");
    let num_signers = 5;
    let sender_sk = Secp256k1PrivateKey::new();
    let sender_addr = tests::to_addr(&sender_sk);
    let send_amt = 100;
    let send_fee = 180;

    let interim_blocks = 5;
    let recipient = PrincipalData::from(StacksAddress::burn_address(false));
    let time_between_blocks_ms = 10_000;
    let mut signer_test: SignerTest<SpawnedSigner> = SignerTest::new_with_config_modifications(
        num_signers,
        vec![(sender_addr, (send_amt + send_fee) * interim_blocks)],
        |_config| {},
        |config| {
            config.miner.min_time_between_blocks_ms = time_between_blocks_ms;
        },
        None,
        None,
    );

    let http_origin = format!("http://{}", &signer_test.running_nodes.conf.node.rpc_bind);

    signer_test.boot_to_epoch_3();

    info!("Ensure that the first Nakamoto block was mined");
    let blocks = get_nakamoto_headers(&signer_test.running_nodes.conf);
    assert_eq!(blocks.len(), 1);
    // mine the interim blocks
    info!("Mining interim blocks");
    for interim_block_ix in 0..interim_blocks {
        let blocks_processed_before = signer_test
            .running_nodes
            .nakamoto_blocks_mined
            .load(Ordering::SeqCst);
        // submit a tx so that the miner will mine an extra block
        let transfer_tx = make_stacks_transfer(
            &sender_sk,
            interim_block_ix, // same as the sender nonce
            send_fee,
            signer_test.running_nodes.conf.burnchain.chain_id,
            &recipient,
            send_amt,
        );
        submit_tx(&http_origin, &transfer_tx);

        info!("Submitted transfer tx and waiting for block to be processed");
        wait_for(60, || {
            let blocks_processed = signer_test
                .running_nodes
                .nakamoto_blocks_mined
                .load(Ordering::SeqCst);
            Ok(blocks_processed > blocks_processed_before)
        })
        .unwrap();
        info!("Mined interim block:{interim_block_ix}");
    }

    wait_for(60, || {
        let new_blocks = get_nakamoto_headers(&signer_test.running_nodes.conf);
        Ok(new_blocks.len() == blocks.len() + interim_blocks as usize)
    })
    .unwrap();

    // Verify that every Nakamoto block is mined after the gap is exceeded between each
    let mut blocks = get_nakamoto_headers(&signer_test.running_nodes.conf);
    blocks.sort_by(|a, b| a.stacks_block_height.cmp(&b.stacks_block_height));
    for i in 1..blocks.len() {
        let block = &blocks[i];
        let parent_block = &blocks[i - 1];
        assert_eq!(
            block.stacks_block_height,
            parent_block.stacks_block_height + 1
        );
        info!(
            "Checking that the time between blocks {} and {} is respected",
            parent_block.stacks_block_height, block.stacks_block_height
        );
        let block_time = block
            .anchored_header
            .as_stacks_nakamoto()
            .unwrap()
            .timestamp;
        let parent_block_time = parent_block
            .anchored_header
            .as_stacks_nakamoto()
            .unwrap()
            .timestamp;
        assert!(
            block_time > parent_block_time,
            "Block time is BEFORE parent block time"
        );
        assert!(
            Duration::from_secs(block_time - parent_block_time)
                >= Duration::from_millis(time_between_blocks_ms),
            "Block mined before gap was exceeded: {block_time}s - {parent_block_time}s > {time_between_blocks_ms}ms",
        );
    }
    debug!("Shutting down min_gap_between_blocks test");
    signer_test.shutdown();
}

#[test]
#[ignore]
/// Test scenario where there are duplicate signers with the same private key
/// First submitted signature should take precedence
fn duplicate_signers() {
    if env::var("BITCOIND_TEST") != Ok("1".into()) {
        return;
    }

    tracing_subscriber::registry()
        .with(fmt::layer())
        .with(EnvFilter::from_default_env())
        .init();

    // Disable p2p broadcast of the nakamoto blocks, so that we rely
    //  on the signer's using StackerDB to get pushed blocks
    *nakamoto_node::miner::TEST_SKIP_P2P_BROADCAST
        .lock()
        .unwrap() = Some(true);

    info!("------------------------- Test Setup -------------------------");
    let num_signers = 5;
    let mut signer_stacks_private_keys = (0..num_signers)
        .map(|_| StacksPrivateKey::new())
        .collect::<Vec<_>>();

    // First two signers have same private key
    signer_stacks_private_keys[1] = signer_stacks_private_keys[0];
    let unique_signers = num_signers - 1;
    let duplicate_pubkey = Secp256k1PublicKey::from_private(&signer_stacks_private_keys[0]);
    let duplicate_pubkey_from_copy =
        Secp256k1PublicKey::from_private(&signer_stacks_private_keys[1]);
    assert_eq!(
        duplicate_pubkey, duplicate_pubkey_from_copy,
        "Recovered pubkeys don't match"
    );

    let mut signer_test: SignerTest<SpawnedSigner> = SignerTest::new_with_config_modifications(
        num_signers,
        vec![],
        |_| {},
        |_| {},
        None,
        Some(signer_stacks_private_keys),
    );

    signer_test.boot_to_epoch_3();
    let timeout = Duration::from_secs(30);

    info!("------------------------- Try mining one block -------------------------");

    signer_test.mine_and_verify_confirmed_naka_block(timeout, num_signers);

    info!("------------------------- Read all `BlockResponse::Accepted` messages -------------------------");

    let mut signer_accepted_responses = vec![];
    let start_polling = Instant::now();
    while start_polling.elapsed() <= timeout {
        std::thread::sleep(Duration::from_secs(1));
        let messages = test_observer::get_stackerdb_chunks()
            .into_iter()
            .flat_map(|chunk| chunk.modified_slots)
            .filter_map(|chunk| {
                SignerMessage::consensus_deserialize(&mut chunk.data.as_slice()).ok()
            })
            .filter_map(|message| match message {
                SignerMessage::BlockResponse(BlockResponse::Accepted(m)) => {
                    info!("Message(accepted): {m:?}");
                    Some(m)
                }
                _ => {
                    debug!("Message(ignored): {message:?}");
                    None
                }
            });
        signer_accepted_responses.extend(messages);
    }

    info!("------------------------- Assert there are {unique_signers} unique signatures and recovered pubkeys -------------------------");

    // Pick a message hash
    let accepted = signer_accepted_responses
        .iter()
        .min_by_key(|accepted| accepted.signer_signature_hash)
        .expect("No `BlockResponse::Accepted` messages recieved");
    let selected_sighash = accepted.signer_signature_hash;

    // Filter only resonses for selected block and collect unique pubkeys and signatures
    let (pubkeys, signatures): (HashSet<_>, HashSet<_>) = signer_accepted_responses
        .into_iter()
        .filter(|accepted| accepted.signer_signature_hash == selected_sighash)
        .map(|accepted| {
            let pubkey = Secp256k1PublicKey::recover_to_pubkey(
                accepted.signer_signature_hash.bits(),
                &accepted.signature,
            )
            .expect("Failed to recover pubkey");
            (pubkey, accepted.signature)
        })
        .unzip();

    assert_eq!(pubkeys.len(), unique_signers);
    assert_eq!(signatures.len(), unique_signers);

    signer_test.shutdown();
}

/// This test involves two miners, each mining tenures with 6 blocks each. Half
/// of the signers are attached to each miner, so the test also verifies that
/// the signers' messages successfully make their way to the active miner.
#[test]
#[ignore]
fn multiple_miners_with_nakamoto_blocks() {
    let num_signers = 5;
    let max_nakamoto_tenures = 20;
    let inter_blocks_per_tenure = 5;

    // setup sender + recipient for a test stx transfer
    let sender_sk = Secp256k1PrivateKey::new();
    let sender_addr = tests::to_addr(&sender_sk);
    let send_amt = 1000;
    let send_fee = 180;
    let recipient = PrincipalData::from(StacksAddress::burn_address(false));

    let btc_miner_1_seed = vec![1, 1, 1, 1];
    let btc_miner_2_seed = vec![2, 2, 2, 2];
    let btc_miner_1_pk = Keychain::default(btc_miner_1_seed.clone()).get_pub_key();
    let btc_miner_2_pk = Keychain::default(btc_miner_2_seed.clone()).get_pub_key();

    let node_1_rpc = gen_random_port();
    let node_1_p2p = gen_random_port();
    let node_2_rpc = gen_random_port();
    let node_2_p2p = gen_random_port();

    let localhost = "127.0.0.1";
    let node_1_rpc_bind = format!("{localhost}:{node_1_rpc}");
    let node_2_rpc_bind = format!("{localhost}:{node_2_rpc}");
    let mut node_2_listeners = Vec::new();

    // partition the signer set so that ~half are listening and using node 1 for RPC and events,
    //  and the rest are using node 2
    let mut signer_test: SignerTest<SpawnedSigner> = SignerTest::new_with_config_modifications(
        num_signers,
        vec![(
            sender_addr,
            (send_amt + send_fee) * max_nakamoto_tenures * inter_blocks_per_tenure,
        )],
        |signer_config| {
            let node_host = if signer_config.endpoint.port() % 2 == 0 {
                &node_1_rpc_bind
            } else {
                &node_2_rpc_bind
            };
            signer_config.node_host = node_host.to_string();
        },
        |config| {
            config.node.rpc_bind = format!("{localhost}:{node_1_rpc}");
            config.node.p2p_bind = format!("{localhost}:{node_1_p2p}");
            config.node.data_url = format!("http://{localhost}:{node_1_rpc}");
            config.node.p2p_address = format!("{localhost}:{node_1_p2p}");
            config.miner.wait_on_interim_blocks = Duration::from_secs(5);
            config.node.pox_sync_sample_secs = 30;

            config.node.seed = btc_miner_1_seed.clone();
            config.node.local_peer_seed = btc_miner_1_seed.clone();
            config.burnchain.local_mining_public_key = Some(btc_miner_1_pk.to_hex());
            config.miner.mining_key = Some(Secp256k1PrivateKey::from_seed(&[1]));

            config.events_observers.retain(|listener| {
                let Ok(addr) = std::net::SocketAddr::from_str(&listener.endpoint) else {
                    warn!(
                        "Cannot parse {} to a socket, assuming it isn't a signer-listener binding",
                        listener.endpoint
                    );
                    return true;
                };
                if addr.port() % 2 == 0 || addr.port() == test_observer::EVENT_OBSERVER_PORT {
                    return true;
                }
                node_2_listeners.push(listener.clone());
                false
            })
        },
        Some(vec![btc_miner_1_pk, btc_miner_2_pk]),
        None,
    );
    let blocks_mined1 = signer_test.running_nodes.nakamoto_blocks_mined.clone();

    let conf = signer_test.running_nodes.conf.clone();
    let mut conf_node_2 = conf.clone();
    conf_node_2.node.rpc_bind = format!("{localhost}:{node_2_rpc}");
    conf_node_2.node.p2p_bind = format!("{localhost}:{node_2_p2p}");
    conf_node_2.node.data_url = format!("http://{localhost}:{node_2_rpc}");
    conf_node_2.node.p2p_address = format!("{localhost}:{node_2_p2p}");
    conf_node_2.node.seed = btc_miner_2_seed.clone();
    conf_node_2.burnchain.local_mining_public_key = Some(btc_miner_2_pk.to_hex());
    conf_node_2.node.local_peer_seed = btc_miner_2_seed.clone();
    conf_node_2.miner.mining_key = Some(Secp256k1PrivateKey::from_seed(&[2]));
    conf_node_2.node.miner = true;
    conf_node_2.events_observers.clear();
    conf_node_2.events_observers.extend(node_2_listeners);
    assert!(!conf_node_2.events_observers.is_empty());

    let node_1_sk = Secp256k1PrivateKey::from_seed(&conf.node.local_peer_seed);
    let node_1_pk = StacksPublicKey::from_private(&node_1_sk);

    conf_node_2.node.working_dir = format!("{}-1", conf_node_2.node.working_dir);

    conf_node_2.node.set_bootstrap_nodes(
        format!("{}@{}", &node_1_pk.to_hex(), conf.node.p2p_bind),
        conf.burnchain.chain_id,
        conf.burnchain.peer_version,
    );

    let http_origin = format!("http://{}", &conf.node.rpc_bind);

    let mut run_loop_2 = boot_nakamoto::BootRunLoop::new(conf_node_2.clone()).unwrap();
    let run_loop_stopper_2 = run_loop_2.get_termination_switch();
    let rl2_coord_channels = run_loop_2.coordinator_channels();
    let Counters {
        naka_submitted_commits: rl2_commits,
        naka_mined_blocks: blocks_mined2,
        ..
    } = run_loop_2.counters();
    let run_loop_2_thread = thread::Builder::new()
        .name("run_loop_2".into())
        .spawn(move || run_loop_2.start(None, 0))
        .unwrap();

    signer_test.boot_to_epoch_3();

    wait_for(120, || {
        let Some(node_1_info) = get_chain_info_opt(&conf) else {
            return Ok(false);
        };
        let Some(node_2_info) = get_chain_info_opt(&conf_node_2) else {
            return Ok(false);
        };
        Ok(node_1_info.stacks_tip_height == node_2_info.stacks_tip_height)
    })
    .expect("Timed out waiting for follower to catch up to the miner");

    let pre_nakamoto_peer_1_height = get_chain_info(&conf).stacks_tip_height;

    info!("------------------------- Reached Epoch 3.0 -------------------------");

    // due to the random nature of mining sortitions, the way this test is structured
    //  is that we keep track of how many tenures each miner produced, and once enough sortitions
    //  have been produced such that each miner has produced 3 tenures, we stop and check the
    //  results at the end
    let rl1_coord_channels = signer_test.running_nodes.coord_channel.clone();
    let rl1_commits = signer_test.running_nodes.commits_submitted.clone();

    let miner_1_pk = StacksPublicKey::from_private(conf.miner.mining_key.as_ref().unwrap());
    let miner_2_pk = StacksPublicKey::from_private(conf_node_2.miner.mining_key.as_ref().unwrap());
    let mut btc_blocks_mined = 1;
    let mut miner_1_tenures = 0;
    let mut miner_2_tenures = 0;
    let mut sender_nonce = 0;
    while !(miner_1_tenures >= 3 && miner_2_tenures >= 3) {
        if btc_blocks_mined > max_nakamoto_tenures {
            panic!("Produced {btc_blocks_mined} sortitions, but didn't cover the test scenarios, aborting");
        }
        let blocks_processed_before =
            blocks_mined1.load(Ordering::SeqCst) + blocks_mined2.load(Ordering::SeqCst);
        signer_test.mine_block_wait_on_processing(
            &[&rl1_coord_channels, &rl2_coord_channels],
            &[&rl1_commits, &rl2_commits],
            Duration::from_secs(30),
        );
        btc_blocks_mined += 1;

        // wait for the new block to be processed
        wait_for(60, || {
            let blocks_processed =
                blocks_mined1.load(Ordering::SeqCst) + blocks_mined2.load(Ordering::SeqCst);
            Ok(blocks_processed > blocks_processed_before)
        })
        .unwrap();

        info!(
            "Nakamoto blocks mined: {}",
            blocks_mined1.load(Ordering::SeqCst) + blocks_mined2.load(Ordering::SeqCst)
        );

        // mine the interim blocks
        info!("Mining interim blocks");
        for interim_block_ix in 0..inter_blocks_per_tenure {
            let blocks_processed_before =
                blocks_mined1.load(Ordering::SeqCst) + blocks_mined2.load(Ordering::SeqCst);
            // submit a tx so that the miner will mine an extra block
            let transfer_tx = make_stacks_transfer(
                &sender_sk,
                sender_nonce,
                send_fee,
                signer_test.running_nodes.conf.burnchain.chain_id,
                &recipient,
                send_amt,
            );
            sender_nonce += 1;
            submit_tx(&http_origin, &transfer_tx);

            wait_for(60, || {
                let blocks_processed =
                    blocks_mined1.load(Ordering::SeqCst) + blocks_mined2.load(Ordering::SeqCst);
                Ok(blocks_processed > blocks_processed_before)
            })
            .unwrap();
            info!("Mined interim block {btc_blocks_mined}:{interim_block_ix}");
        }

        let blocks = get_nakamoto_headers(&conf);
        let mut seen_burn_hashes = HashSet::new();
        miner_1_tenures = 0;
        miner_2_tenures = 0;
        for header in blocks.iter() {
            if seen_burn_hashes.contains(&header.burn_header_hash) {
                continue;
            }
            seen_burn_hashes.insert(header.burn_header_hash);

            let header = header.anchored_header.as_stacks_nakamoto().unwrap();
            if miner_1_pk
                .verify(
                    header.miner_signature_hash().as_bytes(),
                    &header.miner_signature,
                )
                .unwrap()
            {
                miner_1_tenures += 1;
            }
            if miner_2_pk
                .verify(
                    header.miner_signature_hash().as_bytes(),
                    &header.miner_signature,
                )
                .unwrap()
            {
                miner_2_tenures += 1;
            }
        }
        info!("Miner 1 tenures: {miner_1_tenures}, Miner 2 tenures: {miner_2_tenures}");
    }

    info!(
        "New chain info 1: {:?}",
        get_chain_info(&signer_test.running_nodes.conf)
    );

    info!("New chain info 2: {:?}", get_chain_info(&conf_node_2));

    let peer_1_height = get_chain_info(&conf).stacks_tip_height;
    let peer_2_height = get_chain_info(&conf_node_2).stacks_tip_height;
    info!("Peer height information"; "peer_1" => peer_1_height, "peer_2" => peer_2_height, "pre_naka_height" => pre_nakamoto_peer_1_height);
    assert_eq!(peer_1_height, peer_2_height);
    assert_eq!(
        peer_1_height,
        pre_nakamoto_peer_1_height + (btc_blocks_mined - 1) * (inter_blocks_per_tenure + 1)
    );
    assert_eq!(btc_blocks_mined, miner_1_tenures + miner_2_tenures);
    rl2_coord_channels
        .lock()
        .expect("Mutex poisoned")
        .stop_chains_coordinator();
    run_loop_stopper_2.store(false, Ordering::SeqCst);
    run_loop_2_thread.join().unwrap();
    signer_test.shutdown();
}

/// This test involves two miners, 1 and 2. During miner 1's first tenure, miner
/// 2 is forced to ignore one of the blocks in that tenure. The next time miner
/// 2 mines a block, it should attempt to fork the chain at that point. The test
/// verifies that the fork is not successful and that miner 1 is able to
/// continue mining after this fork attempt.
#[test]
#[ignore]
fn partial_tenure_fork() {
    if env::var("BITCOIND_TEST") != Ok("1".into()) {
        return;
    }

    let num_signers = 5;
    let max_nakamoto_tenures = 30;
    let inter_blocks_per_tenure = 5;

    // setup sender + recipient for a test stx transfer
    let sender_sk = Secp256k1PrivateKey::new();
    let sender_addr = tests::to_addr(&sender_sk);
    let send_amt = 1000;
    let send_fee = 180;
    let recipient = PrincipalData::from(StacksAddress::burn_address(false));

    let btc_miner_1_seed = vec![1, 1, 1, 1];
    let btc_miner_2_seed = vec![2, 2, 2, 2];
    let btc_miner_1_pk = Keychain::default(btc_miner_1_seed.clone()).get_pub_key();
    let btc_miner_2_pk = Keychain::default(btc_miner_2_seed.clone()).get_pub_key();

    let node_1_rpc = gen_random_port();
    let node_1_p2p = gen_random_port();
    let node_2_rpc = gen_random_port();
    let node_2_p2p = gen_random_port();

    let localhost = "127.0.0.1";
    let node_1_rpc_bind = format!("{localhost}:{node_1_rpc}");

    // All signers are listening to node 1
    let mut signer_test: SignerTest<SpawnedSigner> = SignerTest::new_with_config_modifications(
        num_signers,
        vec![(
            sender_addr,
            (send_amt + send_fee) * max_nakamoto_tenures * inter_blocks_per_tenure,
        )],
        |signer_config| {
            signer_config.node_host = node_1_rpc_bind.clone();
            signer_config.first_proposal_burn_block_timing = Duration::from_secs(0);
        },
        |config| {
            config.node.rpc_bind = format!("{localhost}:{node_1_rpc}");
            config.node.p2p_bind = format!("{localhost}:{node_1_p2p}");
            config.node.data_url = format!("http://{localhost}:{node_1_rpc}");
            config.node.p2p_address = format!("{localhost}:{node_1_p2p}");
            config.miner.wait_on_interim_blocks = Duration::from_secs(5);
            config.node.pox_sync_sample_secs = 30;
            config.miner.block_commit_delay = Duration::from_secs(0);

            config.node.seed = btc_miner_1_seed.clone();
            config.node.local_peer_seed = btc_miner_1_seed.clone();
            config.burnchain.local_mining_public_key = Some(btc_miner_1_pk.to_hex());
            config.miner.mining_key = Some(Secp256k1PrivateKey::from_seed(&[1]));

            // Increase the reward cycle length to avoid missing a prepare phase
            // while we are intentionally forking.
            config.burnchain.pox_reward_length = Some(40);
            config.burnchain.pox_prepare_length = Some(10);

            // Move epoch 2.5 and 3.0 earlier, so we have more time for the
            // test before re-stacking is required.
            if let Some(epochs) = config.burnchain.epochs.as_mut() {
                epochs[StacksEpochId::Epoch24].end_height = 131;
                epochs[StacksEpochId::Epoch25].start_height = 131;
                epochs[StacksEpochId::Epoch25].end_height = 166;
                epochs[StacksEpochId::Epoch30].start_height = 166;
            } else {
                panic!("Expected epochs to be set");
            }
        },
        Some(vec![btc_miner_1_pk, btc_miner_2_pk]),
        None,
    );
    let blocks_mined1 = signer_test.running_nodes.nakamoto_blocks_mined.clone();

    let conf = signer_test.running_nodes.conf.clone();
    let mut conf_node_2 = conf.clone();
    conf_node_2.node.rpc_bind = format!("{localhost}:{node_2_rpc}");
    conf_node_2.node.p2p_bind = format!("{localhost}:{node_2_p2p}");
    conf_node_2.node.data_url = format!("http://{localhost}:{node_2_rpc}");
    conf_node_2.node.p2p_address = format!("{localhost}:{node_2_p2p}");
    conf_node_2.node.seed = btc_miner_2_seed.clone();
    conf_node_2.burnchain.local_mining_public_key = Some(btc_miner_2_pk.to_hex());
    conf_node_2.node.local_peer_seed = btc_miner_2_seed.clone();
    conf_node_2.miner.mining_key = Some(Secp256k1PrivateKey::from_seed(&[2]));
    conf_node_2.node.miner = true;
    conf_node_2.events_observers.clear();

    let node_1_sk = Secp256k1PrivateKey::from_seed(&conf.node.local_peer_seed);
    let node_1_pk = StacksPublicKey::from_private(&node_1_sk);

    conf_node_2.node.working_dir = format!("{}-1", conf_node_2.node.working_dir);

    conf_node_2.node.set_bootstrap_nodes(
        format!("{}@{}", &node_1_pk.to_hex(), conf.node.p2p_bind),
        conf.burnchain.chain_id,
        conf.burnchain.peer_version,
    );

    let mining_pk_1 = StacksPublicKey::from_private(&conf.miner.mining_key.unwrap());
    let mining_pk_2 = StacksPublicKey::from_private(&conf_node_2.miner.mining_key.unwrap());
    let mining_pkh_1 = Hash160::from_node_public_key(&mining_pk_1);
    let mining_pkh_2 = Hash160::from_node_public_key(&mining_pk_2);
    debug!("The mining key for miner 1 is {mining_pkh_1}");
    debug!("The mining key for miner 2 is {mining_pkh_2}");

    let http_origin = format!("http://{}", &conf.node.rpc_bind);

    let mut run_loop_2 = boot_nakamoto::BootRunLoop::new(conf_node_2.clone()).unwrap();
    let rl2_coord_channels = run_loop_2.coordinator_channels();
    let run_loop_stopper_2 = run_loop_2.get_termination_switch();
    let Counters {
        naka_mined_blocks: blocks_mined2,
        naka_proposed_blocks: blocks_proposed2,
        naka_submitted_commits: commits_2,
        naka_skip_commit_op: rl2_skip_commit_op,
        ..
    } = run_loop_2.counters();

    signer_test.boot_to_epoch_3();
    let run_loop_2_thread = thread::Builder::new()
        .name("run_loop_2".into())
        .spawn(move || run_loop_2.start(None, 0))
        .unwrap();

    let pre_nakamoto_peer_1_height = get_chain_info(&conf).stacks_tip_height;

    wait_for(200, || {
        let Some(node_1_info) = get_chain_info_opt(&conf) else {
            return Ok(false);
        };
        let Some(node_2_info) = get_chain_info_opt(&conf_node_2) else {
            return Ok(false);
        };
        Ok(node_1_info.stacks_tip_height == node_2_info.stacks_tip_height)
    })
    .expect("Timed out waiting for follower to catch up to the miner");

    info!("------------------------- Reached Epoch 3.0 -------------------------");

    // due to the random nature of mining sortitions, the way this test is structured
    //  is that we keep track of how many tenures each miner produced, and once enough sortitions
    //  have been produced such that each miner has produced 3 tenures, we stop and check the
    //  results at the end
    let mut btc_blocks_mined = 0;
    let mut miner_1_tenures = 0u64;
    let mut miner_2_tenures = 0u64;
    let mut fork_initiated = false;
    let mut min_miner_1_tenures = u64::MAX;
    let mut min_miner_2_tenures = u64::MAX;
    let mut ignore_block = 0;

    let mut miner_1_blocks = 0;
    let mut miner_2_blocks = 0;
    let mut min_miner_2_blocks = 0;
    let mut last_sortition_winner: Option<u64> = None;
    let mut miner_2_won_2_in_a_row = false;

    let commits_1 = signer_test.running_nodes.commits_submitted.clone();
    let rl1_skip_commit_op = signer_test
        .running_nodes
        .nakamoto_test_skip_commit_op
        .clone();

    let sortdb = SortitionDB::open(
        &conf.get_burn_db_file_path(),
        false,
        conf.get_burnchain().pox_constants,
    )
    .unwrap();

    info!("-------- Waiting miner 2 to catch up to miner 1 --------");

    // Wait for miner 2 to catch up to miner 1
    wait_for(60, || {
        let info_1 = get_chain_info(&conf);
        let info_2 = get_chain_info(&conf_node_2);
        Ok(info_1.stacks_tip_height == info_2.stacks_tip_height)
    })
    .expect("Timed out waiting for miner 2 to catch up to miner 1");

    info!("-------- Miner 2 caught up to miner 1 --------");

    // Pause block commits
    rl1_skip_commit_op.set(true);
    rl2_skip_commit_op.set(true);

    let mined_before_1 = blocks_mined1.load(Ordering::SeqCst);
    let mined_before_2 = blocks_mined2.load(Ordering::SeqCst);
    let commits_before_1 = commits_1.load(Ordering::SeqCst);
    let commits_before_2 = commits_2.load(Ordering::SeqCst);

    // Mine the first block
    next_block_and(
        &mut signer_test.running_nodes.btc_regtest_controller,
        180,
        || {
            let mined_1 = blocks_mined1.load(Ordering::SeqCst);
            let mined_2 = blocks_mined2.load(Ordering::SeqCst);

            Ok(mined_1 > mined_before_1 || mined_2 > mined_before_2)
        },
    )
    .expect("Timed out waiting for new Stacks block to be mined");

    info!("-------- Mined first block, wait for block commits --------");

    // Unpause block commits and wait for both miners' commits
    rl1_skip_commit_op.set(false);
    rl2_skip_commit_op.set(false);

    // Ensure that both block commits have been sent before continuing
    wait_for(60, || {
        let commits_after_1 = commits_1.load(Ordering::SeqCst);
        let commits_after_2 = commits_2.load(Ordering::SeqCst);
        Ok(commits_after_1 > commits_before_1 && commits_after_2 > commits_before_2)
    })
    .expect("Timed out waiting for block commits");

    while miner_1_tenures < min_miner_1_tenures || miner_2_tenures < min_miner_2_tenures {
        if btc_blocks_mined >= max_nakamoto_tenures {
            panic!("Produced {btc_blocks_mined} sortitions, but didn't cover the test scenarios, aborting");
        }

        // Mine a block and wait for it to be processed, unless we are in a
        // forked tenure, in which case, just wait for the block proposal
        let mined_before_1 = blocks_mined1.load(Ordering::SeqCst);
        let mined_before_2 = blocks_mined2.load(Ordering::SeqCst);
        let proposed_before_2 = blocks_proposed2.load(Ordering::SeqCst);
        let proposed_before_1 = signer_test
            .running_nodes
            .nakamoto_blocks_proposed
            .load(Ordering::SeqCst);

        info!(
            "Next tenure checking";
            "fork_initiated?" => fork_initiated,
            "miner_1_tenures" => miner_1_tenures,
            "miner_2_tenures" => miner_2_tenures,
            "min_miner_1_tenures" => min_miner_2_tenures,
            "min_miner_2_tenures" => min_miner_2_tenures,
            "proposed_before_1" => proposed_before_1,
            "proposed_before_2" => proposed_before_2,
            "mined_before_1" => mined_before_1,
            "mined_before_2" => mined_before_2,
        );

        // Pause block commits
        rl1_skip_commit_op.set(true);
        rl2_skip_commit_op.set(true);

        let tip_before = SortitionDB::get_canonical_burn_chain_tip(sortdb.conn()).unwrap();
        let commits_before_1 = commits_1.load(Ordering::SeqCst);
        let commits_before_2 = commits_2.load(Ordering::SeqCst);

        next_block_and(
            &mut signer_test.running_nodes.btc_regtest_controller,
            60,
            || {
                let mined_1 = blocks_mined1.load(Ordering::SeqCst);
                let mined_2 = blocks_mined2.load(Ordering::SeqCst);
                let proposed_2 = blocks_proposed2.load(Ordering::SeqCst);

                Ok((fork_initiated && proposed_2 > proposed_before_2)
                    || mined_1 > mined_before_1
                    || mined_2 > mined_before_2)
            },
        )
        .expect("Timed out waiting for tenure change Stacks block");
        btc_blocks_mined += 1;

        // Unpause block commits
        info!("Unpausing block commits");
        rl1_skip_commit_op.set(false);
        rl2_skip_commit_op.set(false);

        // Wait for the block to be processed and the block commits to be submitted
        wait_for(60, || {
            let tip_after = SortitionDB::get_canonical_burn_chain_tip(sortdb.conn()).unwrap();
            // Ensure that both block commits have been sent before continuing
            let commits_after_1 = commits_1.load(Ordering::SeqCst);
            let commits_after_2 = commits_2.load(Ordering::SeqCst);
            Ok(commits_after_1 > commits_before_1
                && commits_after_2 > commits_before_2
                && tip_after.consensus_hash != tip_before.consensus_hash)
        })
        .expect("Sortition DB tip did not change");

        let tip_sn = SortitionDB::get_canonical_burn_chain_tip(sortdb.conn()).unwrap();
        info!("tip_after: {:?}", tip_sn);
        let miner = match tip_sn.miner_pk_hash {
            Some(pk_hash) => {
                if pk_hash == mining_pkh_1 {
                    1
                } else {
                    2
                }
            }
            None => {
                panic!("No sortition found");
            }
        };
        info!("Next tenure mined by miner {miner}");

        if let Some(last_sortition_winner) = last_sortition_winner {
            if last_sortition_winner == miner && miner == 2 {
                miner_2_won_2_in_a_row = true;
            } else {
                miner_2_won_2_in_a_row = false;
            }
        }
        last_sortition_winner = Some(miner);

        if miner == 1 && miner_1_tenures == 0 {
            // Setup miner 2 to ignore a block in this tenure
            ignore_block = pre_nakamoto_peer_1_height
                + (btc_blocks_mined - 1) * (inter_blocks_per_tenure + 1)
                + 3;
            set_ignore_block(ignore_block, &conf_node_2.node.working_dir);

            // Ensure that miner 2 runs at least one more tenure
            min_miner_2_tenures = miner_2_tenures + 1;
            fork_initiated = true;
            min_miner_2_blocks = miner_2_blocks;
        }
        if miner == 2 && miner_2_tenures == min_miner_2_tenures {
            // This is the forking tenure. Ensure that miner 1 runs one more
            // tenure after this to validate that it continues to build off of
            // the proper block.
            min_miner_1_tenures = miner_1_tenures + 1;
        }

        let mut blocks = inter_blocks_per_tenure;
        // mine (or attempt to mine) the interim blocks
        for interim_block_ix in 0..inter_blocks_per_tenure {
            let mined_before_1 = blocks_mined1.load(Ordering::SeqCst);
            let mined_before_2 = blocks_mined2.load(Ordering::SeqCst);
            let proposed_before_2 = blocks_proposed2.load(Ordering::SeqCst);

            info!(
                "Mining interim blocks";
                "fork_initiated?" => fork_initiated,
                "miner_1_tenures" => miner_1_tenures,
                "miner_2_tenures" => miner_2_tenures,
                "min_miner_1_tenures" => min_miner_2_tenures,
                "min_miner_2_tenures" => min_miner_2_tenures,
                "proposed_before_2" => proposed_before_2,
                "mined_before_1" => mined_before_1,
                "mined_before_2" => mined_before_2,
            );

            // submit a tx so that the miner will mine an extra block
            let sender_nonce = (btc_blocks_mined - 1) * inter_blocks_per_tenure + interim_block_ix;
            let transfer_tx = make_stacks_transfer(
                &sender_sk,
                sender_nonce,
                send_fee,
                signer_test.running_nodes.conf.burnchain.chain_id,
                &recipient,
                send_amt,
            );
            // This may fail if the forking miner wins too many tenures and this account's
            // nonces get too high (TooMuchChaining)
            match submit_tx_fallible(&http_origin, &transfer_tx) {
                Ok(_) => {
                    wait_for(60, || {
                        let mined_1 = blocks_mined1.load(Ordering::SeqCst);
                        let mined_2 = blocks_mined2.load(Ordering::SeqCst);
                        let proposed_2 = blocks_proposed2.load(Ordering::SeqCst);

                        Ok((fork_initiated && proposed_2 > proposed_before_2)
                            || mined_1 > mined_before_1
                            || mined_2 > mined_before_2
                            // Special case where neither miner can mine a block:
                            || (fork_initiated && miner_2_won_2_in_a_row))
                    })
                    .expect("Timed out waiting for interim block to be mined");
                }
                Err(e) => {
                    if e.to_string().contains("TooMuchChaining") {
                        info!("TooMuchChaining error, skipping block");
                        blocks = interim_block_ix;
                        break;
                    } else {
                        panic!("Failed to submit tx: {e}");
                    }
                }
            }
            info!("Attempted to mine interim block {btc_blocks_mined}:{interim_block_ix}");
        }

        if miner == 1 {
            miner_1_tenures += 1;
            miner_1_blocks += blocks;
        } else {
            miner_2_tenures += 1;
            miner_2_blocks += blocks;
        }

        let mined_1 = blocks_mined1.load(Ordering::SeqCst);
        let mined_2 = blocks_mined2.load(Ordering::SeqCst);

        info!(
            "Miner 1 tenures: {miner_1_tenures}, Miner 2 tenures: {miner_2_tenures}, Miner 1 before: {mined_before_1}, Miner 2 before: {mined_before_2}, Miner 1 blocks: {mined_1}, Miner 2 blocks: {mined_2}",
        );

        if miner == 1 {
            assert_eq!(mined_1, mined_before_1 + blocks + 1);
        } else if miner_2_tenures < min_miner_2_tenures {
            assert_eq!(mined_2, mined_before_2 + blocks + 1);
        } else {
            // Miner 2 should have mined 0 blocks after the fork
            assert_eq!(mined_2, mined_before_2);
        }
    }

    info!(
        "New chain info 1: {:?}",
        get_chain_info(&signer_test.running_nodes.conf)
    );

    info!("New chain info 2: {:?}", get_chain_info(&conf_node_2));

    let peer_1_height = get_chain_info(&conf).stacks_tip_height;
    let peer_2_height = get_chain_info(&conf_node_2).stacks_tip_height;
    assert_eq!(peer_2_height, ignore_block - 1);
    // The height may be higher than expected due to extra transactions waiting
    // to be mined during the forking miner's tenure.
    // We cannot guarantee due to TooMuchChaining that the miner will mine inter_blocks_per_tenure
    // Must be at least the number of blocks mined by miner 1 and the number of blocks mined by miner 2
    // before the fork was initiated
    assert!(peer_1_height >= pre_nakamoto_peer_1_height + miner_1_blocks + min_miner_2_blocks);
    assert_eq!(btc_blocks_mined, miner_1_tenures + miner_2_tenures);

    let sortdb = SortitionDB::open(
        &conf_node_2.get_burn_db_file_path(),
        false,
        conf_node_2.get_burnchain().pox_constants,
    )
    .unwrap();

    let (chainstate, _) = StacksChainState::open(
        false,
        conf_node_2.burnchain.chain_id,
        &conf_node_2.get_chainstate_path_str(),
        None,
    )
    .unwrap();
    let tip = NakamotoChainState::get_canonical_block_header(chainstate.db(), &sortdb)
        .unwrap()
        .unwrap();
    assert_eq!(tip.stacks_block_height, ignore_block - 1);
    rl2_coord_channels
        .lock()
        .expect("Mutex poisoned")
        .stop_chains_coordinator();
    run_loop_stopper_2.store(false, Ordering::SeqCst);
    run_loop_2_thread.join().unwrap();
    signer_test.shutdown();
}

#[test]
#[ignore]
/// Test that signers that accept a block locally, but that was rejected globally will accept a subsequent attempt
/// by the miner essentially reorg their prior locally accepted/signed block, i.e. the globally rejected block overrides
/// their local view.
///
/// Test Setup:
/// The test spins up five stacks signers, one miner Nakamoto node, and a corresponding bitcoind.
/// The stacks node is then advanced to Epoch 3.0 boundary to allow block signing.
///
/// Test Execution:
/// The node mines 1 stacks block N (all signers sign it). The subsequent block N+1 is proposed, but rejected by >30% of the signers.
/// The miner then attempts to mine N+1', and all signers accept the block.
///
/// Test Assertion:
/// Stacks tip advances to N+1'
fn locally_accepted_blocks_overriden_by_global_rejection() {
    if env::var("BITCOIND_TEST") != Ok("1".into()) {
        return;
    }

    tracing_subscriber::registry()
        .with(fmt::layer())
        .with(EnvFilter::from_default_env())
        .init();

    info!("------------------------- Test Setup -------------------------");
    let num_signers = 5;
    let sender_sk = Secp256k1PrivateKey::new();
    let sender_addr = tests::to_addr(&sender_sk);
    let send_amt = 100;
    let send_fee = 180;
    let nmb_txs = 3;
    let recipient = PrincipalData::from(StacksAddress::burn_address(false));
    let short_timeout_secs = 20;
    let mut signer_test: SignerTest<SpawnedSigner> = SignerTest::new(
        num_signers,
        vec![(sender_addr, (send_amt + send_fee) * nmb_txs)],
    );

    let all_signers: Vec<_> = signer_test
        .signer_stacks_private_keys
        .iter()
        .map(StacksPublicKey::from_private)
        .collect();

    let http_origin = format!("http://{}", &signer_test.running_nodes.conf.node.rpc_bind);
    signer_test.boot_to_epoch_3();

    info!("------------------------- Test Mine Nakamoto Block N -------------------------");
    let info_before = signer_test.stacks_client.get_peer_info().unwrap();
    let mined_blocks = signer_test.running_nodes.nakamoto_blocks_mined.clone();
    let blocks_before = mined_blocks.load(Ordering::SeqCst);
    // submit a tx so that the miner will mine a stacks block
    let mut sender_nonce = 0;
    let transfer_tx = make_stacks_transfer(
        &sender_sk,
        sender_nonce,
        send_fee,
        signer_test.running_nodes.conf.burnchain.chain_id,
        &recipient,
        send_amt,
    );
    let tx = submit_tx(&http_origin, &transfer_tx);
    info!("Submitted tx {tx} in to mine block N");
    wait_for(short_timeout_secs, || {
        Ok(mined_blocks.load(Ordering::SeqCst) > blocks_before
            && signer_test
                .stacks_client
                .get_peer_info()
                .unwrap()
                .stacks_tip_height
                > info_before.stacks_tip_height)
    })
    .expect("Timed out waiting for stacks block N to be mined");
    sender_nonce += 1;
    let info_after = signer_test.stacks_client.get_peer_info().unwrap();
    assert_eq!(
        info_before.stacks_tip_height + 1,
        info_after.stacks_tip_height
    );
    let nakamoto_blocks = test_observer::get_mined_nakamoto_blocks();
    let block_n = nakamoto_blocks.last().unwrap();
    assert_eq!(info_after.stacks_tip.to_string(), block_n.block_hash);
    signer_test
        .wait_for_block_acceptance(
            short_timeout_secs,
            &block_n.signer_signature_hash,
            &all_signers,
        )
        .expect("Timed out waiting for block acceptance of N");

    info!("------------------------- Attempt to Mine Nakamoto Block N+1 -------------------------");
    // Make half of the signers reject the block proposal by the miner to ensure its marked globally rejected
    let rejecting_signers: Vec<_> = all_signers
        .iter()
        .cloned()
        .take(num_signers / 2 + num_signers % 2)
        .collect();
    TEST_REJECT_ALL_BLOCK_PROPOSAL
        .lock()
        .unwrap()
        .replace(rejecting_signers.clone());
    test_observer::clear();
    // Make a new stacks transaction to create a different block signature, but make sure to propose it
    // AFTER the signers are unfrozen so they don't inadvertently prevent the new block being accepted
    let transfer_tx = make_stacks_transfer(
        &sender_sk,
        sender_nonce,
        send_fee,
        signer_test.running_nodes.conf.burnchain.chain_id,
        &recipient,
        send_amt,
    );
    let tx = submit_tx(&http_origin, &transfer_tx);
    sender_nonce += 1;
    info!("Submitted tx {tx} to mine block N+1");

    let blocks_before = mined_blocks.load(Ordering::SeqCst);
    let info_before = signer_test.stacks_client.get_peer_info().unwrap();
    // We cannot gaurantee that ALL signers will reject due to the testing directive as we may hit majority first..So ensure that we only assert that up to the threshold number rejected
    signer_test
        .wait_for_block_rejections(short_timeout_secs, &rejecting_signers)
        .expect("Timed out waiting for block rejection of N+1");

    assert_eq!(blocks_before, mined_blocks.load(Ordering::SeqCst));
    let info_after = signer_test.stacks_client.get_peer_info().unwrap();
    assert_eq!(info_before, info_after);
    // Ensure that the block was not accepted globally so the stacks tip has not advanced to N+1
    let nakamoto_blocks = test_observer::get_mined_nakamoto_blocks();
    let block_n_1 = nakamoto_blocks.last().unwrap();
    assert_ne!(block_n_1, block_n);

    info!("------------------------- Test Mine Nakamoto Block N+1' -------------------------");
    let info_before = signer_test.stacks_client.get_peer_info().unwrap();
    TEST_REJECT_ALL_BLOCK_PROPOSAL
        .lock()
        .unwrap()
        .replace(Vec::new());

    let transfer_tx = make_stacks_transfer(
        &sender_sk,
        sender_nonce,
        send_fee,
        signer_test.running_nodes.conf.burnchain.chain_id,
        &recipient,
        send_amt,
    );
    let tx = submit_tx(&http_origin, &transfer_tx);
    info!("Submitted tx {tx} to mine block N+1'");

    wait_for(short_timeout_secs, || {
        Ok(mined_blocks.load(Ordering::SeqCst) > blocks_before
            && signer_test
                .stacks_client
                .get_peer_info()
                .unwrap()
                .stacks_tip_height
                > info_before.stacks_tip_height
            && test_observer::get_mined_nakamoto_blocks().last().unwrap() != block_n_1)
    })
    .expect("Timed out waiting for stacks block N+1' to be mined");
    let blocks_after = mined_blocks.load(Ordering::SeqCst);
    assert_eq!(blocks_after, blocks_before + 1);

    let info_after = signer_test.stacks_client.get_peer_info().unwrap();
    assert_eq!(
        info_after.stacks_tip_height,
        info_before.stacks_tip_height + 1
    );
    // Ensure that the block was accepted globally so the stacks tip has advanced to N+1'
    let nakamoto_blocks = test_observer::get_mined_nakamoto_blocks();
    let block_n_1_prime = nakamoto_blocks.last().unwrap();
    assert_eq!(
        info_after.stacks_tip.to_string(),
        block_n_1_prime.block_hash
    );
    assert_ne!(block_n_1_prime, block_n_1);
    // Verify that all signers accepted the new block proposal
    signer_test
        .wait_for_block_acceptance(
            short_timeout_secs,
            &block_n_1_prime.signer_signature_hash,
            &all_signers,
        )
        .expect("Timed out waiting for block acceptance of N+1'");
}

#[test]
#[ignore]
/// Test that signers that reject a block locally, but that was accepted globally will accept
/// a subsequent block built on top of the accepted block
///
/// Test Setup:
/// The test spins up five stacks signers, one miner Nakamoto node, and a corresponding bitcoind.
/// The stacks node is then advanced to Epoch 3.0 boundary to allow block signing.
///
/// Test Execution:
/// The node mines 1 stacks block N (all signers sign it). The subsequent block N+1 is proposed, but rejected by <30% of the signers.
/// The miner then attempts to mine N+2, and all signers accept the block.
///
/// Test Assertion:
/// Stacks tip advances to N+2
fn locally_rejected_blocks_overriden_by_global_acceptance() {
    if env::var("BITCOIND_TEST") != Ok("1".into()) {
        return;
    }

    tracing_subscriber::registry()
        .with(fmt::layer())
        .with(EnvFilter::from_default_env())
        .init();

    info!("------------------------- Test Setup -------------------------");
    let num_signers = 5;
    let sender_sk = Secp256k1PrivateKey::new();
    let sender_addr = tests::to_addr(&sender_sk);
    let send_amt = 100;
    let send_fee = 180;
    let nmb_txs = 3;

    let recipient = PrincipalData::from(StacksAddress::burn_address(false));
    let mut signer_test: SignerTest<SpawnedSigner> = SignerTest::new(
        num_signers,
        vec![(sender_addr, (send_amt + send_fee) * nmb_txs)],
    );

    let all_signers: Vec<_> = signer_test
        .signer_stacks_private_keys
        .iter()
        .map(StacksPublicKey::from_private)
        .collect();

    let http_origin = format!("http://{}", &signer_test.running_nodes.conf.node.rpc_bind);
    let short_timeout = 30;
    signer_test.boot_to_epoch_3();

    info!("------------------------- Test Mine Nakamoto Block N -------------------------");
    let mined_blocks = signer_test.running_nodes.nakamoto_blocks_mined.clone();
    let info_before = signer_test
        .stacks_client
        .get_peer_info()
        .expect("Failed to get peer info");

    // submit a tx so that the miner will mine a stacks block N
    let mut sender_nonce = 0;
    let transfer_tx = make_stacks_transfer(
        &sender_sk,
        sender_nonce,
        send_fee,
        signer_test.running_nodes.conf.burnchain.chain_id,
        &recipient,
        send_amt,
    );
    let tx = submit_tx(&http_origin, &transfer_tx);
    sender_nonce += 1;
    info!("Submitted tx {tx} in to mine block N");

    wait_for(short_timeout, || {
        Ok(signer_test
            .stacks_client
            .get_peer_info()
            .expect("Failed to get peer info")
            .stacks_tip_height
            > info_before.stacks_tip_height)
    })
    .expect("Timed out waiting for N to be mined and processed");

    let info_after = signer_test
        .stacks_client
        .get_peer_info()
        .expect("Failed to get peer info");
    assert_eq!(
        info_before.stacks_tip_height + 1,
        info_after.stacks_tip_height
    );

    // Ensure that the block was accepted globally so the stacks tip has advanced to N
    let nakamoto_blocks = test_observer::get_mined_nakamoto_blocks();
    let block_n = nakamoto_blocks.last().unwrap();
    assert_eq!(info_after.stacks_tip.to_string(), block_n.block_hash);

    // Make sure that ALL signers accepted the block proposal
    signer_test
        .wait_for_block_acceptance(short_timeout, &block_n.signer_signature_hash, &all_signers)
        .expect("Timed out waiting for block acceptance of N");

    info!("------------------------- Mine Nakamoto Block N+1 -------------------------");
    // Make less than 30% of the signers reject the block and ensure it is STILL marked globally accepted
    let rejecting_signers: Vec<_> = all_signers
        .iter()
        .cloned()
        .take(num_signers * 3 / 10)
        .collect();
    TEST_REJECT_ALL_BLOCK_PROPOSAL
        .lock()
        .unwrap()
        .replace(rejecting_signers.clone());
    test_observer::clear();

    // submit a tx so that the miner will mine a stacks block N+1
    let blocks_before = mined_blocks.load(Ordering::SeqCst);
    let info_before = signer_test
        .stacks_client
        .get_peer_info()
        .expect("Failed to get peer info");
    let transfer_tx = make_stacks_transfer(
        &sender_sk,
        sender_nonce,
        send_fee,
        signer_test.running_nodes.conf.burnchain.chain_id,
        &recipient,
        send_amt,
    );
    let tx = submit_tx(&http_origin, &transfer_tx);
    sender_nonce += 1;
    info!("Submitted tx {tx} in to mine block N+1");

    wait_for(30, || {
        Ok(mined_blocks.load(Ordering::SeqCst) > blocks_before
            && signer_test
                .stacks_client
                .get_peer_info()
                .unwrap()
                .stacks_tip_height
                > info_before.stacks_tip_height)
    })
    .expect("Timed out waiting for stacks block N+1 to be mined");

    signer_test
        .wait_for_block_rejections(short_timeout, &rejecting_signers)
        .expect("Timed out waiting for block rejection of N+1");

    // Assert the block was mined
    let info_after = signer_test
        .stacks_client
        .get_peer_info()
        .expect("Failed to get peer info");
    assert_eq!(blocks_before + 1, mined_blocks.load(Ordering::SeqCst));
    assert_eq!(
        info_before.stacks_tip_height + 1,
        info_after.stacks_tip_height
    );

    // Ensure that the block was still accepted globally so the stacks tip has advanced to N+1
    let nakamoto_blocks = test_observer::get_mined_nakamoto_blocks();
    let block_n_1 = nakamoto_blocks.last().unwrap();
    assert_eq!(info_after.stacks_tip.to_string(), block_n_1.block_hash);
    assert_ne!(block_n_1, block_n);

    signer_test
        .wait_for_block_acceptance(
            short_timeout,
            &block_n_1.signer_signature_hash,
            &all_signers[num_signers * 3 / 10 + 1..],
        )
        .expect("Timed out waiting for block acceptance of N+1");

    info!("------------------------- Test Mine Nakamoto Block N+2 -------------------------");
    // Ensure that all signers accept the block proposal N+2
    let info_before = signer_test.stacks_client.get_peer_info().unwrap();
    let blocks_before = mined_blocks.load(Ordering::SeqCst);
    TEST_REJECT_ALL_BLOCK_PROPOSAL
        .lock()
        .unwrap()
        .replace(Vec::new());

    // submit a tx so that the miner will mine a stacks block N+2 and ensure ALL signers accept it
    let transfer_tx = make_stacks_transfer(
        &sender_sk,
        sender_nonce,
        send_fee,
        signer_test.running_nodes.conf.burnchain.chain_id,
        &recipient,
        send_amt,
    );
    let tx = submit_tx(&http_origin, &transfer_tx);
    info!("Submitted tx {tx} in to mine block N+2");
    wait_for(30, || {
        Ok(mined_blocks.load(Ordering::SeqCst) > blocks_before
            && signer_test
                .stacks_client
                .get_peer_info()
                .unwrap()
                .stacks_tip_height
                > info_before.stacks_tip_height)
    })
    .expect("Timed out waiting for stacks block N+2 to be mined");
    let blocks_after = mined_blocks.load(Ordering::SeqCst);
    assert_eq!(blocks_after, blocks_before + 1);

    let info_after = signer_test.stacks_client.get_peer_info().unwrap();
    assert_eq!(
        info_before.stacks_tip_height + 1,
        info_after.stacks_tip_height,
    );
    // Ensure that the block was accepted globally so the stacks tip has advanced to N+2
    let nakamoto_blocks = test_observer::get_mined_nakamoto_blocks();
    let block_n_2 = nakamoto_blocks.last().unwrap();
    assert_eq!(info_after.stacks_tip.to_string(), block_n_2.block_hash);
    assert_ne!(block_n_2, block_n_1);

    // Make sure that ALL signers accepted the block proposal
    signer_test
        .wait_for_block_acceptance(
            short_timeout,
            &block_n_2.signer_signature_hash,
            &all_signers,
        )
        .expect("Timed out waiting for block acceptance of N+2");
}

#[test]
#[ignore]
/// Test that signers that have accepted a locally signed block N+1 built in tenure A can sign a block proposed during a
/// new tenure B built upon the last globally accepted block N if the timeout is exceeded, i.e. a reorg can occur at a tenure boundary.
///
/// Test Setup:
/// The test spins up five stacks signers, one miner Nakamoto node, and a corresponding bitcoind.
/// The stacks node is then advanced to Epoch 3.0 boundary to allow block signing.
///
/// Test Execution:
/// The node mines 1 stacks block N (all signers sign it). The subsequent block N+1 is proposed, but <30% accept it. The remaining signers
/// do not make a decision on the block. A new tenure begins and the miner proposes a new block N+1' which all signers accept.
///
/// Test Assertion:
/// Stacks tip advances to N+1'
fn reorg_locally_accepted_blocks_across_tenures_succeeds() {
    if env::var("BITCOIND_TEST") != Ok("1".into()) {
        return;
    }

    tracing_subscriber::registry()
        .with(fmt::layer())
        .with(EnvFilter::from_default_env())
        .init();

    info!("------------------------- Test Setup -------------------------");
    let num_signers = 5;
    let sender_sk = Secp256k1PrivateKey::new();
    let sender_addr = tests::to_addr(&sender_sk);
    let send_amt = 100;
    let send_fee = 180;
    let nmb_txs = 2;
    let recipient = PrincipalData::from(StacksAddress::burn_address(false));
    let mut signer_test: SignerTest<SpawnedSigner> = SignerTest::new_with_config_modifications(
        num_signers,
        vec![(sender_addr, (send_amt + send_fee) * nmb_txs)],
        |config| {
            // Just accept all reorg attempts
            config.tenure_last_block_proposal_timeout = Duration::from_secs(0);
        },
        |config| {
            config.miner.block_commit_delay = Duration::from_secs(0);
        },
        None,
        None,
    );
    let all_signers = signer_test
        .signer_stacks_private_keys
        .iter()
        .map(StacksPublicKey::from_private)
        .collect::<Vec<_>>();
    let http_origin = format!("http://{}", &signer_test.running_nodes.conf.node.rpc_bind);
    let short_timeout = 30;
    signer_test.boot_to_epoch_3();
    info!("------------------------- Starting Tenure A -------------------------");
    info!("------------------------- Test Mine Nakamoto Block N -------------------------");
    let mined_blocks = signer_test.running_nodes.nakamoto_blocks_mined.clone();
    let info_before = signer_test
        .stacks_client
        .get_peer_info()
        .expect("Failed to get peer info");

    // submit a tx so that the miner will mine a stacks block
    let mut sender_nonce = 0;
    let transfer_tx = make_stacks_transfer(
        &sender_sk,
        sender_nonce,
        send_fee,
        signer_test.running_nodes.conf.burnchain.chain_id,
        &recipient,
        send_amt,
    );
    let tx = submit_tx(&http_origin, &transfer_tx);
    sender_nonce += 1;
    info!("Submitted tx {tx} in to mine block N");
    wait_for(short_timeout, || {
        let info_after = signer_test
            .stacks_client
            .get_peer_info()
            .expect("Failed to get peer info");
        Ok(info_after.stacks_tip_height > info_before.stacks_tip_height)
    })
    .expect("Timed out waiting for block to be mined and processed");

    // Ensure that the block was accepted globally so the stacks tip has advanced to N
    let info_after = signer_test
        .stacks_client
        .get_peer_info()
        .expect("Failed to get peer info");
    assert_eq!(
        info_before.stacks_tip_height + 1,
        info_after.stacks_tip_height
    );
    let nakamoto_blocks = test_observer::get_mined_nakamoto_blocks();
    let block_n = nakamoto_blocks.last().unwrap();
    assert_eq!(info_after.stacks_tip.to_string(), block_n.block_hash);

    info!("------------------------- Attempt to Mine Nakamoto Block N+1 -------------------------");
    // Make more than >70% of the signers ignore the block proposal to ensure it it is not globally accepted/rejected
    let ignoring_signers: Vec<_> = all_signers
        .iter()
        .cloned()
        .take(num_signers * 7 / 10)
        .collect();
    let non_ignoring_signers: Vec<_> = all_signers
        .iter()
        .cloned()
        .skip(num_signers * 7 / 10)
        .collect();
    TEST_IGNORE_ALL_BLOCK_PROPOSALS
        .lock()
        .unwrap()
        .replace(ignoring_signers.clone());
    // Clear the stackerdb chunks
    test_observer::clear();

    let blocks_before = mined_blocks.load(Ordering::SeqCst);
    let info_before = signer_test
        .stacks_client
        .get_peer_info()
        .expect("Failed to get peer info");

    // submit a tx so that the miner will ATTEMPT to mine a stacks block N+1
    let transfer_tx = make_stacks_transfer(
        &sender_sk,
        sender_nonce,
        send_fee,
        signer_test.running_nodes.conf.burnchain.chain_id,
        &recipient,
        send_amt,
    );
    let tx = submit_tx(&http_origin, &transfer_tx);

    info!("Submitted tx {tx} in to attempt to mine block N+1");
    wait_for(short_timeout, || {
        let accepted_signers = test_observer::get_stackerdb_chunks()
            .into_iter()
            .flat_map(|chunk| chunk.modified_slots)
            .filter_map(|chunk| {
                let message = SignerMessage::consensus_deserialize(&mut chunk.data.as_slice())
                    .expect("Failed to deserialize SignerMessage");
                match message {
                    SignerMessage::BlockResponse(BlockResponse::Accepted(accepted)) => {
                        non_ignoring_signers.iter().find(|key| {
                            key.verify(accepted.signer_signature_hash.bits(), &accepted.signature)
                                .is_ok()
                        })
                    }
                    _ => None,
                }
            })
            .collect::<Vec<_>>();
        Ok(accepted_signers.len() + ignoring_signers.len() == num_signers)
    })
    .expect("FAIL: Timed out waiting for block proposal acceptance");

    let blocks_after = mined_blocks.load(Ordering::SeqCst);
    let info_after = signer_test
        .stacks_client
        .get_peer_info()
        .expect("Failed to get peer info");
    assert_eq!(blocks_after, blocks_before);
    assert_eq!(info_after, info_before);
    // Ensure that the block was NOT accepted globally so the stacks tip has NOT advanced to N+1
    let nakamoto_blocks = test_observer::get_mined_nakamoto_blocks();
    let block_n_1 = nakamoto_blocks.last().unwrap();
    assert_ne!(block_n_1, block_n);
    assert_ne!(info_after.stacks_tip.to_string(), block_n_1.block_hash);

    info!("------------------------- Starting Tenure B -------------------------");
    // Start a new tenure and ensure the miner can propose a new block N+1' that is accepted by all signers
    let commits_submitted = signer_test.running_nodes.commits_submitted.clone();
    let commits_before = commits_submitted.load(Ordering::SeqCst);
    next_block_and(
        &mut signer_test.running_nodes.btc_regtest_controller,
        60,
        || {
            let commits_count = commits_submitted.load(Ordering::SeqCst);
            Ok(commits_count > commits_before)
        },
    )
    .unwrap();

    info!(
        "------------------------- Mine Nakamoto Block N+1' in Tenure B -------------------------"
    );
    let info_before = signer_test
        .stacks_client
        .get_peer_info()
        .expect("Failed to get peer info");
    TEST_IGNORE_ALL_BLOCK_PROPOSALS
        .lock()
        .unwrap()
        .replace(Vec::new());
    wait_for(short_timeout, || {
        let info_after = signer_test
            .stacks_client
            .get_peer_info()
            .expect("Failed to get peer info");
        Ok(info_after.stacks_tip_height > info_before.stacks_tip_height)
    })
    .expect("Timed out waiting for block to be mined and processed");

    let info_after = signer_test
        .stacks_client
        .get_peer_info()
        .expect("Failed to get peer info");
    assert_eq!(
        info_before.stacks_tip_height + 1,
        info_after.stacks_tip_height
    );

    // Ensure that the block was accepted globally so the stacks tip has advanced to N+1'
    let nakamoto_blocks = test_observer::get_mined_nakamoto_blocks();
    let block_n_1_prime = nakamoto_blocks.last().unwrap();
    assert_eq!(
        info_after.stacks_tip.to_string(),
        block_n_1_prime.block_hash
    );
    assert_ne!(block_n_1_prime, block_n);

    // Make sure that ALL signers accepted the block proposal even though they signed a conflicting one in prior tenure
    signer_test
        .wait_for_block_acceptance(30, &block_n_1_prime.signer_signature_hash, &all_signers)
        .expect("Timed out waiting for block acceptance of N+1'");
}

#[test]
#[ignore]
/// Test that signers that have accepted a locally signed block N+1 built in tenure A cannot sign a block proposed during a
/// new tenure B built upon the last globally accepted block N if the timeout is not exceeded, i.e. a reorg cannot occur at a tenure boundary
/// before the specified timeout has been exceeded.
///
/// Test Setup:
/// The test spins up five stacks signers, one miner Nakamoto node, and a corresponding bitcoind.
/// The stacks node is then advanced to Epoch 3.0 boundary to allow block signing.
///
/// Test Execution:
/// The node mines 1 stacks block N (all signers sign it). The subsequent block N+1 is proposed, but <30% accept it. The remaining signers
/// do not make a decision on the block. A new tenure begins and the miner proposes a new block N+1' which all signers reject as the timeout
/// has not been exceeded.
///
/// Test Assertion:
/// Stacks tip remains at N.
fn reorg_locally_accepted_blocks_across_tenures_fails() {
    if env::var("BITCOIND_TEST") != Ok("1".into()) {
        return;
    }

    tracing_subscriber::registry()
        .with(fmt::layer())
        .with(EnvFilter::from_default_env())
        .init();

    info!("------------------------- Test Setup -------------------------");
    let num_signers = 5;
    let sender_sk = Secp256k1PrivateKey::new();
    let sender_addr = tests::to_addr(&sender_sk);
    let send_amt = 100;
    let send_fee = 180;
    let nmb_txs = 2;
    let recipient = PrincipalData::from(StacksAddress::burn_address(false));
    let mut signer_test: SignerTest<SpawnedSigner> = SignerTest::new_with_config_modifications(
        num_signers,
        vec![(sender_addr, (send_amt + send_fee) * nmb_txs)],
        |config| {
            // Do not alow any reorg attempts essentially
            config.tenure_last_block_proposal_timeout = Duration::from_secs(100_000);
        },
        |_| {},
        None,
        None,
    );
    let all_signers = signer_test
        .signer_stacks_private_keys
        .iter()
        .map(StacksPublicKey::from_private)
        .collect::<Vec<_>>();
    let http_origin = format!("http://{}", &signer_test.running_nodes.conf.node.rpc_bind);
    let short_timeout = 30;
    signer_test.boot_to_epoch_3();
    info!("------------------------- Starting Tenure A -------------------------");
    info!("------------------------- Test Mine Nakamoto Block N -------------------------");
    let mined_blocks = signer_test.running_nodes.nakamoto_blocks_mined.clone();
    let info_before = signer_test
        .stacks_client
        .get_peer_info()
        .expect("Failed to get peer info");

    // submit a tx so that the miner will mine a stacks block
    let mut sender_nonce = 0;
    let transfer_tx = make_stacks_transfer(
        &sender_sk,
        sender_nonce,
        send_fee,
        signer_test.running_nodes.conf.burnchain.chain_id,
        &recipient,
        send_amt,
    );
    let tx = submit_tx(&http_origin, &transfer_tx);
    sender_nonce += 1;
    info!("Submitted tx {tx} in to mine block N");
    wait_for(short_timeout, || {
        let info_after = signer_test
            .stacks_client
            .get_peer_info()
            .expect("Failed to get peer info");
        Ok(info_after.stacks_tip_height > info_before.stacks_tip_height)
    })
    .expect("Timed out waiting for block to be mined and processed");

    // Ensure that the block was accepted globally so the stacks tip has advanced to N
    let info_after = signer_test
        .stacks_client
        .get_peer_info()
        .expect("Failed to get peer info");
    assert_eq!(
        info_before.stacks_tip_height + 1,
        info_after.stacks_tip_height
    );
    let nakamoto_blocks = test_observer::get_mined_nakamoto_blocks();
    let block_n = nakamoto_blocks.last().unwrap();
    assert_eq!(info_after.stacks_tip.to_string(), block_n.block_hash);

    info!("------------------------- Attempt to Mine Nakamoto Block N+1 -------------------------");
    // Make more than >70% of the signers ignore the block proposal to ensure it it is not globally accepted/rejected
    let ignoring_signers: Vec<_> = all_signers
        .iter()
        .cloned()
        .take(num_signers * 7 / 10)
        .collect();
    let non_ignoring_signers: Vec<_> = all_signers
        .iter()
        .cloned()
        .skip(num_signers * 7 / 10)
        .collect();
    TEST_IGNORE_ALL_BLOCK_PROPOSALS
        .lock()
        .unwrap()
        .replace(ignoring_signers.clone());
    // Clear the stackerdb chunks
    test_observer::clear();

    let blocks_before = mined_blocks.load(Ordering::SeqCst);
    let info_before = signer_test
        .stacks_client
        .get_peer_info()
        .expect("Failed to get peer info");
    // submit a tx so that the miner will ATTEMPT to mine a stacks block N+1
    let transfer_tx = make_stacks_transfer(
        &sender_sk,
        sender_nonce,
        send_fee,
        signer_test.running_nodes.conf.burnchain.chain_id,
        &recipient,
        send_amt,
    );
    let tx = submit_tx(&http_origin, &transfer_tx);

    info!("Submitted tx {tx} in to attempt to mine block N+1");
    wait_for(short_timeout, || {
        let accepted_signers = test_observer::get_stackerdb_chunks()
            .into_iter()
            .flat_map(|chunk| chunk.modified_slots)
            .filter_map(|chunk| {
                let message = SignerMessage::consensus_deserialize(&mut chunk.data.as_slice())
                    .expect("Failed to deserialize SignerMessage");
                match message {
                    SignerMessage::BlockResponse(BlockResponse::Accepted(accepted)) => {
                        non_ignoring_signers.iter().find(|key| {
                            key.verify(accepted.signer_signature_hash.bits(), &accepted.signature)
                                .is_ok()
                        })
                    }
                    _ => None,
                }
            })
            .collect::<Vec<_>>();
        Ok(accepted_signers.len() + ignoring_signers.len() == num_signers)
    })
    .expect("FAIL: Timed out waiting for block proposal acceptance");

    let blocks_after = mined_blocks.load(Ordering::SeqCst);
    let info_after = signer_test
        .stacks_client
        .get_peer_info()
        .expect("Failed to get peer info");
    assert_eq!(blocks_after, blocks_before);
    assert_eq!(info_after, info_before);
    // Ensure that the block was NOT accepted globally so the stacks tip has NOT advanced to N+1
    let nakamoto_blocks = test_observer::get_mined_nakamoto_blocks();
    let block_n_1 = nakamoto_blocks.last().unwrap();
    assert_ne!(block_n_1, block_n);
    assert_ne!(info_after.stacks_tip.to_string(), block_n_1.block_hash);

    info!("------------------------- Starting Tenure B -------------------------");
    let blocks_before = mined_blocks.load(Ordering::SeqCst);
    let info_before = signer_test
        .stacks_client
        .get_peer_info()
        .expect("Failed to get peer info");

    // Clear the test observer so any old rejections are not counted
    test_observer::clear();

    // Start a new tenure and ensure the we see the expected rejections
    next_block_and(
        &mut signer_test.running_nodes.btc_regtest_controller,
        60,
        || {
            let rejected_signers = test_observer::get_stackerdb_chunks()
                .into_iter()
                .flat_map(|chunk| chunk.modified_slots)
                .filter_map(|chunk| {
                    let message = SignerMessage::consensus_deserialize(&mut chunk.data.as_slice())
                        .expect("Failed to deserialize SignerMessage");
                    match message {
                        SignerMessage::BlockResponse(BlockResponse::Rejected(BlockRejection {
                            signature,
                            signer_signature_hash,
                            ..
                        })) => non_ignoring_signers.iter().find(|key| {
                            key.verify(signer_signature_hash.bits(), &signature).is_ok()
                        }),
                        _ => None,
                    }
                })
                .collect::<Vec<_>>();
            Ok(rejected_signers.len() + ignoring_signers.len() == num_signers)
        },
    )
    .expect("FAIL: Timed out waiting for block proposal rejections");

    let blocks_after = mined_blocks.load(Ordering::SeqCst);
    let info_after = signer_test
        .stacks_client
        .get_peer_info()
        .expect("Failed to get peer info");
    assert_eq!(blocks_after, blocks_before);
    assert_eq!(info_after.stacks_tip, info_before.stacks_tip);
    // Ensure that the block was NOT accepted globally so the stacks tip has NOT advanced to N+1'
    let nakamoto_blocks = test_observer::get_mined_nakamoto_blocks();
    let block_n_1_prime = nakamoto_blocks.last().unwrap();
    assert_ne!(block_n_1, block_n_1_prime);
    assert_ne!(
        info_after.stacks_tip.to_string(),
        block_n_1_prime.block_hash
    );
}

#[test]
#[ignore]
/// Test that when 70% of signers accept a block, mark it globally accepted, but a miner ends its tenure
/// before it receives these signatures, the miner can recover in the following tenure.
///
/// Test Setup:
/// The test spins up five stacks signers, one miner Nakamoto node, and a corresponding bitcoind.
/// The stacks node is then advanced to Epoch 3.0 boundary to allow block signing.
///
/// Test Execution:
/// The node mines 1 stacks block N (all signers sign it). The subsequent block N+1 is proposed, but >70% accept it.
/// The signers delay broadcasting the block and the miner ends its tenure before it receives these signatures. The
/// miner will propose an invalid block N+1' which all signers reject. The broadcast delay is removed and the miner
/// proposes a new block N+2 which all signers accept.
///
/// Test Assertion:
/// Stacks tip advances to N+2
fn miner_recovers_when_broadcast_block_delay_across_tenures_occurs() {
    if env::var("BITCOIND_TEST") != Ok("1".into()) {
        return;
    }

    tracing_subscriber::registry()
        .with(fmt::layer())
        .with(EnvFilter::from_default_env())
        .init();

    info!("------------------------- Test Setup -------------------------");
    let num_signers = 5;
    let sender_sk = Secp256k1PrivateKey::new();
    let sender_addr = tests::to_addr(&sender_sk);
    let send_amt = 100;
    let send_fee = 180;
    let nmb_txs = 3;
    let recipient = PrincipalData::from(StacksAddress::burn_address(false));
    let mut signer_test: SignerTest<SpawnedSigner> = SignerTest::new(
        num_signers,
        vec![(sender_addr, (send_amt + send_fee) * nmb_txs)],
    );
    let http_origin = format!("http://{}", &signer_test.running_nodes.conf.node.rpc_bind);
    signer_test.boot_to_epoch_3();

    info!("------------------------- Starting Tenure A -------------------------");
    info!("------------------------- Test Mine Nakamoto Block N -------------------------");

    // wait until we get a sortition.
    // we might miss a block-commit at the start of epoch 3
    let burnchain = signer_test.running_nodes.conf.get_burnchain();
    let sortdb = burnchain.open_sortition_db(true).unwrap();

    wait_for(30, || {
        let tip = SortitionDB::get_canonical_burn_chain_tip(sortdb.conn()).unwrap();
        Ok(tip.sortition)
    })
    .expect("Timed out waiting for sortition");

    let mined_blocks = signer_test.running_nodes.nakamoto_blocks_mined.clone();
    let blocks_before = mined_blocks.load(Ordering::SeqCst);
    let info_before = signer_test
        .stacks_client
        .get_peer_info()
        .expect("Failed to get peer info");
    // submit a tx so that the miner will mine a stacks block
    let mut sender_nonce = 0;
    let transfer_tx = make_stacks_transfer(
        &sender_sk,
        sender_nonce,
        send_fee,
        signer_test.running_nodes.conf.burnchain.chain_id,
        &recipient,
        send_amt,
    );
    let tx = submit_tx(&http_origin, &transfer_tx);
    info!("Submitted tx {tx} in to mine block N");

    // a tenure has begun, so wait until we mine a block
    wait_for(30, || {
        let new_height = signer_test
            .stacks_client
            .get_peer_info()
            .expect("Failed to get peer info")
            .stacks_tip_height;
        Ok(mined_blocks.load(Ordering::SeqCst) > blocks_before
            && new_height > info_before.stacks_tip_height)
    })
    .expect("Timed out waiting for block to be mined and processed");

    sender_nonce += 1;
    let info_after = signer_test
        .stacks_client
        .get_peer_info()
        .expect("Failed to get peer info");
    assert_eq!(
        info_before.stacks_tip_height + 1,
        info_after.stacks_tip_height
    );

    let nakamoto_blocks = test_observer::get_mined_nakamoto_blocks();
    let block_n = nakamoto_blocks.last().unwrap();
    assert_eq!(info_after.stacks_tip.to_string(), block_n.block_hash);

    info!("------------------------- Attempt to Mine Nakamoto Block N+1 -------------------------");
    // Propose a valid block, but force the miner to ignore the returned signatures and delay the block being
    // broadcasted to the miner so it can end its tenure before block confirmation obtained
    // Clear the stackerdb chunks
    info!("Forcing miner to ignore block responses for block N+1");
    TEST_IGNORE_SIGNERS.set(true);
    info!("Delaying signer block N+1 broadcasting to the miner");
    TEST_PAUSE_BLOCK_BROADCAST.lock().unwrap().replace(true);
    test_observer::clear();
    let blocks_before = mined_blocks.load(Ordering::SeqCst);
    let info_before = signer_test
        .stacks_client
        .get_peer_info()
        .expect("Failed to get peer info");

    let transfer_tx = make_stacks_transfer(
        &sender_sk,
        sender_nonce,
        send_fee,
        signer_test.running_nodes.conf.burnchain.chain_id,
        &recipient,
        send_amt,
    );
    sender_nonce += 1;

    let tx = submit_tx(&http_origin, &transfer_tx);

    info!("Submitted tx {tx} in to attempt to mine block N+1");
    let mut block = None;
    wait_for(30, || {
        block = test_observer::get_stackerdb_chunks()
            .into_iter()
            .flat_map(|chunk| chunk.modified_slots)
            .find_map(|chunk| {
                let message = SignerMessage::consensus_deserialize(&mut chunk.data.as_slice())
                    .expect("Failed to deserialize SignerMessage");
                match message {
                    SignerMessage::BlockProposal(proposal) => {
                        if proposal.block.header.consensus_hash
                            == info_before.stacks_tip_consensus_hash
                        {
                            Some(proposal.block)
                        } else {
                            None
                        }
                    }
                    _ => None,
                }
            });
        let Some(block) = &block else {
            return Ok(false);
        };
        let signatures = test_observer::get_stackerdb_chunks()
            .into_iter()
            .flat_map(|chunk| chunk.modified_slots)
            .filter_map(|chunk| {
                let message = SignerMessage::consensus_deserialize(&mut chunk.data.as_slice())
                    .expect("Failed to deserialize SignerMessage");
                match message {
                    SignerMessage::BlockResponse(BlockResponse::Accepted(accepted)) => {
                        if block.header.signer_signature_hash() == accepted.signer_signature_hash {
                            Some(accepted.signature)
                        } else {
                            None
                        }
                    }
                    _ => None,
                }
            })
            .collect::<Vec<_>>();
        Ok(signatures.len() == num_signers)
    })
    .expect("Test timed out while waiting for signers signatures for first block proposal");
    let block = block.unwrap();

    let blocks_after = mined_blocks.load(Ordering::SeqCst);
    let info_after = signer_test
        .stacks_client
        .get_peer_info()
        .expect("Failed to get peer info");
    assert_eq!(blocks_after, blocks_before);
    assert_eq!(info_after, info_before);
    // Ensure that the block was not yet broadcasted to the miner so the stacks tip has NOT advanced to N+1
    let nakamoto_blocks = test_observer::get_mined_nakamoto_blocks();
    let block_n_same = nakamoto_blocks.last().unwrap();
    assert_ne!(block_n_same, block_n);
    assert_ne!(info_after.stacks_tip.to_string(), block_n_same.block_hash);

    info!("------------------------- Starting Tenure B -------------------------");
    let commits_submitted = signer_test.running_nodes.commits_submitted.clone();
    let commits_before = commits_submitted.load(Ordering::SeqCst);
    next_block_and(
        &mut signer_test.running_nodes.btc_regtest_controller,
        60,
        || {
            let commits_count = commits_submitted.load(Ordering::SeqCst);
            Ok(commits_count > commits_before)
        },
    )
    .unwrap();

    info!(
        "------------------------- Attempt to Mine Nakamoto Block N+1' -------------------------"
    );
    // Wait for the miner to propose a new invalid block N+1'
    let mut rejected_block = None;
    wait_for(30, || {
        rejected_block = test_observer::get_stackerdb_chunks()
            .into_iter()
            .flat_map(|chunk| chunk.modified_slots)
            .find_map(|chunk| {
                let message = SignerMessage::consensus_deserialize(&mut chunk.data.as_slice())
                    .expect("Failed to deserialize SignerMessage");
                match message {
                    SignerMessage::BlockProposal(proposal) => {
                        if proposal.block.header.consensus_hash != block.header.consensus_hash {
                            assert!(
                                proposal.block.header.chain_length == block.header.chain_length
                            );
                            Some(proposal.block)
                        } else {
                            None
                        }
                    }
                    _ => None,
                }
            });
        Ok(rejected_block.is_some())
    })
    .expect("Timed out waiting for block proposal of N+1' block proposal");

    info!("Allowing miner to accept block responses again. ");
    TEST_IGNORE_SIGNERS.set(false);
    info!("Allowing signers to broadcast block N+1 to the miner");
    TEST_PAUSE_BLOCK_BROADCAST.lock().unwrap().replace(false);

    // Assert the N+1' block was rejected
    let rejected_block = rejected_block.unwrap();
    wait_for(30, || {
        let stackerdb_events = test_observer::get_stackerdb_chunks();
        let block_rejections = stackerdb_events
            .into_iter()
            .flat_map(|chunk| chunk.modified_slots)
            .filter_map(|chunk| {
                let message = SignerMessage::consensus_deserialize(&mut chunk.data.as_slice())
                    .expect("Failed to deserialize SignerMessage");
                match message {
                    SignerMessage::BlockResponse(BlockResponse::Rejected(rejection)) => {
                        if rejection.signer_signature_hash
                            == rejected_block.header.signer_signature_hash()
                        {
                            Some(rejection)
                        } else {
                            None
                        }
                    }
                    _ => None,
                }
            })
            .collect::<Vec<_>>();
        Ok(block_rejections.len() == num_signers)
    })
    .expect("FAIL: Timed out waiting for block proposal rejections");

    // Induce block N+2 to get mined
    let transfer_tx = make_stacks_transfer(
        &sender_sk,
        sender_nonce,
        send_fee,
        signer_test.running_nodes.conf.burnchain.chain_id,
        &recipient,
        send_amt,
    );

    let tx = submit_tx(&http_origin, &transfer_tx);
    info!("Submitted tx {tx} in to attempt to mine block N+2");

    info!("------------------------- Asserting a both N+1 and N+2 are accepted -------------------------");
    wait_for(30, || {
        // N.B. have to use /v2/info because mined_blocks only increments if the miner's signing
        // coordinator returns successfully (meaning, mined_blocks won't increment for block N+1)
        let info = signer_test
            .stacks_client
            .get_peer_info()
            .expect("Failed to get peer info");

        Ok(info_before.stacks_tip_height + 2 <= info.stacks_tip_height)
    })
    .expect("Timed out waiting for blocks to be mined");

    let info_after = signer_test
        .stacks_client
        .get_peer_info()
        .expect("Failed to get peer info");

    assert_eq!(
        info_before.stacks_tip_height + 2,
        info_after.stacks_tip_height
    );
    let nmb_signatures = signer_test
        .stacks_client
        .get_tenure_tip(&info_after.stacks_tip_consensus_hash)
        .expect("Failed to get tip")
        .as_stacks_nakamoto()
        .expect("Not a Nakamoto block")
        .signer_signature
        .len();
    assert!(nmb_signatures >= num_signers * 7 / 10);

    // Ensure that the block was accepted globally so the stacks tip has advanced to N+2
    let nakamoto_blocks = test_observer::get_mined_nakamoto_blocks();
    let block_n_2 = nakamoto_blocks.last().unwrap();
    assert_eq!(info_after.stacks_tip.to_string(), block_n_2.block_hash);
    assert_ne!(block_n_2, block_n);
}

/// Test a scenario where:
/// Two miners boot to Nakamoto.
/// Miner 1 wins the first tenure and proposes a block N with a TenureChangePayload
/// Signers accept and the stacks tip advances to N
/// Miner 2 wins the second tenure B but its proposed blocks are rejected by the signers.
/// Mine 2 empty burn blocks (simulate fast blocks scenario)
/// Miner 2 proposes block N+1 with a TenureChangePayload
/// Signers accept and the stacks tip advances to N+1
/// Miner 2 proposes block N+2 with a TokenTransfer
/// Signers accept and the stacks tip advances to N+2
/// Mine an empty burn block
/// Miner 2 proposes block N+3 with a TenureExtend
/// Signers accept and the chain advances to N+3
/// Miner 1 wins the next tenure and proposes a block N+4 with a TenureChangePayload
/// Signers accept and the chain advances to N+4
/// Asserts:
/// - Block N+1 contains the TenureChangePayload
/// - Block N+2 contains the TokenTransfer
/// - Block N+3 contains the TenureExtend
/// - Block N+4 contains the TenureChangePayload
/// - The stacks tip advances to N+4
#[test]
#[ignore]
fn continue_after_fast_block_no_sortition() {
    if env::var("BITCOIND_TEST") != Ok("1".into()) {
        return;
    }

    let num_signers = 5;
    let recipient = PrincipalData::from(StacksAddress::burn_address(false));
    let sender_sk = Secp256k1PrivateKey::new();
    let sender_addr = tests::to_addr(&sender_sk);
    let send_amt = 100;
    let send_fee = 180;
    let num_txs = 1;
    let sender_nonce = 0;

    let btc_miner_1_seed = vec![1, 1, 1, 1];
    let btc_miner_2_seed = vec![2, 2, 2, 2];
    let btc_miner_1_pk = Keychain::default(btc_miner_1_seed.clone()).get_pub_key();
    let btc_miner_2_pk = Keychain::default(btc_miner_2_seed.clone()).get_pub_key();

    let node_1_rpc = gen_random_port();
    let node_1_p2p = gen_random_port();
    let node_2_rpc = gen_random_port();
    let node_2_p2p = gen_random_port();

    let localhost = "127.0.0.1";
    let node_1_rpc_bind = format!("{localhost}:{node_1_rpc}");
    let node_2_rpc_bind = format!("{localhost}:{node_2_rpc}");
    let mut node_2_listeners = Vec::new();

    let max_nakamoto_tenures = 30;

    info!("------------------------- Test Setup -------------------------");
    // partition the signer set so that ~half are listening and using node 1 for RPC and events,
    //  and the rest are using node 2

    let mut signer_test: SignerTest<SpawnedSigner> = SignerTest::new_with_config_modifications(
        num_signers,
        vec![(sender_addr, (send_amt + send_fee) * num_txs)],
        |signer_config| {
            let node_host = if signer_config.endpoint.port() % 2 == 0 {
                &node_1_rpc_bind
            } else {
                &node_2_rpc_bind
            };
            signer_config.node_host = node_host.to_string();
        },
        |config| {
            config.node.rpc_bind = format!("{localhost}:{node_1_rpc}");
            config.node.p2p_bind = format!("{localhost}:{node_1_p2p}");
            config.node.data_url = format!("http://{localhost}:{node_1_rpc}");
            config.node.p2p_address = format!("{localhost}:{node_1_p2p}");
            config.miner.wait_on_interim_blocks = Duration::from_secs(5);
            config.node.pox_sync_sample_secs = 30;
            config.burnchain.pox_reward_length = Some(max_nakamoto_tenures);

            config.node.seed = btc_miner_1_seed.clone();
            config.node.local_peer_seed = btc_miner_1_seed.clone();
            config.burnchain.local_mining_public_key = Some(btc_miner_1_pk.to_hex());
            config.miner.mining_key = Some(Secp256k1PrivateKey::from_seed(&[1]));

            config.events_observers.retain(|listener| {
                let Ok(addr) = std::net::SocketAddr::from_str(&listener.endpoint) else {
                    warn!(
                        "Cannot parse {} to a socket, assuming it isn't a signer-listener binding",
                        listener.endpoint
                    );
                    return true;
                };
                if addr.port() % 2 == 0 || addr.port() == test_observer::EVENT_OBSERVER_PORT {
                    return true;
                }
                node_2_listeners.push(listener.clone());
                false
            })
        },
        Some(vec![btc_miner_1_pk, btc_miner_2_pk]),
        None,
    );
    let conf = signer_test.running_nodes.conf.clone();
    let mut conf_node_2 = conf.clone();
    conf_node_2.node.rpc_bind = format!("{localhost}:{node_2_rpc}");
    conf_node_2.node.p2p_bind = format!("{localhost}:{node_2_p2p}");
    conf_node_2.node.data_url = format!("http://{localhost}:{node_2_rpc}");
    conf_node_2.node.p2p_address = format!("{localhost}:{node_2_p2p}");
    conf_node_2.node.seed = btc_miner_2_seed.clone();
    conf_node_2.burnchain.local_mining_public_key = Some(btc_miner_2_pk.to_hex());
    conf_node_2.node.local_peer_seed = btc_miner_2_seed.clone();
    conf_node_2.miner.mining_key = Some(Secp256k1PrivateKey::from_seed(&[2]));
    conf_node_2.node.miner = true;
    conf_node_2.events_observers.clear();
    conf_node_2.events_observers.extend(node_2_listeners);
    assert!(!conf_node_2.events_observers.is_empty());

    let node_1_sk = Secp256k1PrivateKey::from_seed(&conf.node.local_peer_seed);
    let node_1_pk = StacksPublicKey::from_private(&node_1_sk);

    conf_node_2.node.working_dir = format!("{}-1", conf_node_2.node.working_dir);

    conf_node_2.node.set_bootstrap_nodes(
        format!("{}@{}", &node_1_pk.to_hex(), conf.node.p2p_bind),
        conf.burnchain.chain_id,
        conf.burnchain.peer_version,
    );
    let http_origin = format!("http://{}", &signer_test.running_nodes.conf.node.rpc_bind);

    let mut run_loop_2 = boot_nakamoto::BootRunLoop::new(conf_node_2.clone()).unwrap();
    let run_loop_stopper_2 = run_loop_2.get_termination_switch();
    let rl2_coord_channels = run_loop_2.coordinator_channels();
    let Counters {
        naka_submitted_commits: rl2_commits,
        naka_skip_commit_op: rl2_skip_commit_op,
        naka_mined_blocks: blocks_mined2,
        ..
    } = run_loop_2.counters();

    let rl1_commits = signer_test.running_nodes.commits_submitted.clone();
    let blocks_mined1 = signer_test.running_nodes.nakamoto_blocks_mined.clone();

    // Some helper functions for verifying the blocks contain their expected transactions
    let verify_last_block_contains_transfer_tx = || {
        let blocks = test_observer::get_blocks();
        let last_block = &blocks.last().unwrap();
        let transactions = last_block["transactions"].as_array().unwrap();
        let tx = transactions.first().expect("No transactions in block");
        let raw_tx = tx["raw_tx"].as_str().unwrap();
        let tx_bytes = hex_bytes(&raw_tx[2..]).unwrap();
        let parsed = StacksTransaction::consensus_deserialize(&mut &tx_bytes[..]).unwrap();
        assert!(
            matches!(parsed.payload, TransactionPayload::TokenTransfer(_, _, _)),
            "Expected token transfer transaction, got {parsed:?}"
        );
    };

    info!("------------------------- Pause Miner 2's Block Commits -------------------------");

    // Make sure Miner 2 cannot win a sortition at first.
    rl2_skip_commit_op.set(true);

    info!("------------------------- Boot to Epoch 3.0 -------------------------");

    let run_loop_2_thread = thread::Builder::new()
        .name("run_loop_2".into())
        .spawn(move || run_loop_2.start(None, 0))
        .unwrap();

    signer_test.boot_to_epoch_3();

    wait_for(120, || {
        let Some(node_1_info) = get_chain_info_opt(&conf) else {
            return Ok(false);
        };
        let Some(node_2_info) = get_chain_info_opt(&conf_node_2) else {
            return Ok(false);
        };
        Ok(node_1_info.stacks_tip_height == node_2_info.stacks_tip_height)
    })
    .expect("Timed out waiting for boostrapped node to catch up to the miner");

    let mining_pkh_1 = Hash160::from_node_public_key(&StacksPublicKey::from_private(
        &conf.miner.mining_key.unwrap(),
    ));
    let mining_pkh_2 = Hash160::from_node_public_key(&StacksPublicKey::from_private(
        &conf_node_2.miner.mining_key.unwrap(),
    ));
    debug!("The mining key for miner 1 is {mining_pkh_1}");
    debug!("The mining key for miner 2 is {mining_pkh_2}");

    info!("------------------------- Reached Epoch 3.0 -------------------------");

    let burnchain = signer_test.running_nodes.conf.get_burnchain();
    let sortdb = burnchain.open_sortition_db(true).unwrap();

    let all_signers = signer_test
        .signer_stacks_private_keys
        .iter()
        .map(StacksPublicKey::from_private)
        .collect::<Vec<_>>();
    let get_burn_height = || {
        SortitionDB::get_canonical_burn_chain_tip(sortdb.conn())
            .unwrap()
            .block_height
    };
    let starting_peer_height = get_chain_info(&conf).stacks_tip_height;
    let starting_burn_height = get_burn_height();
    let mut btc_blocks_mined = 0;

    info!("------------------------- Pause Miner 1's Block Commit -------------------------");
    // Make sure miner 1 doesn't submit any further block commits for the next tenure BEFORE mining the bitcoin block
    signer_test
        .running_nodes
        .nakamoto_test_skip_commit_op
        .set(true);

    info!("------------------------- Miner 1 Mines a Normal Tenure A -------------------------");
    let blocks_processed_before_1 = blocks_mined1.load(Ordering::SeqCst);
    let nmb_old_blocks = test_observer::get_blocks().len();
    let stacks_height_before = signer_test
        .stacks_client
        .get_peer_info()
        .expect("Failed to get peer info")
        .stacks_tip_height;

    signer_test
        .running_nodes
        .btc_regtest_controller
        .build_next_block(1);
    btc_blocks_mined += 1;

    // assure we have a successful sortition that miner A won
    let tip = SortitionDB::get_canonical_burn_chain_tip(sortdb.conn()).unwrap();
    assert!(tip.sortition);
    assert_eq!(tip.miner_pk_hash.unwrap(), mining_pkh_1);

    // wait for the new block to be processed
    wait_for(60, || {
        let stacks_height = signer_test
            .stacks_client
            .get_peer_info()
            .expect("Failed to get peer info")
            .stacks_tip_height;
        Ok(
            blocks_mined1.load(Ordering::SeqCst) > blocks_processed_before_1
                && stacks_height > stacks_height_before
                && test_observer::get_blocks().len() > nmb_old_blocks,
        )
    })
    .unwrap();

    verify_last_block_contains_tenure_change_tx(TenureChangeCause::BlockFound);

    info!("------------------------- Make Signers Reject All Subsequent Proposals -------------------------");

    let stacks_height_before = signer_test
        .stacks_client
        .get_peer_info()
        .expect("Failed to get peer info")
        .stacks_tip_height;

    // Make all signers ignore block proposals
    let ignoring_signers = all_signers.to_vec();
    TEST_REJECT_ALL_BLOCK_PROPOSAL
        .lock()
        .unwrap()
        .replace(ignoring_signers.clone());

    info!("------------------------- Submit Miner 2 Block Commit -------------------------");
    let rejections_before = signer_test
        .running_nodes
        .nakamoto_blocks_rejected
        .load(Ordering::SeqCst);

    let rl2_commits_before = rl2_commits.load(Ordering::SeqCst);
    // Unpause miner 2's block commits
    rl2_skip_commit_op.set(false);

    // Ensure the miner 2 submits a block commit before mining the bitcoin block
    wait_for(30, || {
        Ok(rl2_commits.load(Ordering::SeqCst) > rl2_commits_before)
    })
    .unwrap();

    // Make miner 2 also fail to submit any FURTHER block commits
    rl2_skip_commit_op.set(true);

    let burn_height_before = get_burn_height();

    info!("------------------------- Miner 2 Mines an Empty Tenure B -------------------------";
        "burn_height_before" => burn_height_before,
        "rejections_before" => rejections_before,
    );

    next_block_and(
        &mut signer_test.running_nodes.btc_regtest_controller,
        60,
        || Ok(get_burn_height() > burn_height_before),
    )
    .unwrap();
    btc_blocks_mined += 1;

    // assure we have a successful sortition that miner B won
    let tip = SortitionDB::get_canonical_burn_chain_tip(sortdb.conn()).unwrap();
    assert!(tip.sortition);
    assert_eq!(tip.miner_pk_hash.unwrap(), mining_pkh_2);

    info!("----- Waiting for block rejections -----");
    let min_rejections = num_signers * 4 / 10;
    // Wait until we have some block rejections
    wait_for(30, || {
        std::thread::sleep(Duration::from_secs(1));
        let chunks = test_observer::get_stackerdb_chunks();
        let rejections: Vec<_> = chunks
            .into_iter()
            .flat_map(|chunk| chunk.modified_slots)
            .filter(|chunk| {
                let Ok(message) = SignerMessage::consensus_deserialize(&mut chunk.data.as_slice())
                else {
                    return false;
                };
                matches!(
                    message,
                    SignerMessage::BlockResponse(BlockResponse::Rejected(_))
                )
            })
            .collect();
        Ok(rejections.len() >= min_rejections)
    })
    .expect("Timed out waiting for block rejections");

    // Mine another couple burn blocks and ensure there is _no_ sortition
    info!("------------------------- Mine Two Burn Block(s) with No Sortitions -------------------------");
    for _ in 0..2 {
        let blocks_processed_before_1 = blocks_mined1.load(Ordering::SeqCst);
        let blocks_processed_before_2 = blocks_mined2.load(Ordering::SeqCst);
        let burn_height_before = get_burn_height();
        let commits_before_1 = rl1_commits.load(Ordering::SeqCst);
        let commits_before_2 = rl2_commits.load(Ordering::SeqCst);

        next_block_and(
            &mut signer_test.running_nodes.btc_regtest_controller,
            30,
            || Ok(get_burn_height() > burn_height_before),
        )
        .unwrap();
        btc_blocks_mined += 1;

        assert_eq!(rl1_commits.load(Ordering::SeqCst), commits_before_1);
        assert_eq!(rl2_commits.load(Ordering::SeqCst), commits_before_2);
        assert_eq!(
            blocks_mined1.load(Ordering::SeqCst),
            blocks_processed_before_1
        );
        assert_eq!(
            blocks_mined2.load(Ordering::SeqCst),
            blocks_processed_before_2
        );

        // assure we have NO sortition
        let tip = SortitionDB::get_canonical_burn_chain_tip(sortdb.conn()).unwrap();
        assert!(!tip.sortition);
    }

    // Verify that no Stacks blocks have been mined (signers are ignoring) and no commits have been submitted by either miner
    let stacks_height = signer_test
        .stacks_client
        .get_peer_info()
        .expect("Failed to get peer info")
        .stacks_tip_height;
    assert_eq!(stacks_height, stacks_height_before);
    let stacks_height_before = stacks_height;

    info!("------------------------- Enabling Signer Block Proposals -------------------------";
        "stacks_height" => stacks_height_before,
    );

    let blocks_processed_before_2 = blocks_mined2.load(Ordering::SeqCst);
    let nmb_old_blocks = test_observer::get_blocks().len();
    // Allow signers to respond to proposals again
    TEST_REJECT_ALL_BLOCK_PROPOSAL
        .lock()
        .unwrap()
        .replace(Vec::new());

    info!("------------------------- Wait for Miner B's Block N -------------------------");
    // wait for the new block to be processed
    wait_for(30, || {
        let stacks_height = signer_test
            .stacks_client
            .get_peer_info()
            .expect("Failed to get peer info")
            .stacks_tip_height;
        Ok(
            blocks_mined2.load(Ordering::SeqCst) > blocks_processed_before_2
                && stacks_height > stacks_height_before
                && test_observer::get_blocks().len() > nmb_old_blocks,
        )
    })
    .expect("Timed out waiting for block to be mined and processed");

    info!(
        "------------------------- Verify Tenure Change Tx in Miner B's Block N -------------------------"
    );
    verify_last_block_contains_tenure_change_tx(TenureChangeCause::BlockFound);

    info!("------------------------- Wait for Miner B's Block N+1 -------------------------");

    let nmb_old_blocks = test_observer::get_blocks().len();
    let blocks_processed_before_2 = blocks_mined2.load(Ordering::SeqCst);
    let stacks_height_before = signer_test
        .stacks_client
        .get_peer_info()
        .expect("Failed to get peer info")
        .stacks_tip_height;

    // submit a tx so that the miner will mine an extra block
    let transfer_tx = make_stacks_transfer(
        &sender_sk,
        sender_nonce,
        send_fee,
        signer_test.running_nodes.conf.burnchain.chain_id,
        &recipient,
        send_amt,
    );
    submit_tx(&http_origin, &transfer_tx);

    // wait for the new block to be processed
    wait_for(30, || {
        let stacks_height = signer_test
            .stacks_client
            .get_peer_info()
            .expect("Failed to get peer info")
            .stacks_tip_height;
        Ok(
            blocks_mined2.load(Ordering::SeqCst) > blocks_processed_before_2
                && stacks_height > stacks_height_before
                && test_observer::get_blocks().len() > nmb_old_blocks,
        )
    })
    .expect("Timed out waiting for block to be mined and processed");

    info!("------------------------- Verify Miner B's Block N+1 -------------------------");

    verify_last_block_contains_transfer_tx();

    info!("------------------------- Mine An Empty Sortition -------------------------");
    let nmb_old_blocks = test_observer::get_blocks().len();
    next_block_and(
        &mut signer_test.running_nodes.btc_regtest_controller,
        60,
        || {
            Ok(get_burn_height() > burn_height_before
                && test_observer::get_blocks().len() > nmb_old_blocks)
        },
    )
    .unwrap();
    btc_blocks_mined += 1;

    info!("------------------------- Verify Miner B's Issues a Tenure Change Extend in Block N+2 -------------------------");
    verify_last_block_contains_tenure_change_tx(TenureChangeCause::Extended);

    info!("------------------------- Unpause Miner A's Block Commits -------------------------");
    let commits_before_1 = rl1_commits.load(Ordering::SeqCst);
    signer_test
        .running_nodes
        .nakamoto_test_skip_commit_op
        .set(false);
    wait_for(30, || {
        Ok(rl1_commits.load(Ordering::SeqCst) > commits_before_1)
    })
    .unwrap();

    info!("------------------------- Run Miner A's Tenure -------------------------");
    let nmb_old_blocks = test_observer::get_blocks().len();
    let burn_height_before = get_burn_height();
    let blocks_processed_before_1 = blocks_mined1.load(Ordering::SeqCst);
    next_block_and(
        &mut signer_test.running_nodes.btc_regtest_controller,
        60,
        || {
            Ok(get_burn_height() > burn_height_before
                && blocks_mined1.load(Ordering::SeqCst) > blocks_processed_before_1
                && test_observer::get_blocks().len() > nmb_old_blocks)
        },
    )
    .unwrap();
    btc_blocks_mined += 1;

    // assure we have a successful sortition that miner A won
    let tip = SortitionDB::get_canonical_burn_chain_tip(sortdb.conn()).unwrap();
    assert!(tip.sortition);
    assert_eq!(tip.miner_pk_hash.unwrap(), mining_pkh_1);

    info!("------------------------- Verify Miner A's Issued a Tenure Change in Block N+4 -------------------------");
    verify_last_block_contains_tenure_change_tx(TenureChangeCause::BlockFound);

    info!(
        "------------------------- Confirm Burn and Stacks Block Heights -------------------------"
    );
    let peer_info = signer_test
        .stacks_client
        .get_peer_info()
        .expect("Failed to get peer info");

    assert_eq!(get_burn_height(), starting_burn_height + btc_blocks_mined);
    assert_eq!(peer_info.stacks_tip_height, starting_peer_height + 5);

    info!("------------------------- Shutdown -------------------------");
    rl2_coord_channels
        .lock()
        .expect("Mutex poisoned")
        .stop_chains_coordinator();
    run_loop_stopper_2.store(false, Ordering::SeqCst);
    run_loop_2_thread.join().unwrap();
    signer_test.shutdown();
}

#[test]
#[ignore]
/// Test that we can mine a tenure extend and then continue mining afterwards.
fn continue_after_tenure_extend() {
    if env::var("BITCOIND_TEST") != Ok("1".into()) {
        return;
    }

    tracing_subscriber::registry()
        .with(fmt::layer())
        .with(EnvFilter::from_default_env())
        .init();

    info!("------------------------- Test Setup -------------------------");
    let num_signers = 5;
    let sender_sk = Secp256k1PrivateKey::new();
    let sender_addr = tests::to_addr(&sender_sk);
    let recipient = PrincipalData::from(StacksAddress::burn_address(false));
    let send_amt = 100;
    let send_fee = 180;
    let mut signer_test: SignerTest<SpawnedSigner> =
        SignerTest::new(num_signers, vec![(sender_addr, (send_amt + send_fee) * 5)]);
    let timeout = Duration::from_secs(200);
    let coord_channel = signer_test.running_nodes.coord_channel.clone();
    let http_origin = format!("http://{}", &signer_test.running_nodes.conf.node.rpc_bind);

    signer_test.boot_to_epoch_3();

    info!("------------------------- Mine Normal Tenure -------------------------");
    signer_test.mine_and_verify_confirmed_naka_block(timeout, num_signers);

    info!("------------------------- Extend Tenure -------------------------");
    signer_test
        .running_nodes
        .nakamoto_test_skip_commit_op
        .set(true);

    // It's possible that we have a pending block commit already.
    // Mine two BTC blocks to "flush" this commit.
    let burn_height = signer_test
        .stacks_client
        .get_peer_info()
        .expect("Failed to get peer info")
        .burn_block_height;
    for i in 0..2 {
        info!(
            "------------- After pausing commits, triggering 2 BTC blocks: ({} of 2) -----------",
            i + 1
        );

        let blocks_processed_before = coord_channel
            .lock()
            .expect("Mutex poisoned")
            .get_stacks_blocks_processed();
        signer_test
            .running_nodes
            .btc_regtest_controller
            .build_next_block(1);

        wait_for(60, || {
            let blocks_processed_after = coord_channel
                .lock()
                .expect("Mutex poisoned")
                .get_stacks_blocks_processed();
            Ok(blocks_processed_after > blocks_processed_before)
        })
        .expect("Timed out waiting for tenure extend block");
    }

    wait_for(30, || {
        let new_burn_height = signer_test
            .stacks_client
            .get_peer_info()
            .expect("Failed to get peer info")
            .burn_block_height;
        Ok(new_burn_height == burn_height + 2)
    })
    .expect("Timed out waiting for burnchain to advance");

    // The last block should have a single instruction in it, the tenure extend
    let blocks = test_observer::get_blocks();
    let last_block = blocks.last().unwrap();
    let transactions = last_block["transactions"].as_array().unwrap();
    let tx = transactions.first().expect("No transactions in block");
    let raw_tx = tx["raw_tx"].as_str().unwrap();
    let tx_bytes = hex_bytes(&raw_tx[2..]).unwrap();
    let parsed = StacksTransaction::consensus_deserialize(&mut &tx_bytes[..]).unwrap();
    match &parsed.payload {
        TransactionPayload::TenureChange(payload)
            if payload.cause == TenureChangeCause::Extended => {}
        _ => panic!("Expected tenure extend transaction, got {parsed:?}"),
    };

    // Verify that the miner can continue mining in the tenure with the tenure extend
    info!("------------------------- Mine After Tenure Extend -------------------------");
    let mut blocks_processed_before = coord_channel
        .lock()
        .expect("Mutex poisoned")
        .get_stacks_blocks_processed();
    for sender_nonce in 0..5 {
        // submit a tx so that the miner will mine an extra block
        let transfer_tx = make_stacks_transfer(
            &sender_sk,
            sender_nonce,
            send_fee,
            signer_test.running_nodes.conf.burnchain.chain_id,
            &recipient,
            send_amt,
        );
        submit_tx(&http_origin, &transfer_tx);

        info!("Submitted transfer tx and waiting for block proposal");
        wait_for(30, || {
            let blocks_processed_after = coord_channel
                .lock()
                .expect("Mutex poisoned")
                .get_stacks_blocks_processed();
            Ok(blocks_processed_after > blocks_processed_before)
        })
        .expect("Timed out waiting for block proposal");
        blocks_processed_before = coord_channel
            .lock()
            .expect("Mutex poisoned")
            .get_stacks_blocks_processed();
        info!("Block {blocks_processed_before} processed, continuing");
    }

    signer_test.shutdown();
}

#[test]
#[ignore]
/// Test that signers can successfully sign a block proposal in the 0th tenure of a reward cycle
/// This ensures there is no race condition in the /v2/pox endpoint which could prevent it from updating
/// on time, possibly triggering an "off by one" like behaviour in the 0th tenure.
///
fn signing_in_0th_tenure_of_reward_cycle() {
    if env::var("BITCOIND_TEST") != Ok("1".into()) {
        return;
    }

    tracing_subscriber::registry()
        .with(fmt::layer())
        .with(EnvFilter::from_default_env())
        .init();

    info!("------------------------- Test Setup -------------------------");
    let num_signers = 5;
    let mut signer_test: SignerTest<SpawnedSigner> = SignerTest::new(num_signers, vec![]);
    let signer_public_keys = signer_test
        .signer_stacks_private_keys
        .iter()
        .map(StacksPublicKey::from_private)
        .collect::<Vec<_>>();
    let long_timeout = Duration::from_secs(200);
    signer_test.boot_to_epoch_3();
    let curr_reward_cycle = signer_test.get_current_reward_cycle();
    let next_reward_cycle = curr_reward_cycle + 1;
    // Mine until the boundary of the first full Nakamoto reward cycles (epoch 3 starts in the middle of one)
    let next_reward_cycle_height_boundary = signer_test
        .running_nodes
        .btc_regtest_controller
        .get_burnchain()
        .reward_cycle_to_block_height(next_reward_cycle)
        .saturating_sub(1);

    info!("------------------------- Advancing to {next_reward_cycle} Boundary at Block {next_reward_cycle_height_boundary} -------------------------");
    signer_test.run_until_burnchain_height_nakamoto(
        long_timeout,
        next_reward_cycle_height_boundary,
        num_signers,
    );

    let http_origin = format!("http://{}", &signer_test.running_nodes.conf.node.rpc_bind);
    let get_v3_signer = |pubkey: &Secp256k1PublicKey, reward_cycle: u64| {
        let url = &format!(
            "{http_origin}/v3/signer/{pk}/{reward_cycle}",
            pk = pubkey.to_hex()
        );
        info!("Send request: GET {url}");
        reqwest::blocking::get(url)
            .unwrap_or_else(|e| panic!("GET request failed: {e}"))
            .json::<GetSignerResponse>()
            .unwrap()
            .blocks_signed
    };

    assert_eq!(signer_test.get_current_reward_cycle(), curr_reward_cycle);

    for signer in &signer_public_keys {
        let blocks_signed = get_v3_signer(signer, next_reward_cycle);
        assert_eq!(blocks_signed, 0);
    }

    info!("------------------------- Enter Reward Cycle {next_reward_cycle} -------------------------");
    for signer in &signer_public_keys {
        let blocks_signed = get_v3_signer(signer, next_reward_cycle);
        assert_eq!(blocks_signed, 0);
    }
    let blocks_before = signer_test
        .running_nodes
        .nakamoto_blocks_mined
        .load(Ordering::SeqCst);
    signer_test
        .running_nodes
        .btc_regtest_controller
        .build_next_block(1);

    wait_for(30, || {
        Ok(signer_test
            .running_nodes
            .nakamoto_blocks_mined
            .load(Ordering::SeqCst)
            > blocks_before)
    })
    .unwrap();

    let block_mined = test_observer::get_mined_nakamoto_blocks()
        .last()
        .unwrap()
        .clone();
    // Must ensure that the signers that signed the block have their blocks_signed updated appropriately
    for signature in &block_mined.signer_signature {
        let signer = signer_public_keys
            .iter()
            .find(|pk| {
                pk.verify(block_mined.signer_signature_hash.as_bytes(), signature)
                    .unwrap()
            })
            .expect("Unknown signer signature");
        let blocks_signed = get_v3_signer(signer, next_reward_cycle);
        assert_eq!(blocks_signed, 1);
    }
    assert_eq!(signer_test.get_current_reward_cycle(), next_reward_cycle);
}

/// This test involves two miners with a custom chain id, each mining tenures with 6 blocks each.
/// Half of the signers are attached to each miner, so the test also verifies that
/// the signers' messages successfully make their way to the active miner.
#[test]
#[ignore]
fn multiple_miners_with_custom_chain_id() {
    let num_signers = 5;
    let max_nakamoto_tenures = 20;
    let inter_blocks_per_tenure = 5;

    // setup sender + recipient for a test stx transfer
    let sender_sk = Secp256k1PrivateKey::new();
    let sender_addr = tests::to_addr(&sender_sk);
    let send_amt = 1000;
    let send_fee = 180;
    let recipient = PrincipalData::from(StacksAddress::burn_address(false));

    let btc_miner_1_seed = vec![1, 1, 1, 1];
    let btc_miner_2_seed = vec![2, 2, 2, 2];
    let btc_miner_1_pk = Keychain::default(btc_miner_1_seed.clone()).get_pub_key();
    let btc_miner_2_pk = Keychain::default(btc_miner_2_seed.clone()).get_pub_key();

    let node_1_rpc = gen_random_port();
    let node_1_p2p = gen_random_port();
    let node_2_rpc = gen_random_port();
    let node_2_p2p = gen_random_port();

    let localhost = "127.0.0.1";
    let node_1_rpc_bind = format!("{localhost}:{node_1_rpc}");
    let node_2_rpc_bind = format!("{localhost}:{node_2_rpc}");
    let mut node_2_listeners = Vec::new();
    let chain_id = 0x87654321;
    // partition the signer set so that ~half are listening and using node 1 for RPC and events,
    //  and the rest are using node 2
    let mut signer_test: SignerTest<SpawnedSigner> = SignerTest::new_with_config_modifications(
        num_signers,
        vec![(
            sender_addr,
            (send_amt + send_fee) * max_nakamoto_tenures * inter_blocks_per_tenure,
        )],
        |signer_config| {
            let node_host = if signer_config.endpoint.port() % 2 == 0 {
                &node_1_rpc_bind
            } else {
                &node_2_rpc_bind
            };
            signer_config.node_host = node_host.to_string();
            signer_config.chain_id = Some(chain_id)
        },
        |config| {
            config.node.rpc_bind = format!("{localhost}:{node_1_rpc}");
            config.node.p2p_bind = format!("{localhost}:{node_1_p2p}");
            config.node.data_url = format!("http://{localhost}:{node_1_rpc}");
            config.node.p2p_address = format!("{localhost}:{node_1_p2p}");
            config.miner.wait_on_interim_blocks = Duration::from_secs(5);
            config.node.pox_sync_sample_secs = 30;
            config.burnchain.chain_id = chain_id;

            config.node.seed = btc_miner_1_seed.clone();
            config.node.local_peer_seed = btc_miner_1_seed.clone();
            config.burnchain.local_mining_public_key = Some(btc_miner_1_pk.to_hex());
            config.miner.mining_key = Some(Secp256k1PrivateKey::from_seed(&[1]));

            config.events_observers.retain(|listener| {
                let Ok(addr) = std::net::SocketAddr::from_str(&listener.endpoint) else {
                    warn!(
                        "Cannot parse {} to a socket, assuming it isn't a signer-listener binding",
                        listener.endpoint
                    );
                    return true;
                };
                if addr.port() % 2 == 0 || addr.port() == test_observer::EVENT_OBSERVER_PORT {
                    return true;
                }
                node_2_listeners.push(listener.clone());
                false
            })
        },
        Some(vec![btc_miner_1_pk, btc_miner_2_pk]),
        None,
    );
    let blocks_mined1 = signer_test.running_nodes.nakamoto_blocks_mined.clone();

    let conf = signer_test.running_nodes.conf.clone();
    let mut conf_node_2 = conf.clone();
    conf_node_2.node.rpc_bind = format!("{localhost}:{node_2_rpc}");
    conf_node_2.node.p2p_bind = format!("{localhost}:{node_2_p2p}");
    conf_node_2.node.data_url = format!("http://{localhost}:{node_2_rpc}");
    conf_node_2.node.p2p_address = format!("{localhost}:{node_2_p2p}");
    conf_node_2.node.seed = btc_miner_2_seed.clone();
    conf_node_2.burnchain.local_mining_public_key = Some(btc_miner_2_pk.to_hex());
    conf_node_2.node.local_peer_seed = btc_miner_2_seed.clone();
    conf_node_2.miner.mining_key = Some(Secp256k1PrivateKey::from_seed(&[2]));
    conf_node_2.node.miner = true;
    conf_node_2.events_observers.clear();
    conf_node_2.events_observers.extend(node_2_listeners);

    assert!(!conf_node_2.events_observers.is_empty());

    let node_1_sk = Secp256k1PrivateKey::from_seed(&conf.node.local_peer_seed);
    let node_1_pk = StacksPublicKey::from_private(&node_1_sk);

    conf_node_2.node.working_dir = format!("{}-1", conf_node_2.node.working_dir);

    conf_node_2.node.set_bootstrap_nodes(
        format!("{}@{}", &node_1_pk.to_hex(), conf.node.p2p_bind),
        conf.burnchain.chain_id,
        conf.burnchain.peer_version,
    );

    let http_origin = format!("http://{}", &conf.node.rpc_bind);

    let mut run_loop_2 = boot_nakamoto::BootRunLoop::new(conf_node_2.clone()).unwrap();
    let run_loop_stopper_2 = run_loop_2.get_termination_switch();
    let rl2_coord_channels = run_loop_2.coordinator_channels();
    let Counters {
        naka_submitted_commits: rl2_commits,
        naka_mined_blocks: blocks_mined2,
        ..
    } = run_loop_2.counters();
    let run_loop_2_thread = thread::Builder::new()
        .name("run_loop_2".into())
        .spawn(move || run_loop_2.start(None, 0))
        .unwrap();

    signer_test.boot_to_epoch_3();

    wait_for(120, || {
        let Some(node_1_info) = get_chain_info_opt(&conf) else {
            return Ok(false);
        };
        let Some(node_2_info) = get_chain_info_opt(&conf_node_2) else {
            return Ok(false);
        };
        Ok(node_1_info.stacks_tip_height == node_2_info.stacks_tip_height)
    })
    .expect("Timed out waiting for follower to catch up to the miner");

    let pre_nakamoto_peer_1_height = get_chain_info(&conf).stacks_tip_height;

    info!("------------------------- Reached Epoch 3.0 -------------------------");

    // due to the random nature of mining sortitions, the way this test is structured
    //  is that we keep track of how many tenures each miner produced, and once enough sortitions
    //  have been produced such that each miner has produced 3 tenures, we stop and check the
    //  results at the end
    let rl1_coord_channels = signer_test.running_nodes.coord_channel.clone();
    let rl1_commits = signer_test.running_nodes.commits_submitted.clone();

    let miner_1_pk = StacksPublicKey::from_private(conf.miner.mining_key.as_ref().unwrap());
    let miner_2_pk = StacksPublicKey::from_private(conf_node_2.miner.mining_key.as_ref().unwrap());
    let mut btc_blocks_mined = 1;
    let mut miner_1_tenures = 0;
    let mut miner_2_tenures = 0;
    let mut sender_nonce = 0;
    while !(miner_1_tenures >= 3 && miner_2_tenures >= 3) {
        if btc_blocks_mined > max_nakamoto_tenures {
            panic!("Produced {btc_blocks_mined} sortitions, but didn't cover the test scenarios, aborting");
        }
        let blocks_processed_before =
            blocks_mined1.load(Ordering::SeqCst) + blocks_mined2.load(Ordering::SeqCst);
        signer_test.mine_block_wait_on_processing(
            &[&rl1_coord_channels, &rl2_coord_channels],
            &[&rl1_commits, &rl2_commits],
            Duration::from_secs(30),
        );
        btc_blocks_mined += 1;

        // wait for the new block to be processed
        wait_for(60, || {
            let blocks_processed =
                blocks_mined1.load(Ordering::SeqCst) + blocks_mined2.load(Ordering::SeqCst);
            Ok(blocks_processed > blocks_processed_before)
        })
        .unwrap();

        info!(
            "Nakamoto blocks mined: {}",
            blocks_mined1.load(Ordering::SeqCst) + blocks_mined2.load(Ordering::SeqCst)
        );

        // mine the interim blocks
        info!("Mining interim blocks");
        for interim_block_ix in 0..inter_blocks_per_tenure {
            let blocks_processed_before =
                blocks_mined1.load(Ordering::SeqCst) + blocks_mined2.load(Ordering::SeqCst);
            // submit a tx so that the miner will mine an extra block
            let transfer_tx = make_stacks_transfer(
                &sender_sk,
                sender_nonce,
                send_fee,
                signer_test.running_nodes.conf.burnchain.chain_id,
                &recipient,
                send_amt,
            );
            sender_nonce += 1;
            submit_tx(&http_origin, &transfer_tx);

            wait_for(60, || {
                let blocks_processed =
                    blocks_mined1.load(Ordering::SeqCst) + blocks_mined2.load(Ordering::SeqCst);
                Ok(blocks_processed > blocks_processed_before)
            })
            .unwrap();
            info!("Mined interim block {btc_blocks_mined}:{interim_block_ix}");
        }

        let blocks = get_nakamoto_headers(&conf);
        let mut seen_burn_hashes = HashSet::new();
        miner_1_tenures = 0;
        miner_2_tenures = 0;
        for header in blocks.iter() {
            if seen_burn_hashes.contains(&header.burn_header_hash) {
                continue;
            }
            seen_burn_hashes.insert(header.burn_header_hash);

            let header = header.anchored_header.as_stacks_nakamoto().unwrap();
            if miner_1_pk
                .verify(
                    header.miner_signature_hash().as_bytes(),
                    &header.miner_signature,
                )
                .unwrap()
            {
                miner_1_tenures += 1;
            }
            if miner_2_pk
                .verify(
                    header.miner_signature_hash().as_bytes(),
                    &header.miner_signature,
                )
                .unwrap()
            {
                miner_2_tenures += 1;
            }
        }
        info!("Miner 1 tenures: {miner_1_tenures}, Miner 2 tenures: {miner_2_tenures}");
    }

    info!(
        "New chain info 1: {:?}",
        get_chain_info(&signer_test.running_nodes.conf)
    );

    info!("New chain info 2: {:?}", get_chain_info(&conf_node_2));

    let peer_1_height = get_chain_info(&conf).stacks_tip_height;
    let peer_2_height = get_chain_info(&conf_node_2).stacks_tip_height;
    info!("Peer height information"; "peer_1" => peer_1_height, "peer_2" => peer_2_height, "pre_naka_height" => pre_nakamoto_peer_1_height);
    assert_eq!(peer_1_height, peer_2_height);
    assert_eq!(
        peer_1_height,
        pre_nakamoto_peer_1_height + (btc_blocks_mined - 1) * (inter_blocks_per_tenure + 1)
    );
    assert_eq!(btc_blocks_mined, miner_1_tenures + miner_2_tenures);

    // Verify both nodes have the correct chain id
    let miner1_info = get_chain_info(&signer_test.running_nodes.conf);
    assert_eq!(miner1_info.network_id, chain_id);

    let miner2_info = get_chain_info(&conf_node_2);
    assert_eq!(miner2_info.network_id, chain_id);

    rl2_coord_channels
        .lock()
        .expect("Mutex poisoned")
        .stop_chains_coordinator();
    run_loop_stopper_2.store(false, Ordering::SeqCst);
    run_loop_2_thread.join().unwrap();
    signer_test.shutdown();
}

#[test]
#[ignore]
/// This test checks the behavior of the `block_commit_delay_ms` configuration option.
fn block_commit_delay() {
    if env::var("BITCOIND_TEST") != Ok("1".into()) {
        return;
    }

    tracing_subscriber::registry()
        .with(fmt::layer())
        .with(EnvFilter::from_default_env())
        .init();

    info!("------------------------- Test Setup -------------------------");
    let num_signers = 5;
    let block_proposal_timeout = Duration::from_secs(20);
    let mut signer_test: SignerTest<SpawnedSigner> = SignerTest::new_with_config_modifications(
        num_signers,
        vec![],
        |config| {
            // make the duration long enough that the miner will be marked as malicious
            config.block_proposal_timeout = block_proposal_timeout;
        },
        |config| {
            // Set the block commit delay to 10 minutes to ensure no block commit is sent
            config.miner.block_commit_delay = Duration::from_secs(600);
        },
        None,
        None,
    );

    signer_test.boot_to_epoch_3();

    let commits_before = signer_test
        .running_nodes
        .commits_submitted
        .load(Ordering::SeqCst);

    next_block_and_process_new_stacks_block(
        &mut signer_test.running_nodes.btc_regtest_controller,
        60,
        &signer_test.running_nodes.coord_channel,
    )
    .expect("Failed to mine first block");

    // Ensure that the block commit has been sent before continuing
    wait_for(60, || {
        let commits = signer_test
            .running_nodes
            .commits_submitted
            .load(Ordering::SeqCst);
        Ok(commits > commits_before)
    })
    .expect("Timed out waiting for block commit after new Stacks block");

    // Prevent a block from being mined by making signers reject it.
    let all_signers = signer_test
        .signer_stacks_private_keys
        .iter()
        .map(StacksPublicKey::from_private)
        .collect::<Vec<_>>();
    TEST_REJECT_ALL_BLOCK_PROPOSAL
        .lock()
        .unwrap()
        .replace(all_signers);

    info!("------------------------- Test Mine Burn Block  -------------------------");
    let burn_height_before = get_chain_info(&signer_test.running_nodes.conf).burn_block_height;
    let commits_before = signer_test
        .running_nodes
        .commits_submitted
        .load(Ordering::SeqCst);

    // Mine a burn block and wait for it to be processed.
    next_block_and(
        &mut signer_test.running_nodes.btc_regtest_controller,
        60,
        || {
            let burn_height = get_chain_info(&signer_test.running_nodes.conf).burn_block_height;
            Ok(burn_height > burn_height_before)
        },
    )
    .unwrap();

    // Sleep an extra minute to ensure no block commits are sent
    sleep_ms(60_000);

    let commits = signer_test
        .running_nodes
        .commits_submitted
        .load(Ordering::SeqCst);
    assert_eq!(commits, commits_before);

    let blocks_before = signer_test
        .running_nodes
        .nakamoto_blocks_mined
        .load(Ordering::SeqCst);

    info!("------------------------- Resume Signing -------------------------");
    TEST_REJECT_ALL_BLOCK_PROPOSAL
        .lock()
        .unwrap()
        .replace(Vec::new());

    // Wait for a block to be mined
    wait_for(60, || {
        let blocks = signer_test
            .running_nodes
            .nakamoto_blocks_mined
            .load(Ordering::SeqCst);
        Ok(blocks > blocks_before)
    })
    .expect("Timed out waiting for block to be mined");

    // Wait for a block commit to be sent
    wait_for(60, || {
        let commits = signer_test
            .running_nodes
            .commits_submitted
            .load(Ordering::SeqCst);
        Ok(commits > commits_before)
    })
    .expect("Timed out waiting for block commit after new Stacks block");

    signer_test.shutdown();
}

// Ensures that a signer that successfully submits a block to the node for validation
// will issue ConnectivityIssues rejections if a block submission times out.
// Also ensures that no other proposal gets submitted for validation if we
// are already waiting for a block submission response.
#[test]
#[ignore]
fn block_validation_response_timeout() {
    if env::var("BITCOIND_TEST") != Ok("1".into()) {
        return;
    }

    tracing_subscriber::registry()
        .with(fmt::layer())
        .with(EnvFilter::from_default_env())
        .init();

    info!("------------------------- Test Setup -------------------------");
    let num_signers = 5;
    let timeout = Duration::from_secs(30);
    let sender_sk = Secp256k1PrivateKey::new();
    let sender_addr = tests::to_addr(&sender_sk);
    let send_amt = 100;
    let send_fee = 180;
    let recipient = PrincipalData::from(StacksAddress::burn_address(false));

    let mut signer_test: SignerTest<SpawnedSigner> = SignerTest::new_with_config_modifications(
        num_signers,
        vec![(sender_addr, send_amt + send_fee)],
        |config| {
            config.block_proposal_validation_timeout = timeout;
        },
        |_| {},
        None,
        None,
    );
    let http_origin = format!("http://{}", &signer_test.running_nodes.conf.node.rpc_bind);
    signer_test.boot_to_epoch_3();

    info!("------------------------- Test Mine and Verify Confirmed Nakamoto Block -------------------------");
    signer_test.mine_and_verify_confirmed_naka_block(timeout, num_signers);
    info!("------------------------- Test Block Validation Stalled -------------------------");
    TEST_VALIDATE_STALL.lock().unwrap().replace(true);
    let validation_stall_start = Instant::now();

    let proposals_before = signer_test
        .running_nodes
        .nakamoto_blocks_proposed
        .load(Ordering::SeqCst);

    // submit a tx so that the miner will attempt to mine an extra block
    let sender_nonce = 0;
    let transfer_tx = make_stacks_transfer(
        &sender_sk,
        sender_nonce,
        send_fee,
        signer_test.running_nodes.conf.burnchain.chain_id,
        &recipient,
        send_amt,
    );
    submit_tx(&http_origin, &transfer_tx);

    info!("Submitted transfer tx and waiting for block proposal");
    wait_for(30, || {
        Ok(signer_test
            .running_nodes
            .nakamoto_blocks_proposed
            .load(Ordering::SeqCst)
            > proposals_before)
    })
    .expect("Timed out waiting for block proposal");

    assert!(
        validation_stall_start.elapsed() < timeout,
        "Test was too slow to propose another block before the timeout"
    );

    info!("------------------------- Propose Another Block Before Hitting the Timeout -------------------------");
    let proposal_conf = ProposalEvalConfig {
        first_proposal_burn_block_timing: Duration::from_secs(0),
        tenure_last_block_proposal_timeout: Duration::from_secs(30),
        block_proposal_timeout: Duration::from_secs(100),
        tenure_idle_timeout: Duration::from_secs(300),
    };
    let mut block = NakamotoBlock {
        header: NakamotoBlockHeader::empty(),
        txs: vec![],
    };

    let info_before = get_chain_info(&signer_test.running_nodes.conf);
    // Propose a block to the signers that passes initial checks but will not be submitted to the stacks node due to the submission stall
    let view = SortitionsView::fetch_view(proposal_conf, &signer_test.stacks_client).unwrap();
    block.header.pox_treatment = BitVec::ones(1).unwrap();
    block.header.consensus_hash = view.cur_sortition.consensus_hash;
    block.header.chain_length = info_before.stacks_tip_height + 1;

    let block_signer_signature_hash_1 = block.header.signer_signature_hash();
    signer_test.propose_block(block, timeout);

    info!("------------------------- Waiting for Timeout -------------------------");
    // Sleep the necessary timeout to make sure the validation times out.
    let elapsed = validation_stall_start.elapsed();
    let wait = timeout.saturating_sub(elapsed);
    info!("Sleeping for {} ms", wait.as_millis());
    std::thread::sleep(timeout.saturating_sub(elapsed));

    info!("------------------------- Wait for Block Rejection Due to Timeout -------------------------");
    // Verify that the signer that submits the block to the node will issue a ConnectivityIssues rejection
    wait_for(30, || {
        let chunks = test_observer::get_stackerdb_chunks();
        for chunk in chunks.into_iter().flat_map(|chunk| chunk.modified_slots) {
            let Ok(message) = SignerMessage::consensus_deserialize(&mut chunk.data.as_slice())
            else {
                continue;
            };
            let SignerMessage::BlockResponse(BlockResponse::Rejected(BlockRejection {
                reason: _reason,
                reason_code,
                signer_signature_hash,
                ..
            })) = message
            else {
                continue;
            };
            // We are waiting for the original block proposal which will have a diff signature to our
            // second proposed block.
            assert_ne!(
                signer_signature_hash, block_signer_signature_hash_1,
                "Received a rejection for the wrong block"
            );
            if matches!(reason_code, RejectCode::ConnectivityIssues) {
                return Ok(true);
            }
        }
        Ok(false)
    })
    .expect("Timed out waiting for block proposal rejections");
    // Make sure our chain has still not advanced
    let info_after = get_chain_info(&signer_test.running_nodes.conf);
    assert_eq!(info_before, info_after);
    let info_before = info_after;
    info!("Unpausing block validation");
    // Disable the stall and wait for the block to be processed successfully
    TEST_VALIDATE_STALL.lock().unwrap().replace(false);
    wait_for(30, || {
        let info = get_chain_info(&signer_test.running_nodes.conf);
        Ok(info.stacks_tip_height > info_before.stacks_tip_height)
    })
    .expect("Timed out waiting for block to be processed");

    let info_after = get_chain_info(&signer_test.running_nodes.conf);
    assert_eq!(
        info_after.stacks_tip_height,
        info_before.stacks_tip_height + 1,
    );
    info!("------------------------- Test Mine and Verify Confirmed Nakamoto Block -------------------------");
    let info_before = info_after;
    signer_test.mine_and_verify_confirmed_naka_block(timeout, num_signers);

    wait_for(30, || {
        let info = get_chain_info(&signer_test.running_nodes.conf);
        Ok(info.stacks_tip_height > info_before.stacks_tip_height)
    })
    .unwrap();

    let info_after = get_chain_info(&signer_test.running_nodes.conf);
    assert_eq!(
        info_after.stacks_tip_height,
        info_before.stacks_tip_height + 1,
    );
}

#[test]
#[ignore]
/// Test that a miner will extend its tenure after the succeding miner fails to mine a block.
/// - Miner 1 wins a tenure and mines normally
/// - Miner 2 wins a tenure but fails to mine a block
/// - Miner 1 extends its tenure
fn tenure_extend_after_failed_miner() {
    if env::var("BITCOIND_TEST") != Ok("1".into()) {
        return;
    }

    let num_signers = 5;
    let recipient = PrincipalData::from(StacksAddress::burn_address(false));
    let sender_sk = Secp256k1PrivateKey::new();
    let sender_addr = tests::to_addr(&sender_sk);
    let send_amt = 100;
    let send_fee = 180;
    let num_txs = 2;
    let mut sender_nonce = 0;

    let btc_miner_1_seed = vec![1, 1, 1, 1];
    let btc_miner_2_seed = vec![2, 2, 2, 2];
    let btc_miner_1_pk = Keychain::default(btc_miner_1_seed.clone()).get_pub_key();
    let btc_miner_2_pk = Keychain::default(btc_miner_2_seed.clone()).get_pub_key();

    let node_1_rpc = gen_random_port();
    let node_1_p2p = gen_random_port();
    let node_2_rpc = gen_random_port();
    let node_2_p2p = gen_random_port();

    let localhost = "127.0.0.1";
    let node_1_rpc_bind = format!("{localhost}:{node_1_rpc}");
    let node_2_rpc_bind = format!("{localhost}:{node_2_rpc}");
    let mut node_2_listeners = Vec::new();

    let max_nakamoto_tenures = 30;

    info!("------------------------- Test Setup -------------------------");
    // partition the signer set so that ~half are listening and using node 1 for RPC and events,
    //  and the rest are using node 2

    let mut signer_test: SignerTest<SpawnedSigner> = SignerTest::new_with_config_modifications(
        num_signers,
        vec![(sender_addr, (send_amt + send_fee) * num_txs)],
        |signer_config| {
            let node_host = if signer_config.endpoint.port() % 2 == 0 {
                &node_1_rpc_bind
            } else {
                &node_2_rpc_bind
            };
            signer_config.node_host = node_host.to_string();
            signer_config.block_proposal_timeout = Duration::from_secs(30);
        },
        |config| {
            config.node.rpc_bind = format!("{localhost}:{node_1_rpc}");
            config.node.p2p_bind = format!("{localhost}:{node_1_p2p}");
            config.node.data_url = format!("http://{localhost}:{node_1_rpc}");
            config.node.p2p_address = format!("{localhost}:{node_1_p2p}");
            config.miner.wait_on_interim_blocks = Duration::from_secs(5);
            config.node.pox_sync_sample_secs = 30;
            config.burnchain.pox_reward_length = Some(max_nakamoto_tenures);

            config.node.seed = btc_miner_1_seed.clone();
            config.node.local_peer_seed = btc_miner_1_seed.clone();
            config.burnchain.local_mining_public_key = Some(btc_miner_1_pk.to_hex());
            config.miner.mining_key = Some(Secp256k1PrivateKey::from_seed(&[1]));

            config.events_observers.retain(|listener| {
                let Ok(addr) = std::net::SocketAddr::from_str(&listener.endpoint) else {
                    warn!(
                        "Cannot parse {} to a socket, assuming it isn't a signer-listener binding",
                        listener.endpoint
                    );
                    return true;
                };
                if addr.port() % 2 == 0 || addr.port() == test_observer::EVENT_OBSERVER_PORT {
                    return true;
                }
                node_2_listeners.push(listener.clone());
                false
            })
        },
        Some(vec![btc_miner_1_pk, btc_miner_2_pk]),
        None,
    );
    let conf = signer_test.running_nodes.conf.clone();
    let mut conf_node_2 = conf.clone();
    conf_node_2.node.rpc_bind = format!("{localhost}:{node_2_rpc}");
    conf_node_2.node.p2p_bind = format!("{localhost}:{node_2_p2p}");
    conf_node_2.node.data_url = format!("http://{localhost}:{node_2_rpc}");
    conf_node_2.node.p2p_address = format!("{localhost}:{node_2_p2p}");
    conf_node_2.node.seed = btc_miner_2_seed.clone();
    conf_node_2.burnchain.local_mining_public_key = Some(btc_miner_2_pk.to_hex());
    conf_node_2.node.local_peer_seed = btc_miner_2_seed.clone();
    conf_node_2.miner.mining_key = Some(Secp256k1PrivateKey::from_seed(&[2]));
    conf_node_2.node.miner = true;
    conf_node_2.events_observers.clear();
    conf_node_2.events_observers.extend(node_2_listeners);
    assert!(!conf_node_2.events_observers.is_empty());

    let node_1_sk = Secp256k1PrivateKey::from_seed(&conf.node.local_peer_seed);
    let node_1_pk = StacksPublicKey::from_private(&node_1_sk);

    conf_node_2.node.working_dir = format!("{}-1", conf_node_2.node.working_dir);

    conf_node_2.node.set_bootstrap_nodes(
        format!("{}@{}", &node_1_pk.to_hex(), conf.node.p2p_bind),
        conf.burnchain.chain_id,
        conf.burnchain.peer_version,
    );
    let http_origin = format!("http://{}", &signer_test.running_nodes.conf.node.rpc_bind);

    let mut run_loop_2 = boot_nakamoto::BootRunLoop::new(conf_node_2.clone()).unwrap();
    let run_loop_stopper_2 = run_loop_2.get_termination_switch();
    let rl2_coord_channels = run_loop_2.coordinator_channels();
    let Counters {
        naka_submitted_commits: rl2_commits,
        naka_skip_commit_op: rl2_skip_commit_op,
        ..
    } = run_loop_2.counters();

    let blocks_mined1 = signer_test.running_nodes.nakamoto_blocks_mined.clone();

    info!("------------------------- Pause Miner 2's Block Commits -------------------------");

    // Make sure Miner 2 cannot win a sortition at first.
    rl2_skip_commit_op.set(true);

    info!("------------------------- Boot to Epoch 3.0 -------------------------");

    let run_loop_2_thread = thread::Builder::new()
        .name("run_loop_2".into())
        .spawn(move || run_loop_2.start(None, 0))
        .unwrap();

    signer_test.boot_to_epoch_3();

    wait_for(120, || {
        let Some(node_1_info) = get_chain_info_opt(&conf) else {
            return Ok(false);
        };
        let Some(node_2_info) = get_chain_info_opt(&conf_node_2) else {
            return Ok(false);
        };
        Ok(node_1_info.stacks_tip_height == node_2_info.stacks_tip_height)
    })
    .expect("Timed out waiting for boostrapped node to catch up to the miner");

    let mining_pkh_1 = Hash160::from_node_public_key(&StacksPublicKey::from_private(
        &conf.miner.mining_key.unwrap(),
    ));
    let mining_pkh_2 = Hash160::from_node_public_key(&StacksPublicKey::from_private(
        &conf_node_2.miner.mining_key.unwrap(),
    ));
    debug!("The mining key for miner 1 is {mining_pkh_1}");
    debug!("The mining key for miner 2 is {mining_pkh_2}");

    info!("------------------------- Reached Epoch 3.0 -------------------------");

    let burnchain = signer_test.running_nodes.conf.get_burnchain();
    let sortdb = burnchain.open_sortition_db(true).unwrap();

    let get_burn_height = || {
        SortitionDB::get_canonical_burn_chain_tip(sortdb.conn())
            .unwrap()
            .block_height
    };

    info!("------------------------- Pause Miner 1's Block Commit -------------------------");
    // Make sure miner 1 doesn't submit any further block commits for the next tenure BEFORE mining the bitcoin block
    signer_test
        .running_nodes
        .nakamoto_test_skip_commit_op
        .set(true);

    info!("------------------------- Miner 1 Wins Normal Tenure A -------------------------");
    let blocks_processed_before_1 = blocks_mined1.load(Ordering::SeqCst);
    let nmb_old_blocks = test_observer::get_blocks().len();
    let stacks_height_before = signer_test
        .stacks_client
        .get_peer_info()
        .expect("Failed to get peer info")
        .stacks_tip_height;

    signer_test
        .running_nodes
        .btc_regtest_controller
        .build_next_block(1);

    // assure we have a successful sortition that miner A won
    let tip = SortitionDB::get_canonical_burn_chain_tip(sortdb.conn()).unwrap();
    assert!(tip.sortition);
    assert_eq!(tip.miner_pk_hash.unwrap(), mining_pkh_1);

    // wait for the new block to be processed
    wait_for(60, || {
        let stacks_height = signer_test
            .stacks_client
            .get_peer_info()
            .expect("Failed to get peer info")
            .stacks_tip_height;
        Ok(
            blocks_mined1.load(Ordering::SeqCst) > blocks_processed_before_1
                && stacks_height > stacks_height_before
                && test_observer::get_blocks().len() > nmb_old_blocks,
        )
    })
    .unwrap();

    verify_last_block_contains_tenure_change_tx(TenureChangeCause::BlockFound);

    info!("------------------------- Miner 1 Mines Another Block -------------------------");

    let blocks_processed_before_1 = blocks_mined1.load(Ordering::SeqCst);
    let nmb_old_blocks = test_observer::get_blocks().len();
    let stacks_height_before = signer_test
        .stacks_client
        .get_peer_info()
        .expect("Failed to get peer info")
        .stacks_tip_height;

    // submit a tx so that the miner will mine an extra block
    let transfer_tx = make_stacks_transfer(
        &sender_sk,
        sender_nonce,
        send_fee,
        signer_test.running_nodes.conf.burnchain.chain_id,
        &recipient,
        send_amt,
    );
    submit_tx(&http_origin, &transfer_tx);
    sender_nonce += 1;

    // wait for the new block to be processed
    wait_for(30, || {
        let stacks_height = signer_test
            .stacks_client
            .get_peer_info()
            .expect("Failed to get peer info")
            .stacks_tip_height;
        Ok(
            blocks_mined1.load(Ordering::SeqCst) > blocks_processed_before_1
                && stacks_height > stacks_height_before
                && test_observer::get_blocks().len() > nmb_old_blocks,
        )
    })
    .expect("Timed out waiting for block to be mined and processed");

    info!("------------------------- Pause Block Proposals -------------------------");
    TEST_MINE_STALL.lock().unwrap().replace(true);

    // Unpause miner 2's block commits
    let rl2_commits_before = rl2_commits.load(Ordering::SeqCst);
    rl2_skip_commit_op.set(false);

    // Ensure miner 2 submits a block commit before mining the bitcoin block
    wait_for(30, || {
        Ok(rl2_commits.load(Ordering::SeqCst) > rl2_commits_before)
    })
    .unwrap();

    info!("------------------------- Miner 2 Wins Tenure B, Mines No Blocks -------------------------");

    let blocks_processed_before_1 = blocks_mined1.load(Ordering::SeqCst);
    let nmb_old_blocks = test_observer::get_blocks().len();
    let stacks_height_before = signer_test
        .stacks_client
        .get_peer_info()
        .expect("Failed to get peer info")
        .stacks_tip_height;
    let burn_height_before = get_burn_height();
    next_block_and(
        &mut signer_test.running_nodes.btc_regtest_controller,
        60,
        || Ok(get_burn_height() > burn_height_before),
    )
    .unwrap();

    // assure we have a successful sortition that miner B won
    let tip = SortitionDB::get_canonical_burn_chain_tip(sortdb.conn()).unwrap();
    assert!(tip.sortition);
    assert_eq!(tip.miner_pk_hash.unwrap(), mining_pkh_2);

    info!("------------------------- Wait for Block Proposal Timeout -------------------------");
    sleep_ms(
        signer_test.signer_configs[0]
            .block_proposal_timeout
            .as_millis() as u64
            * 2,
    );

    info!("------------------------- Miner 1 Extends Tenure A -------------------------");

    // Re-enable block mining
    TEST_MINE_STALL.lock().unwrap().replace(false);

    // wait for a tenure extend block from miner 1 to be processed
    wait_for(60, || {
        let stacks_height = signer_test
            .stacks_client
            .get_peer_info()
            .expect("Failed to get peer info")
            .stacks_tip_height;
        Ok(
            blocks_mined1.load(Ordering::SeqCst) > blocks_processed_before_1
                && stacks_height > stacks_height_before
                && test_observer::get_blocks().len() > nmb_old_blocks,
        )
    })
    .expect("Timed out waiting for tenure extend block to be mined and processed");

    verify_last_block_contains_tenure_change_tx(TenureChangeCause::Extended);

    info!("------------------------- Miner 1 Mines Another Block -------------------------");

    let blocks_processed_before_1 = blocks_mined1.load(Ordering::SeqCst);
    let nmb_old_blocks = test_observer::get_blocks().len();
    let stacks_height_before = signer_test
        .stacks_client
        .get_peer_info()
        .expect("Failed to get peer info")
        .stacks_tip_height;

    // submit a tx so that the miner will mine an extra block
    let transfer_tx = make_stacks_transfer(
        &sender_sk,
        sender_nonce,
        send_fee,
        signer_test.running_nodes.conf.burnchain.chain_id,
        &recipient,
        send_amt,
    );
    submit_tx(&http_origin, &transfer_tx);

    // wait for the new block to be processed
    wait_for(30, || {
        let stacks_height = signer_test
            .stacks_client
            .get_peer_info()
            .expect("Failed to get peer info")
            .stacks_tip_height;
        Ok(
            blocks_mined1.load(Ordering::SeqCst) > blocks_processed_before_1
                && stacks_height > stacks_height_before
                && test_observer::get_blocks().len() > nmb_old_blocks,
        )
    })
    .expect("Timed out waiting for block to be mined and processed");

    // Re-enable block commits for miner 2
    let rl2_commits_before = rl2_commits.load(Ordering::SeqCst);
    rl2_skip_commit_op.set(true);

    // Wait for block commit from miner 2
    wait_for(30, || {
        Ok(rl2_commits.load(Ordering::SeqCst) > rl2_commits_before)
    })
    .expect("Timed out waiting for block commit from miner 2");

    info!("------------------------- Miner 2 Mines the Next Tenure -------------------------");

    let stacks_height_before = signer_test
        .stacks_client
        .get_peer_info()
        .expect("Failed to get peer info")
        .stacks_tip_height;

    next_block_and(
        &mut signer_test.running_nodes.btc_regtest_controller,
        60,
        || {
            let stacks_height = signer_test
                .stacks_client
                .get_peer_info()
                .expect("Failed to get peer info")
                .stacks_tip_height;
            Ok(stacks_height > stacks_height_before)
        },
    )
    .expect("Timed out waiting for final block to be mined and processed");

    info!("------------------------- Shutdown -------------------------");
    rl2_coord_channels
        .lock()
        .expect("Mutex poisoned")
        .stop_chains_coordinator();
    run_loop_stopper_2.store(false, Ordering::SeqCst);
    run_loop_2_thread.join().unwrap();
    signer_test.shutdown();
}

#[test]
#[ignore]
/// Test that a miner will extend its tenure after the succeding miner commits to the wrong block.
/// - Miner 1 wins a tenure and mines normally
/// - Miner 1 wins another tenure and mines normally, but miner 2 does not see any blocks from this tenure
/// - Miner 2 wins a tenure and is unable to mine a block
/// - Miner 1 extends its tenure and mines an additional block
/// - Miner 2 wins the next tenure and mines normally
fn tenure_extend_after_bad_commit() {
    if env::var("BITCOIND_TEST") != Ok("1".into()) {
        return;
    }

    let num_signers = 5;
    let recipient = PrincipalData::from(StacksAddress::burn_address(false));
    let sender_sk = Secp256k1PrivateKey::new();
    let sender_addr = tests::to_addr(&sender_sk);
    let send_amt = 100;
    let send_fee = 180;
    let num_txs = 2;
    let mut sender_nonce = 0;

    let btc_miner_1_seed = vec![1, 1, 1, 1];
    let btc_miner_2_seed = vec![2, 2, 2, 2];
    let btc_miner_1_pk = Keychain::default(btc_miner_1_seed.clone()).get_pub_key();
    let btc_miner_2_pk = Keychain::default(btc_miner_2_seed.clone()).get_pub_key();

    let node_1_rpc = gen_random_port();
    let node_1_p2p = gen_random_port();
    let node_2_rpc = gen_random_port();
    let node_2_p2p = gen_random_port();

    let localhost = "127.0.0.1";
    let node_1_rpc_bind = format!("{localhost}:{node_1_rpc}");
    let node_2_rpc_bind = format!("{localhost}:{node_2_rpc}");
    let mut node_2_listeners = Vec::new();

    let max_nakamoto_tenures = 30;

    info!("------------------------- Test Setup -------------------------");
    // partition the signer set so that ~half are listening and using node 1 for RPC and events,
    //  and the rest are using node 2

    let first_proposal_burn_block_timing = Duration::from_secs(1);

    let mut signer_test: SignerTest<SpawnedSigner> = SignerTest::new_with_config_modifications(
        num_signers,
        vec![(sender_addr, (send_amt + send_fee) * num_txs)],
        |signer_config| {
            let node_host = if signer_config.endpoint.port() % 2 == 0 {
                &node_1_rpc_bind
            } else {
                &node_2_rpc_bind
            };
            signer_config.node_host = node_host.to_string();
            signer_config.block_proposal_timeout = Duration::from_secs(30);
            signer_config.first_proposal_burn_block_timing = first_proposal_burn_block_timing;
        },
        |config| {
            config.node.rpc_bind = format!("{localhost}:{node_1_rpc}");
            config.node.p2p_bind = format!("{localhost}:{node_1_p2p}");
            config.node.data_url = format!("http://{localhost}:{node_1_rpc}");
            config.node.p2p_address = format!("{localhost}:{node_1_p2p}");
            config.miner.wait_on_interim_blocks = Duration::from_secs(5);
            config.node.pox_sync_sample_secs = 30;
            config.burnchain.pox_reward_length = Some(max_nakamoto_tenures);

            config.node.seed = btc_miner_1_seed.clone();
            config.node.local_peer_seed = btc_miner_1_seed.clone();
            config.burnchain.local_mining_public_key = Some(btc_miner_1_pk.to_hex());
            config.miner.mining_key = Some(Secp256k1PrivateKey::from_seed(&[1]));

            config.events_observers.retain(|listener| {
                let Ok(addr) = std::net::SocketAddr::from_str(&listener.endpoint) else {
                    warn!(
                        "Cannot parse {} to a socket, assuming it isn't a signer-listener binding",
                        listener.endpoint
                    );
                    return true;
                };
                if addr.port() % 2 == 0 || addr.port() == test_observer::EVENT_OBSERVER_PORT {
                    return true;
                }
                node_2_listeners.push(listener.clone());
                false
            })
        },
        Some(vec![btc_miner_1_pk, btc_miner_2_pk]),
        None,
    );

    let rl1_commits = signer_test.running_nodes.commits_submitted.clone();
    let rl1_skip_commit_op = signer_test
        .running_nodes
        .nakamoto_test_skip_commit_op
        .clone();

    let conf = signer_test.running_nodes.conf.clone();
    let mut conf_node_2 = conf.clone();
    conf_node_2.node.rpc_bind = format!("{localhost}:{node_2_rpc}");
    conf_node_2.node.p2p_bind = format!("{localhost}:{node_2_p2p}");
    conf_node_2.node.data_url = format!("http://{localhost}:{node_2_rpc}");
    conf_node_2.node.p2p_address = format!("{localhost}:{node_2_p2p}");
    conf_node_2.node.seed = btc_miner_2_seed.clone();
    conf_node_2.burnchain.local_mining_public_key = Some(btc_miner_2_pk.to_hex());
    conf_node_2.node.local_peer_seed = btc_miner_2_seed.clone();
    conf_node_2.miner.mining_key = Some(Secp256k1PrivateKey::from_seed(&[2]));
    conf_node_2.node.miner = true;
    conf_node_2.events_observers.clear();
    conf_node_2.events_observers.extend(node_2_listeners);
    assert!(!conf_node_2.events_observers.is_empty());

    let node_1_sk = Secp256k1PrivateKey::from_seed(&conf.node.local_peer_seed);
    let node_1_pk = StacksPublicKey::from_private(&node_1_sk);

    conf_node_2.node.working_dir = format!("{}-1", conf_node_2.node.working_dir);

    conf_node_2.node.set_bootstrap_nodes(
        format!("{}@{}", &node_1_pk.to_hex(), conf.node.p2p_bind),
        conf.burnchain.chain_id,
        conf.burnchain.peer_version,
    );
    let http_origin = format!("http://{}", &signer_test.running_nodes.conf.node.rpc_bind);

    let mut run_loop_2 = boot_nakamoto::BootRunLoop::new(conf_node_2.clone()).unwrap();
    let run_loop_stopper_2 = run_loop_2.get_termination_switch();
    let rl2_coord_channels = run_loop_2.coordinator_channels();
    let Counters {
        naka_submitted_commits: rl2_commits,
        naka_skip_commit_op: rl2_skip_commit_op,
        ..
    } = run_loop_2.counters();

    let blocks_mined1 = signer_test.running_nodes.nakamoto_blocks_mined.clone();

    info!("------------------------- Pause Miner 2's Block Commits -------------------------");

    // Make sure Miner 2 cannot win a sortition at first.
    rl2_skip_commit_op.set(true);

    info!("------------------------- Boot to Epoch 3.0 -------------------------");

    let run_loop_2_thread = thread::Builder::new()
        .name("run_loop_2".into())
        .spawn(move || run_loop_2.start(None, 0))
        .unwrap();

    signer_test.boot_to_epoch_3();

    wait_for(120, || {
        let Some(node_1_info) = get_chain_info_opt(&conf) else {
            return Ok(false);
        };
        let Some(node_2_info) = get_chain_info_opt(&conf_node_2) else {
            return Ok(false);
        };
        Ok(node_1_info.stacks_tip_height == node_2_info.stacks_tip_height)
    })
    .expect("Timed out waiting for boostrapped node to catch up to the miner");

    let mining_pkh_1 = Hash160::from_node_public_key(&StacksPublicKey::from_private(
        &conf.miner.mining_key.unwrap(),
    ));
    let mining_pkh_2 = Hash160::from_node_public_key(&StacksPublicKey::from_private(
        &conf_node_2.miner.mining_key.unwrap(),
    ));
    debug!("The mining key for miner 1 is {mining_pkh_1}");
    debug!("The mining key for miner 2 is {mining_pkh_2}");

    info!("------------------------- Reached Epoch 3.0 -------------------------");

    let burnchain = signer_test.running_nodes.conf.get_burnchain();
    let sortdb = burnchain.open_sortition_db(true).unwrap();

    let get_burn_height = || {
        let sort_height = SortitionDB::get_canonical_burn_chain_tip(sortdb.conn())
            .unwrap()
            .block_height;
        let info_1 = get_chain_info(&conf);
        let info_2 = get_chain_info(&conf_node_2);
        min(
            sort_height,
            min(info_1.burn_block_height, info_2.burn_block_height),
        )
    };

    info!("------------------------- Pause Miner 1's Block Commit -------------------------");
    // Make sure miner 1 doesn't submit any further block commits for the next tenure BEFORE mining the bitcoin block
    rl1_skip_commit_op.set(true);

    info!("------------------------- Miner 1 Wins Normal Tenure A -------------------------");
    let blocks_processed_before_1 = blocks_mined1.load(Ordering::SeqCst);
    let nmb_old_blocks = test_observer::get_blocks().len();
    let stacks_height_before = signer_test
        .stacks_client
        .get_peer_info()
        .expect("Failed to get peer info")
        .stacks_tip_height;

    signer_test
        .running_nodes
        .btc_regtest_controller
        .build_next_block(1);

    // assure we have a successful sortition that miner A won
    let tip = SortitionDB::get_canonical_burn_chain_tip(sortdb.conn()).unwrap();
    assert!(tip.sortition);
    assert_eq!(tip.miner_pk_hash.unwrap(), mining_pkh_1);

    // wait for the new block to be processed
    wait_for(60, || {
        let stacks_height = signer_test
            .stacks_client
            .get_peer_info()
            .expect("Failed to get peer info")
            .stacks_tip_height;
        let info_2 = get_chain_info(&conf_node_2);
        Ok(
            blocks_mined1.load(Ordering::SeqCst) > blocks_processed_before_1
                && stacks_height > stacks_height_before
                && info_2.stacks_tip_height > stacks_height_before
                && test_observer::get_blocks().len() > nmb_old_blocks,
        )
    })
    .unwrap();

    verify_last_block_contains_tenure_change_tx(TenureChangeCause::BlockFound);

    info!("------------------------- Miner 1 Mines Another Block -------------------------");

    let blocks_processed_before_1 = blocks_mined1.load(Ordering::SeqCst);
    let nmb_old_blocks = test_observer::get_blocks().len();
    let stacks_height_before = signer_test
        .stacks_client
        .get_peer_info()
        .expect("Failed to get peer info")
        .stacks_tip_height;

    // submit a tx so that the miner will mine an extra block
    let transfer_tx = make_stacks_transfer(
        &sender_sk,
        sender_nonce,
        send_fee,
        signer_test.running_nodes.conf.burnchain.chain_id,
        &recipient,
        send_amt,
    );
    submit_tx(&http_origin, &transfer_tx);
    sender_nonce += 1;

    // wait for the new block to be processed
    wait_for(30, || {
        let stacks_height = signer_test
            .stacks_client
            .get_peer_info()
            .expect("Failed to get peer info")
            .stacks_tip_height;
        let info_2 = get_chain_info(&conf_node_2);
        Ok(
            blocks_mined1.load(Ordering::SeqCst) > blocks_processed_before_1
                && stacks_height > stacks_height_before
                && info_2.stacks_tip_height > stacks_height_before
                && test_observer::get_blocks().len() > nmb_old_blocks,
        )
    })
    .expect("Timed out waiting for block to be mined and processed");

    info!("------------------------- Pause Block Proposals -------------------------");
    TEST_MINE_STALL.lock().unwrap().replace(true);

    // Unpause miner 1's block commits
    let rl1_commits_before = rl1_commits.load(Ordering::SeqCst);
    rl1_skip_commit_op.set(false);

    // Ensure miner 1 submits a block commit before mining the bitcoin block
    wait_for(30, || {
        Ok(rl1_commits.load(Ordering::SeqCst) > rl1_commits_before)
    })
    .unwrap();

    rl1_skip_commit_op.set(true);

    info!("------------------------- Miner 1 Wins Tenure B -------------------------");

    let blocks_processed_before_1 = blocks_mined1.load(Ordering::SeqCst);
    let nmb_old_blocks = test_observer::get_blocks().len();
    let stacks_height_before = signer_test
        .stacks_client
        .get_peer_info()
        .expect("Failed to get peer info")
        .stacks_tip_height;
    let burn_height_before = get_burn_height();
    next_block_and(
        &mut signer_test.running_nodes.btc_regtest_controller,
        60,
        || Ok(get_burn_height() > burn_height_before),
    )
    .unwrap();

    // assure we have a successful sortition that miner 1 won
    let tip = SortitionDB::get_canonical_burn_chain_tip(sortdb.conn()).unwrap();
    assert!(tip.sortition);
    assert_eq!(tip.miner_pk_hash.unwrap(), mining_pkh_1);

    info!("----------------- Miner 2 Submits Block Commit Before Any Blocks ------------------");

    let rl2_commits_before = rl2_commits.load(Ordering::SeqCst);
    rl2_skip_commit_op.set(false);

    wait_for(30, || {
        Ok(rl2_commits.load(Ordering::SeqCst) > rl2_commits_before)
    })
    .expect("Timed out waiting for block commit from miner 2");

    // Re-pause block commits for miner 2 so that it cannot RBF its original commit
    rl2_skip_commit_op.set(true);

    info!("----------------------------- Resume Block Production -----------------------------");

    TEST_MINE_STALL.lock().unwrap().replace(false);

    wait_for(60, || {
        let stacks_height = signer_test
            .stacks_client
            .get_peer_info()
            .expect("Failed to get peer info")
            .stacks_tip_height;
        let info_2 = get_chain_info(&conf_node_2);
        Ok(
            blocks_mined1.load(Ordering::SeqCst) > blocks_processed_before_1
                && stacks_height > stacks_height_before
                && info_2.stacks_tip_height > stacks_height_before
                && test_observer::get_blocks().len() > nmb_old_blocks,
        )
    })
    .expect("Timed out waiting for block to be mined and processed");

    info!("--------------- Miner 2 Wins Tenure C With Old Block Commit ----------------");

    let blocks_processed_before_1 = blocks_mined1.load(Ordering::SeqCst);
    let nmb_old_blocks = test_observer::get_blocks().len();
    let stacks_height_before = signer_test
        .stacks_client
        .get_peer_info()
        .expect("Failed to get peer info")
        .stacks_tip_height;
    let burn_height_before = get_burn_height();

    // Sleep enough time to pass the first proposal burn block timing
    let sleep_duration = first_proposal_burn_block_timing.saturating_add(Duration::from_secs(2));
    info!(
        "Sleeping for {} seconds before issuing next burn block.",
        sleep_duration.as_secs()
    );
    thread::sleep(sleep_duration);

    info!("--------------- Triggering new burn block for tenure C ---------------");
    next_block_and(
        &mut signer_test.running_nodes.btc_regtest_controller,
        60,
        || Ok(get_burn_height() > burn_height_before),
    )
    .expect("Timed out waiting for burn block to be processed");

    // assure we have a successful sortition that miner 2 won
    let tip = SortitionDB::get_canonical_burn_chain_tip(sortdb.conn()).unwrap();
    assert!(tip.sortition);
    assert_eq!(tip.miner_pk_hash.unwrap(), mining_pkh_2);

    info!("------------------------- Miner 1 Extends Tenure B -------------------------");

    // wait for a tenure extend block from miner 1 to be processed
    // (miner 2's proposals will be rejected)
    wait_for(60, || {
        let stacks_height = signer_test
            .stacks_client
            .get_peer_info()
            .expect("Failed to get peer info")
            .stacks_tip_height;
        let info_2 = get_chain_info(&conf_node_2);
        Ok(
            blocks_mined1.load(Ordering::SeqCst) > blocks_processed_before_1
                && stacks_height > stacks_height_before
                && info_2.stacks_tip_height > stacks_height_before
                && test_observer::get_blocks().len() > nmb_old_blocks,
        )
    })
    .expect("Timed out waiting for tenure extend block to be mined and processed");

    verify_last_block_contains_tenure_change_tx(TenureChangeCause::Extended);

    info!("------------------------- Miner 1 Mines Another Block -------------------------");

    let blocks_processed_before_1 = blocks_mined1.load(Ordering::SeqCst);
    let nmb_old_blocks = test_observer::get_blocks().len();
    let stacks_height_before = signer_test
        .stacks_client
        .get_peer_info()
        .expect("Failed to get peer info")
        .stacks_tip_height;

    // submit a tx so that the miner will mine an extra block
    let transfer_tx = make_stacks_transfer(
        &sender_sk,
        sender_nonce,
        send_fee,
        signer_test.running_nodes.conf.burnchain.chain_id,
        &recipient,
        send_amt,
    );
    submit_tx(&http_origin, &transfer_tx);

    // wait for the new block to be processed
    wait_for(30, || {
        let stacks_height = signer_test
            .stacks_client
            .get_peer_info()
            .expect("Failed to get peer info")
            .stacks_tip_height;
        let info_2 = get_chain_info(&conf_node_2);
        Ok(
            blocks_mined1.load(Ordering::SeqCst) > blocks_processed_before_1
                && stacks_height > stacks_height_before
                && info_2.stacks_tip_height > stacks_height_before
                && test_observer::get_blocks().len() > nmb_old_blocks,
        )
    })
    .expect("Timed out waiting for block to be mined and processed");

    info!("------------------------- Miner 2 Mines the Next Tenure -------------------------");

    // Re-enable block commits for miner 2
    let rl2_commits_before = rl2_commits.load(Ordering::SeqCst);
    rl2_skip_commit_op.set(false);

    // Wait for block commit from miner 2
    wait_for(30, || {
        Ok(rl2_commits.load(Ordering::SeqCst) > rl2_commits_before)
    })
    .expect("Timed out waiting for block commit from miner 2");

    let stacks_height_before = signer_test
        .stacks_client
        .get_peer_info()
        .expect("Failed to get peer info")
        .stacks_tip_height;

    next_block_and(
        &mut signer_test.running_nodes.btc_regtest_controller,
        60,
        || {
            let stacks_height = signer_test
                .stacks_client
                .get_peer_info()
                .expect("Failed to get peer info")
                .stacks_tip_height;
            let info_2 = get_chain_info(&conf_node_2);
            Ok(stacks_height > stacks_height_before
                && info_2.stacks_tip_height > stacks_height_before)
        },
    )
    .expect("Timed out waiting for final block to be mined and processed");

    // assure we have a successful sortition that miner 2 won and it had a block found tenure change
    let tip = SortitionDB::get_canonical_burn_chain_tip(sortdb.conn()).unwrap();
    assert!(tip.sortition);
    assert_eq!(tip.miner_pk_hash.unwrap(), mining_pkh_2);
    verify_last_block_contains_tenure_change_tx(TenureChangeCause::BlockFound);

    info!("------------------------- Shutdown -------------------------");
    rl2_coord_channels
        .lock()
        .expect("Mutex poisoned")
        .stop_chains_coordinator();
    run_loop_stopper_2.store(false, Ordering::SeqCst);
    run_loop_2_thread.join().unwrap();
    signer_test.shutdown();
}

#[test]
#[ignore]
/// Test that a miner will extend its tenure after the succeding miner commits to the wrong block.
/// - Miner 1 wins a tenure and mines normally
/// - Miner 1 wins another tenure and mines normally, but miner 2 does not see any blocks from this tenure
/// - Miner 2 wins a tenure and is unable to mine a block
/// - Miner 1 extends its tenure and mines an additional block
/// - Miner 2 wins another tenure and is still unable to mine a block
/// - Miner 1 extends its tenure again and mines an additional block
/// - Miner 2 wins the next tenure and mines normally
fn tenure_extend_after_2_bad_commits() {
    if env::var("BITCOIND_TEST") != Ok("1".into()) {
        return;
    }

    let num_signers = 5;
    let recipient = PrincipalData::from(StacksAddress::burn_address(false));
    let sender_sk = Secp256k1PrivateKey::new();
    let sender_addr = tests::to_addr(&sender_sk);
    let send_amt = 100;
    let send_fee = 180;
    let num_txs = 2;
    let mut sender_nonce = 0;

    let btc_miner_1_seed = vec![1, 1, 1, 1];
    let btc_miner_2_seed = vec![2, 2, 2, 2];
    let btc_miner_1_pk = Keychain::default(btc_miner_1_seed.clone()).get_pub_key();
    let btc_miner_2_pk = Keychain::default(btc_miner_2_seed.clone()).get_pub_key();

    let node_1_rpc = gen_random_port();
    let node_1_p2p = gen_random_port();
    let node_2_rpc = gen_random_port();
    let node_2_p2p = gen_random_port();

    let localhost = "127.0.0.1";
    let node_1_rpc_bind = format!("{localhost}:{node_1_rpc}");
    let node_2_rpc_bind = format!("{localhost}:{node_2_rpc}");
    let mut node_2_listeners = Vec::new();

    let max_nakamoto_tenures = 30;

    info!("------------------------- Test Setup -------------------------");
    // partition the signer set so that ~half are listening and using node 1 for RPC and events,
    //  and the rest are using node 2

    let mut signer_test: SignerTest<SpawnedSigner> = SignerTest::new_with_config_modifications(
        num_signers,
        vec![(sender_addr, (send_amt + send_fee) * num_txs)],
        |signer_config| {
            let node_host = if signer_config.endpoint.port() % 2 == 0 {
                &node_1_rpc_bind
            } else {
                &node_2_rpc_bind
            };
            signer_config.node_host = node_host.to_string();
            signer_config.block_proposal_timeout = Duration::from_secs(30);
        },
        |config| {
            config.node.rpc_bind = format!("{localhost}:{node_1_rpc}");
            config.node.p2p_bind = format!("{localhost}:{node_1_p2p}");
            config.node.data_url = format!("http://{localhost}:{node_1_rpc}");
            config.node.p2p_address = format!("{localhost}:{node_1_p2p}");
            config.miner.wait_on_interim_blocks = Duration::from_secs(5);
            config.node.pox_sync_sample_secs = 30;
            config.burnchain.pox_reward_length = Some(max_nakamoto_tenures);

            config.node.seed = btc_miner_1_seed.clone();
            config.node.local_peer_seed = btc_miner_1_seed.clone();
            config.burnchain.local_mining_public_key = Some(btc_miner_1_pk.to_hex());
            config.miner.mining_key = Some(Secp256k1PrivateKey::from_seed(&[1]));

            config.events_observers.retain(|listener| {
                let Ok(addr) = std::net::SocketAddr::from_str(&listener.endpoint) else {
                    warn!(
                        "Cannot parse {} to a socket, assuming it isn't a signer-listener binding",
                        listener.endpoint
                    );
                    return true;
                };
                if addr.port() % 2 == 0 || addr.port() == test_observer::EVENT_OBSERVER_PORT {
                    return true;
                }
                node_2_listeners.push(listener.clone());
                false
            })
        },
        Some(vec![btc_miner_1_pk, btc_miner_2_pk]),
        None,
    );

    let rl1_commits = signer_test.running_nodes.commits_submitted.clone();
    let rl1_skip_commit_op = signer_test
        .running_nodes
        .nakamoto_test_skip_commit_op
        .clone();

    let conf = signer_test.running_nodes.conf.clone();
    let mut conf_node_2 = conf.clone();
    conf_node_2.node.rpc_bind = format!("{localhost}:{node_2_rpc}");
    conf_node_2.node.p2p_bind = format!("{localhost}:{node_2_p2p}");
    conf_node_2.node.data_url = format!("http://{localhost}:{node_2_rpc}");
    conf_node_2.node.p2p_address = format!("{localhost}:{node_2_p2p}");
    conf_node_2.node.seed = btc_miner_2_seed.clone();
    conf_node_2.burnchain.local_mining_public_key = Some(btc_miner_2_pk.to_hex());
    conf_node_2.node.local_peer_seed = btc_miner_2_seed.clone();
    conf_node_2.miner.mining_key = Some(Secp256k1PrivateKey::from_seed(&[2]));
    conf_node_2.node.miner = true;
    conf_node_2.events_observers.clear();
    conf_node_2.events_observers.extend(node_2_listeners);
    assert!(!conf_node_2.events_observers.is_empty());

    let node_1_sk = Secp256k1PrivateKey::from_seed(&conf.node.local_peer_seed);
    let node_1_pk = StacksPublicKey::from_private(&node_1_sk);

    conf_node_2.node.working_dir = format!("{}-1", conf_node_2.node.working_dir);

    conf_node_2.node.set_bootstrap_nodes(
        format!("{}@{}", &node_1_pk.to_hex(), conf.node.p2p_bind),
        conf.burnchain.chain_id,
        conf.burnchain.peer_version,
    );
    let http_origin = format!("http://{}", &signer_test.running_nodes.conf.node.rpc_bind);

    let mut run_loop_2 = boot_nakamoto::BootRunLoop::new(conf_node_2.clone()).unwrap();
    let run_loop_stopper_2 = run_loop_2.get_termination_switch();
    let rl2_coord_channels = run_loop_2.coordinator_channels();
    let Counters {
        naka_submitted_commits: rl2_commits,
        naka_skip_commit_op: rl2_skip_commit_op,
        ..
    } = run_loop_2.counters();

    let blocks_mined1 = signer_test.running_nodes.nakamoto_blocks_mined.clone();

    info!("------------------------- Pause Miner 2's Block Commits -------------------------");

    // Make sure Miner 2 cannot win a sortition at first.
    rl2_skip_commit_op.set(true);

    info!("------------------------- Boot to Epoch 3.0 -------------------------");

    let run_loop_2_thread = thread::Builder::new()
        .name("run_loop_2".into())
        .spawn(move || run_loop_2.start(None, 0))
        .unwrap();

    signer_test.boot_to_epoch_3();

    wait_for(120, || {
        let Some(node_1_info) = get_chain_info_opt(&conf) else {
            return Ok(false);
        };
        let Some(node_2_info) = get_chain_info_opt(&conf_node_2) else {
            return Ok(false);
        };
        Ok(node_1_info.stacks_tip_height == node_2_info.stacks_tip_height)
    })
    .expect("Timed out waiting for boostrapped node to catch up to the miner");

    let mining_pkh_1 = Hash160::from_node_public_key(&StacksPublicKey::from_private(
        &conf.miner.mining_key.unwrap(),
    ));
    let mining_pkh_2 = Hash160::from_node_public_key(&StacksPublicKey::from_private(
        &conf_node_2.miner.mining_key.unwrap(),
    ));
    debug!("The mining key for miner 1 is {mining_pkh_1}");
    debug!("The mining key for miner 2 is {mining_pkh_2}");

    info!("------------------------- Reached Epoch 3.0 -------------------------");

    let burnchain = signer_test.running_nodes.conf.get_burnchain();
    let sortdb = burnchain.open_sortition_db(true).unwrap();

    let get_burn_height = || {
        let sort_height = SortitionDB::get_canonical_burn_chain_tip(sortdb.conn())
            .unwrap()
            .block_height;
        let info_1 = get_chain_info(&conf);
        let info_2 = get_chain_info(&conf_node_2);
        min(
            sort_height,
            min(info_1.burn_block_height, info_2.burn_block_height),
        )
    };

    info!("------------------------- Pause Miner 1's Block Commit -------------------------");
    // Make sure miner 1 doesn't submit any further block commits for the next tenure BEFORE mining the bitcoin block
    rl1_skip_commit_op.set(true);

    info!("------------------------- Miner 1 Wins Normal Tenure A -------------------------");
    let blocks_processed_before_1 = blocks_mined1.load(Ordering::SeqCst);
    let nmb_old_blocks = test_observer::get_blocks().len();
    let stacks_height_before = signer_test
        .stacks_client
        .get_peer_info()
        .expect("Failed to get peer info")
        .stacks_tip_height;

    signer_test
        .running_nodes
        .btc_regtest_controller
        .build_next_block(1);

    // assure we have a successful sortition that miner A won
    let tip = SortitionDB::get_canonical_burn_chain_tip(sortdb.conn()).unwrap();
    assert!(tip.sortition);
    assert_eq!(tip.miner_pk_hash.unwrap(), mining_pkh_1);

    // wait for the new block to be processed
    wait_for(60, || {
        let stacks_height = signer_test
            .stacks_client
            .get_peer_info()
            .expect("Failed to get peer info")
            .stacks_tip_height;
        Ok(
            blocks_mined1.load(Ordering::SeqCst) > blocks_processed_before_1
                && stacks_height > stacks_height_before
                && test_observer::get_blocks().len() > nmb_old_blocks,
        )
    })
    .unwrap();

    verify_last_block_contains_tenure_change_tx(TenureChangeCause::BlockFound);

    info!("------------------------- Miner 1 Mines Another Block -------------------------");

    let blocks_processed_before_1 = blocks_mined1.load(Ordering::SeqCst);
    let nmb_old_blocks = test_observer::get_blocks().len();
    let stacks_height_before = signer_test
        .stacks_client
        .get_peer_info()
        .expect("Failed to get peer info")
        .stacks_tip_height;

    // submit a tx so that the miner will mine an extra block
    let transfer_tx = make_stacks_transfer(
        &sender_sk,
        sender_nonce,
        send_fee,
        signer_test.running_nodes.conf.burnchain.chain_id,
        &recipient,
        send_amt,
    );
    submit_tx(&http_origin, &transfer_tx);
    sender_nonce += 1;

    // wait for the new block to be processed
    wait_for(30, || {
        let stacks_height = signer_test
            .stacks_client
            .get_peer_info()
            .expect("Failed to get peer info")
            .stacks_tip_height;
        Ok(
            blocks_mined1.load(Ordering::SeqCst) > blocks_processed_before_1
                && stacks_height > stacks_height_before
                && test_observer::get_blocks().len() > nmb_old_blocks,
        )
    })
    .expect("Timed out waiting for block to be mined and processed");

    info!("------------------------- Pause Block Proposals -------------------------");
    TEST_MINE_STALL.lock().unwrap().replace(true);

    // Unpause miner 1's block commits
    let rl1_commits_before = rl1_commits.load(Ordering::SeqCst);
    rl1_skip_commit_op.set(false);

    // Ensure miner 1 submits a block commit before mining the bitcoin block
    wait_for(30, || {
        Ok(rl1_commits.load(Ordering::SeqCst) > rl1_commits_before)
    })
    .unwrap();

    rl1_skip_commit_op.set(true);

    info!("------------------------- Miner 1 Wins Tenure B -------------------------");

    let blocks_processed_before_1 = blocks_mined1.load(Ordering::SeqCst);
    let nmb_old_blocks = test_observer::get_blocks().len();
    let stacks_height_before = signer_test
        .stacks_client
        .get_peer_info()
        .expect("Failed to get peer info")
        .stacks_tip_height;
    let burn_height_before = get_burn_height();
    next_block_and(
        &mut signer_test.running_nodes.btc_regtest_controller,
        60,
        || Ok(get_burn_height() > burn_height_before),
    )
    .unwrap();

    // assure we have a successful sortition that miner 1 won
    let tip = SortitionDB::get_canonical_burn_chain_tip(sortdb.conn()).unwrap();
    assert!(tip.sortition);
    assert_eq!(tip.miner_pk_hash.unwrap(), mining_pkh_1);

    info!("----------------- Miner 2 Submits Block Commit Before Any Blocks ------------------");

    let rl2_commits_before = rl2_commits.load(Ordering::SeqCst);
    rl2_skip_commit_op.set(false);

    wait_for(30, || {
        Ok(rl2_commits.load(Ordering::SeqCst) > rl2_commits_before)
    })
    .expect("Timed out waiting for block commit from miner 2");

    // Re-pause block commits for miner 2 so that it cannot RBF its original commit
    rl2_skip_commit_op.set(true);

    info!("----------------------------- Resume Block Production -----------------------------");

    TEST_MINE_STALL.lock().unwrap().replace(false);

    wait_for(60, || {
        let stacks_height = signer_test
            .stacks_client
            .get_peer_info()
            .expect("Failed to get peer info")
            .stacks_tip_height;
        Ok(
            blocks_mined1.load(Ordering::SeqCst) > blocks_processed_before_1
                && stacks_height > stacks_height_before
                && test_observer::get_blocks().len() > nmb_old_blocks,
        )
    })
    .expect("Timed out waiting for block to be mined and processed");

    info!("--------------- Miner 2 Wins Tenure C With Old Block Commit ----------------");

    let blocks_processed_before_1 = blocks_mined1.load(Ordering::SeqCst);
    let nmb_old_blocks = test_observer::get_blocks().len();
    let stacks_height_before = signer_test
        .stacks_client
        .get_peer_info()
        .expect("Failed to get peer info")
        .stacks_tip_height;
    let burn_height_before = get_burn_height();

    // Pause block production again so that we can make sure miner 2 commits
    // to the wrong block again.
    TEST_MINE_STALL.lock().unwrap().replace(true);

    next_block_and(
        &mut signer_test.running_nodes.btc_regtest_controller,
        60,
        || Ok(get_burn_height() > burn_height_before),
    )
    .expect("Timed out waiting for burn block to be processed");

    // assure we have a successful sortition that miner 2 won
    let tip = SortitionDB::get_canonical_burn_chain_tip(sortdb.conn()).unwrap();
    assert!(tip.sortition);
    assert_eq!(tip.miner_pk_hash.unwrap(), mining_pkh_2);

    info!("---------- Miner 2 Submits Block Commit Before Any Blocks (again) ----------");

    let rl2_commits_before = rl2_commits.load(Ordering::SeqCst);
    rl2_skip_commit_op.set(false);

    wait_for(30, || {
        Ok(rl2_commits.load(Ordering::SeqCst) > rl2_commits_before)
    })
    .expect("Timed out waiting for block commit from miner 2");

    // Re-pause block commits for miner 2 so that it cannot RBF its original commit
    rl2_skip_commit_op.set(true);

    info!("------------------------- Miner 1 Extends Tenure B -------------------------");

    TEST_MINE_STALL.lock().unwrap().replace(false);

    // wait for a tenure extend block from miner 1 to be processed
    // (miner 2's proposals will be rejected)
    wait_for(60, || {
        let stacks_height = signer_test
            .stacks_client
            .get_peer_info()
            .expect("Failed to get peer info")
            .stacks_tip_height;
        Ok(
            blocks_mined1.load(Ordering::SeqCst) > blocks_processed_before_1
                && stacks_height > stacks_height_before
                && test_observer::get_blocks().len() > nmb_old_blocks,
        )
    })
    .expect("Timed out waiting for tenure extend block to be mined and processed");

    verify_last_block_contains_tenure_change_tx(TenureChangeCause::Extended);

    info!("------------------------- Miner 1 Mines Another Block -------------------------");

    let blocks_processed_before_1 = blocks_mined1.load(Ordering::SeqCst);
    let nmb_old_blocks = test_observer::get_blocks().len();
    let stacks_height_before = signer_test
        .stacks_client
        .get_peer_info()
        .expect("Failed to get peer info")
        .stacks_tip_height;

    // submit a tx so that the miner will mine an extra block
    let transfer_tx = make_stacks_transfer(
        &sender_sk,
        sender_nonce,
        send_fee,
        signer_test.running_nodes.conf.burnchain.chain_id,
        &recipient,
        send_amt,
    );
    submit_tx(&http_origin, &transfer_tx);

    // wait for the new block to be processed
    wait_for(30, || {
        let stacks_height = signer_test
            .stacks_client
            .get_peer_info()
            .expect("Failed to get peer info")
            .stacks_tip_height;
        Ok(
            blocks_mined1.load(Ordering::SeqCst) > blocks_processed_before_1
                && stacks_height > stacks_height_before
                && test_observer::get_blocks().len() > nmb_old_blocks,
        )
    })
    .expect("Timed out waiting for block to be mined and processed");

    info!("------------ Miner 2 Wins Tenure C With Old Block Commit (again) -----------");

    let blocks_processed_before_1 = blocks_mined1.load(Ordering::SeqCst);
    let nmb_old_blocks = test_observer::get_blocks().len();
    let stacks_height_before = signer_test
        .stacks_client
        .get_peer_info()
        .expect("Failed to get peer info")
        .stacks_tip_height;
    let burn_height_before = get_burn_height();

    next_block_and(
        &mut signer_test.running_nodes.btc_regtest_controller,
        60,
        || Ok(get_burn_height() > burn_height_before),
    )
    .expect("Timed out waiting for burn block to be processed");

    // assure we have a successful sortition that miner 2 won
    let tip = SortitionDB::get_canonical_burn_chain_tip(sortdb.conn()).unwrap();
    assert!(tip.sortition);
    assert_eq!(tip.miner_pk_hash.unwrap(), mining_pkh_2);

    wait_for(30, || {
        Ok(rl2_commits.load(Ordering::SeqCst) > rl2_commits_before)
    })
    .expect("Timed out waiting for block commit from miner 2");

    info!("---------------------- Miner 1 Extends Tenure B (again) ---------------------");

    TEST_MINE_STALL.lock().unwrap().replace(false);

    // wait for a tenure extend block from miner 1 to be processed
    // (miner 2's proposals will be rejected)
    wait_for(60, || {
        let stacks_height = signer_test
            .stacks_client
            .get_peer_info()
            .expect("Failed to get peer info")
            .stacks_tip_height;
        Ok(
            blocks_mined1.load(Ordering::SeqCst) > blocks_processed_before_1
                && stacks_height > stacks_height_before
                && test_observer::get_blocks().len() > nmb_old_blocks,
        )
    })
    .expect("Timed out waiting for tenure extend block to be mined and processed");

    verify_last_block_contains_tenure_change_tx(TenureChangeCause::Extended);

    info!("------------------------- Miner 1 Mines Another Block -------------------------");

    let blocks_processed_before_1 = blocks_mined1.load(Ordering::SeqCst);
    let nmb_old_blocks = test_observer::get_blocks().len();
    let stacks_height_before = signer_test
        .stacks_client
        .get_peer_info()
        .expect("Failed to get peer info")
        .stacks_tip_height;

    // submit a tx so that the miner will mine an extra block
    let transfer_tx = make_stacks_transfer(
        &sender_sk,
        sender_nonce,
        send_fee,
        signer_test.running_nodes.conf.burnchain.chain_id,
        &recipient,
        send_amt,
    );
    submit_tx(&http_origin, &transfer_tx);

    // wait for the new block to be processed
    wait_for(30, || {
        let stacks_height = signer_test
            .stacks_client
            .get_peer_info()
            .expect("Failed to get peer info")
            .stacks_tip_height;
        Ok(
            blocks_mined1.load(Ordering::SeqCst) > blocks_processed_before_1
                && stacks_height > stacks_height_before
                && test_observer::get_blocks().len() > nmb_old_blocks,
        )
    })
    .expect("Timed out waiting for block to be mined and processed");

    info!("----------------------- Miner 2 Mines the Next Tenure -----------------------");

    // Re-enable block commits for miner 2
    let rl2_commits_before = rl2_commits.load(Ordering::SeqCst);
    rl2_skip_commit_op.set(false);

    // Wait for block commit from miner 2
    wait_for(30, || {
        Ok(rl2_commits.load(Ordering::SeqCst) > rl2_commits_before)
    })
    .expect("Timed out waiting for block commit from miner 2");

    let stacks_height_before = signer_test
        .stacks_client
        .get_peer_info()
        .expect("Failed to get peer info")
        .stacks_tip_height;

    next_block_and(
        &mut signer_test.running_nodes.btc_regtest_controller,
        60,
        || {
            let stacks_height = signer_test
                .stacks_client
                .get_peer_info()
                .expect("Failed to get peer info")
                .stacks_tip_height;
            Ok(stacks_height > stacks_height_before)
        },
    )
    .expect("Timed out waiting for final block to be mined and processed");

    // assure we have a successful sortition that miner 2 won and it had a block found tenure change
    let tip = SortitionDB::get_canonical_burn_chain_tip(sortdb.conn()).unwrap();
    assert!(tip.sortition);
    assert_eq!(tip.miner_pk_hash.unwrap(), mining_pkh_2);
    verify_last_block_contains_tenure_change_tx(TenureChangeCause::BlockFound);

    info!("------------------------- Shutdown -------------------------");
    rl2_coord_channels
        .lock()
        .expect("Mutex poisoned")
        .stop_chains_coordinator();
    run_loop_stopper_2.store(false, Ordering::SeqCst);
    run_loop_2_thread.join().unwrap();
    signer_test.shutdown();
}<|MERGE_RESOLUTION|>--- conflicted
+++ resolved
@@ -538,17 +538,10 @@
                     );
                 } else if signer_signature_hash == block_signer_signature_hash_2 {
                     found_signer_signature_hash_2 = true;
-<<<<<<< HEAD
-                    assert!(
-                        matches!(reason_code, RejectCode::ValidationFailed(_)),
-                        "Expected validation failed rejection. Got: {reason_code}"
-                    );
-=======
                     assert!(matches!(
                         reason_code,
                         RejectCode::ValidationFailed(ValidateRejectCode::InvalidBlock)
                     ));
->>>>>>> 5760e8ac
                 } else {
                     continue;
                 }
