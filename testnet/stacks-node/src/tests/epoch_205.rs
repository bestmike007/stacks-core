--- conflicted
+++ resolved
@@ -262,17 +262,10 @@
         assert_eq!(mined_mblock_confirmed_cost, mblock_confirm_cost as u64);
     }
 
-<<<<<<< HEAD
     // check that we processed at least 2 user transactions in a block pre-2.05 and post-2.05
     assert!(processed_txs_before_205);
     assert!(processed_txs_after_205);
-=======
-    // check that we processed at least 32 transactions...
-    // the reason not to do an exact check here is that there *is* some variability in microblock production,
-    // so sometimes the miner doesn't produce a microblock
-    eprintln!("Got {} total txs", total_txs);
-    assert!(total_txs >= 32);
->>>>>>> a7506380
+
 
     test_observer::clear();
     channel.stop_chains_coordinator();
