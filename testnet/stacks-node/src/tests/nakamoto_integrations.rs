// Copyright (C) 2013-2020 Blockstack PBC, a public benefit corporation
// Copyright (C) 2020-2023 Stacks Open Internet Foundation
//
// This program is free software: you can redistribute it and/or modify
// it under the terms of the GNU General Public License as published by
// the Free Software Foundation, either version 3 of the License, or
// (at your option) any later version.
//
// This program is distributed in the hope that it will be useful,
// but WITHOUT ANY WARRANTY; without even the implied warranty of
// MERCHANTABILITY or FITNESS FOR A PARTICULAR PURPOSE.  See the
// GNU General Public License for more details.
//
// You should have received a copy of the GNU General Public License
// along with this program.  If not, see <http://www.gnu.org/licenses/>.
use std::collections::{BTreeMap, HashMap, HashSet};
use std::sync::atomic::{AtomicU64, Ordering};
use std::sync::mpsc::{channel, Receiver, Sender};
use std::sync::{Arc, Mutex};
use std::thread::JoinHandle;
use std::time::{Duration, Instant};
use std::{env, thread};

use clarity::vm::ast::ASTRules;
use clarity::vm::costs::ExecutionCost;
use clarity::vm::types::{PrincipalData, QualifiedContractIdentifier};
use clarity::vm::{ClarityName, ClarityVersion, Value};
use http_types::headers::AUTHORIZATION;
use lazy_static::lazy_static;
use libsigner::v0::messages::SignerMessage as SignerMessageV0;
use libsigner::{SignerSession, StackerDBSession};
use rusqlite::OptionalExtension;
use stacks::burnchains::{MagicBytes, Txid};
use stacks::chainstate::burn::db::sortdb::SortitionDB;
use stacks::chainstate::burn::operations::{
    BlockstackOperationType, DelegateStxOp, PreStxOp, StackStxOp, TransferStxOp,
    VoteForAggregateKeyOp,
};
use stacks::chainstate::coordinator::comm::CoordinatorChannels;
use stacks::chainstate::coordinator::OnChainRewardSetProvider;
use stacks::chainstate::nakamoto::coordinator::{load_nakamoto_reward_set, TEST_COORDINATOR_STALL};
use stacks::chainstate::nakamoto::miner::NakamotoBlockBuilder;
use stacks::chainstate::nakamoto::shadow::shadow_chainstate_repair;
use stacks::chainstate::nakamoto::test_signers::TestSigners;
use stacks::chainstate::nakamoto::{NakamotoBlock, NakamotoBlockHeader, NakamotoChainState};
use stacks::chainstate::stacks::address::{PoxAddress, StacksAddressExtensions};
use stacks::chainstate::stacks::boot::{
    MINERS_NAME, SIGNERS_VOTING_FUNCTION_NAME, SIGNERS_VOTING_NAME,
};
use stacks::chainstate::stacks::db::StacksChainState;
use stacks::chainstate::stacks::miner::{
    BlockBuilder, BlockLimitFunction, TransactionEvent, TransactionResult, TransactionSuccessEvent,
};
use stacks::chainstate::stacks::{
    SinglesigHashMode, SinglesigSpendingCondition, StacksTransaction, TenureChangeCause,
    TenureChangePayload, TransactionAnchorMode, TransactionAuth, TransactionPayload,
    TransactionPostConditionMode, TransactionPublicKeyEncoding, TransactionSpendingCondition,
    TransactionVersion, MAX_BLOCK_LEN,
};
use stacks::config::{EventKeyType, InitialBalance};
use stacks::core::mempool::MAXIMUM_MEMPOOL_TX_CHAINING;
use stacks::core::{
    EpochList, StacksEpoch, StacksEpochId, BLOCK_LIMIT_MAINNET_10, HELIUM_BLOCK_LIMIT_20,
    PEER_VERSION_EPOCH_1_0, PEER_VERSION_EPOCH_2_0, PEER_VERSION_EPOCH_2_05,
    PEER_VERSION_EPOCH_2_1, PEER_VERSION_EPOCH_2_2, PEER_VERSION_EPOCH_2_3, PEER_VERSION_EPOCH_2_4,
    PEER_VERSION_EPOCH_2_5, PEER_VERSION_EPOCH_3_0, PEER_VERSION_EPOCH_3_1, PEER_VERSION_TESTNET,
};
use stacks::libstackerdb::SlotMetadata;
use stacks::net::api::callreadonly::CallReadOnlyRequestBody;
use stacks::net::api::get_tenures_fork_info::TenureForkingInfo;
use stacks::net::api::getsigner::GetSignerResponse;
use stacks::net::api::getstackers::GetStackersResponse;
use stacks::net::api::postblock_proposal::{
    BlockValidateReject, BlockValidateResponse, NakamotoBlockProposal, ValidateRejectCode,
};
use stacks::types::chainstate::{ConsensusHash, StacksBlockId};
use stacks::util::hash::hex_bytes;
use stacks::util_lib::boot::boot_code_id;
use stacks::util_lib::signed_structured_data::pox4::{
    make_pox_4_signer_key_signature, Pox4SignatureTopic,
};
use stacks_common::address::AddressHashMode;
use stacks_common::bitvec::BitVec;
use stacks_common::codec::StacksMessageCodec;
use stacks_common::consts::{CHAIN_ID_TESTNET, STACKS_EPOCH_MAX};
use stacks_common::types::chainstate::{
    BlockHeaderHash, BurnchainHeaderHash, StacksAddress, StacksPrivateKey, StacksPublicKey,
    TrieHash,
};
use stacks_common::types::{set_test_coinbase_schedule, CoinbaseInterval, StacksPublicKeyBuffer};
use stacks_common::util::hash::{to_hex, Hash160, Sha512Trunc256Sum};
use stacks_common::util::secp256k1::{MessageSignature, Secp256k1PrivateKey, Secp256k1PublicKey};
use stacks_common::util::{get_epoch_time_secs, sleep_ms};
use stacks_signer::chainstate::{ProposalEvalConfig, SortitionsView};
use stacks_signer::signerdb::{BlockInfo, BlockState, ExtraBlockInfo, SignerDb};
use stacks_signer::v0::SpawnedSigner;

use super::bitcoin_regtest::BitcoinCoreController;
use crate::nakamoto_node::miner::{
    TEST_BLOCK_ANNOUNCE_STALL, TEST_BROADCAST_STALL, TEST_MINE_STALL, TEST_SKIP_P2P_BROADCAST,
};
use crate::nakamoto_node::relayer::{RelayerThread, TEST_MINER_THREAD_STALL};
use crate::neon::{Counters, RunLoopCounter};
use crate::operations::BurnchainOpSigner;
use crate::run_loop::boot_nakamoto;
use crate::tests::neon_integrations::{
    call_read_only, get_account, get_account_result, get_chain_info_opt, get_chain_info_result,
    get_neighbors, get_pox_info, next_block_and_wait, run_until_burnchain_height, submit_tx,
    submit_tx_fallible, test_observer, wait_for_runloop,
};
use crate::tests::signer::SignerTest;
use crate::tests::{
    gen_random_port, get_chain_info, make_contract_call, make_contract_publish,
    make_contract_publish_versioned, make_stacks_transfer, to_addr,
};
use crate::{tests, BitcoinRegtestController, BurnchainController, Config, ConfigFile, Keychain};

pub static POX_4_DEFAULT_STACKER_BALANCE: u64 = 100_000_000_000_000;
pub static POX_4_DEFAULT_STACKER_STX_AMT: u128 = 99_000_000_000_000;

lazy_static! {
    pub static ref NAKAMOTO_INTEGRATION_EPOCHS: [StacksEpoch; 10] = [
        StacksEpoch {
            epoch_id: StacksEpochId::Epoch10,
            start_height: 0,
            end_height: 0,
            block_limit: BLOCK_LIMIT_MAINNET_10.clone(),
            network_epoch: PEER_VERSION_EPOCH_1_0
        },
        StacksEpoch {
            epoch_id: StacksEpochId::Epoch20,
            start_height: 0,
            end_height: 1,
            block_limit: HELIUM_BLOCK_LIMIT_20.clone(),
            network_epoch: PEER_VERSION_EPOCH_2_0
        },
        StacksEpoch {
            epoch_id: StacksEpochId::Epoch2_05,
            start_height: 1,
            end_height: 2,
            block_limit: HELIUM_BLOCK_LIMIT_20.clone(),
            network_epoch: PEER_VERSION_EPOCH_2_05
        },
        StacksEpoch {
            epoch_id: StacksEpochId::Epoch21,
            start_height: 2,
            end_height: 3,
            block_limit: HELIUM_BLOCK_LIMIT_20.clone(),
            network_epoch: PEER_VERSION_EPOCH_2_1
        },
        StacksEpoch {
            epoch_id: StacksEpochId::Epoch22,
            start_height: 3,
            end_height: 4,
            block_limit: HELIUM_BLOCK_LIMIT_20.clone(),
            network_epoch: PEER_VERSION_EPOCH_2_2
        },
        StacksEpoch {
            epoch_id: StacksEpochId::Epoch23,
            start_height: 4,
            end_height: 5,
            block_limit: HELIUM_BLOCK_LIMIT_20.clone(),
            network_epoch: PEER_VERSION_EPOCH_2_3
        },
        StacksEpoch {
            epoch_id: StacksEpochId::Epoch24,
            start_height: 5,
            end_height: 201,
            block_limit: HELIUM_BLOCK_LIMIT_20.clone(),
            network_epoch: PEER_VERSION_EPOCH_2_4
        },
        StacksEpoch {
            epoch_id: StacksEpochId::Epoch25,
            start_height: 201,
            end_height: 231,
            block_limit: HELIUM_BLOCK_LIMIT_20.clone(),
            network_epoch: PEER_VERSION_EPOCH_2_5
        },
        StacksEpoch {
            epoch_id: StacksEpochId::Epoch30,
            start_height: 231,
            end_height: 241,
            block_limit: HELIUM_BLOCK_LIMIT_20.clone(),
            network_epoch: PEER_VERSION_EPOCH_3_0
        },
        StacksEpoch {
            epoch_id: StacksEpochId::Epoch31,
            start_height: 241,
            end_height: STACKS_EPOCH_MAX,
            block_limit: HELIUM_BLOCK_LIMIT_20.clone(),
            network_epoch: PEER_VERSION_EPOCH_3_1
        },
    ];
}

pub static TEST_SIGNING: Mutex<Option<TestSigningChannel>> = Mutex::new(None);

pub struct TestSigningChannel {
    // pub recv: Option<Receiver<ThresholdSignature>>,
    pub recv: Option<Receiver<Vec<MessageSignature>>>,
    // pub send: Sender<ThresholdSignature>,
    pub send: Sender<Vec<MessageSignature>>,
}

impl TestSigningChannel {
    /// If the integration test has instantiated the singleton TEST_SIGNING channel,
    ///  wait for a signature from the blind-signer.
    /// Returns None if the singleton isn't instantiated and the miner should coordinate
    ///  a real signer set signature.
    /// Panics if the blind-signer times out.
    ///
    /// TODO: update to use signatures vec
    pub fn get_signature() -> Option<Vec<MessageSignature>> {
        let mut signer = TEST_SIGNING.lock().unwrap();
        let sign_channels = signer.as_mut()?;
        let recv = sign_channels.recv.take().unwrap();
        drop(signer); // drop signer so we don't hold the lock while receiving.
        let signatures = recv.recv_timeout(Duration::from_secs(30)).unwrap();
        let overwritten = TEST_SIGNING
            .lock()
            .unwrap()
            .as_mut()
            .unwrap()
            .recv
            .replace(recv);
        assert!(overwritten.is_none());
        Some(signatures)
    }

    /// Setup the TestSigningChannel as a singleton using TEST_SIGNING,
    ///  returning an owned Sender to the channel.
    pub fn instantiate() -> Sender<Vec<MessageSignature>> {
        let (send, recv) = channel();
        let existed = TEST_SIGNING.lock().unwrap().replace(Self {
            recv: Some(recv),
            send: send.clone(),
        });
        assert!(existed.is_none());
        send
    }
}

/// Assert that the block events captured by the test observer
///  all match the miner heuristic of *exclusively* including the
///  tenure change transaction in tenure changing blocks.
pub fn check_nakamoto_empty_block_heuristics() {
    let blocks = test_observer::get_blocks();
    for block in blocks.iter() {
        // if its not a nakamoto block, don't check anything
        if block.get("miner_signature").is_none() {
            continue;
        }
        let txs = test_observer::parse_transactions(block);
        let has_tenure_change = txs
            .iter()
            .any(|tx| matches!(tx.payload, TransactionPayload::TenureChange(_)));
        if has_tenure_change {
            let only_coinbase_and_tenure_change = txs.iter().all(|tx| {
                matches!(
                    tx.payload,
                    TransactionPayload::TenureChange(_) | TransactionPayload::Coinbase(..)
                )
            });
            assert!(only_coinbase_and_tenure_change, "Nakamoto blocks with a tenure change in them should only have coinbase or tenure changes");
        }
    }
}

pub fn get_stacker_set(http_origin: &str, cycle: u64) -> Result<GetStackersResponse, String> {
    let client = reqwest::blocking::Client::new();
    let path = format!("{http_origin}/v3/stacker_set/{cycle}");
    let res = client
        .get(&path)
        .send()
        .unwrap()
        .json::<serde_json::Value>()
        .map_err(|e| format!("{e}"))?;
    info!("Stacker set response: {res}");
    serde_json::from_value(res).map_err(|e| format!("{e}"))
}

pub fn get_stackerdb_slot_version(
    http_origin: &str,
    contract: &QualifiedContractIdentifier,
    slot_id: u64,
) -> Option<u32> {
    let client = reqwest::blocking::Client::new();
    let path = format!(
        "{http_origin}/v2/stackerdb/{}/{}",
        &contract.issuer, &contract.name
    );
    let res = client
        .get(&path)
        .send()
        .unwrap()
        .json::<Vec<SlotMetadata>>()
        .unwrap();
    debug!("StackerDB metadata response: {res:?}");
    res.iter().find_map(|slot| {
        if u64::from(slot.slot_id) == slot_id {
            Some(slot.slot_version)
        } else {
            None
        }
    })
}

pub fn add_initial_balances(
    conf: &mut Config,
    accounts: usize,
    amount: u64,
) -> Vec<StacksPrivateKey> {
    (0..accounts)
        .map(|i| {
            let privk = StacksPrivateKey::from_seed(&[5, 5, 5, i as u8]);
            let address = to_addr(&privk).into();

            conf.initial_balances
                .push(InitialBalance { address, amount });
            privk
        })
        .collect()
}

/// Spawn a blind signing thread. `signer` is the private key
///  of the individual signer who broadcasts the response to the StackerDB
pub fn blind_signer(
    conf: &Config,
    signers: &TestSigners,
    proposals_count: RunLoopCounter,
) -> JoinHandle<()> {
    blind_signer_multinode(signers, &[conf], vec![proposals_count])
}

/// Spawn a blind signing thread listening to potentially multiple stacks nodes.
/// `signer` is the private key  of the individual signer who broadcasts the response to the StackerDB.
/// The thread will check each node's proposal counter in order to wake up, but will only read from the first
///  node's StackerDB (it will read all of the StackerDBs to provide logging information, though).
pub fn blind_signer_multinode(
    signers: &TestSigners,
    configs: &[&Config],
    proposals_count: Vec<RunLoopCounter>,
) -> JoinHandle<()> {
    assert_eq!(
        configs.len(),
        proposals_count.len(),
        "Expect the same number of node configs as proposals counters"
    );
    let sender = TestSigningChannel::instantiate();
    let mut signed_blocks = HashSet::new();
    let configs: Vec<_> = configs.iter().map(|x| Clone::clone(*x)).collect();
    let signers = signers.clone();
    let mut last_count: Vec<_> = proposals_count
        .iter()
        .map(|x| x.load(Ordering::SeqCst))
        .collect();
    thread::Builder::new()
        .name("blind-signer".into())
        .spawn(move || loop {
            thread::sleep(Duration::from_millis(100));
            let cur_count: Vec<_> = proposals_count
                .iter()
                .map(|x| x.load(Ordering::SeqCst))
                .collect();
            if cur_count
                .iter()
                .zip(last_count.iter())
                .all(|(cur_count, last_count)| cur_count <= last_count)
            {
                continue;
            }
            thread::sleep(Duration::from_secs(2));
            info!("Checking for a block proposal to sign...");
            last_count = cur_count;
            let configs: Vec<&Config> = configs.iter().collect();
            match read_and_sign_block_proposal(configs.as_slice(), &signers, &signed_blocks, &sender) {
                Ok(signed_block) => {
                    if signed_blocks.contains(&signed_block) {
                        info!("Already signed block, will sleep and try again"; "signer_sig_hash" => signed_block.to_hex());
                        thread::sleep(Duration::from_secs(5));
                        match read_and_sign_block_proposal(configs.as_slice(), &signers, &signed_blocks, &sender) {
                            Ok(signed_block) => {
                                if signed_blocks.contains(&signed_block) {
                                    info!("Already signed block, ignoring"; "signer_sig_hash" => signed_block.to_hex());
                                    continue;
                                }
                                info!("Signed block"; "signer_sig_hash" => signed_block.to_hex());
                                signed_blocks.insert(signed_block);
                            }
                            Err(e) => {
                                warn!("Error reading and signing block proposal: {e}");
                            }
                        };
                        continue;
                    }
                    info!("Signed block"; "signer_sig_hash" => signed_block.to_hex());
                    signed_blocks.insert(signed_block);
                }
                Err(e) => {
                    warn!("Error reading and signing block proposal: {e}");
                }
            }
        })
        .unwrap()
}

pub fn get_latest_block_proposal(
    conf: &Config,
    sortdb: &SortitionDB,
) -> Result<(NakamotoBlock, StacksPublicKey), String> {
    let tip = SortitionDB::get_canonical_burn_chain_tip(sortdb.conn()).unwrap();
    let (stackerdb_conf, miner_info) =
        NakamotoChainState::make_miners_stackerdb_config(sortdb, &tip)
            .map_err(|e| e.to_string())?;
    let miner_ranges = stackerdb_conf.signer_ranges();
    let latest_miner = usize::from(miner_info.get_latest_winner_index());
    let miner_contract_id = boot_code_id(MINERS_NAME, false);
    let mut miners_stackerdb = StackerDBSession::new(&conf.node.rpc_bind, miner_contract_id);

    let mut proposed_blocks: Vec<_> = stackerdb_conf
        .signers
        .iter()
        .enumerate()
        .zip(miner_ranges)
        .filter_map(|((miner_ix, (miner_addr, _)), miner_slot_id)| {
            let proposed_block = {
                let message: SignerMessageV0 =
                    miners_stackerdb.get_latest(miner_slot_id.start).ok()??;
                let SignerMessageV0::BlockProposal(block_proposal) = message else {
                    warn!("Expected a block proposal. Got {message:?}");
                    return None;
                };
                block_proposal.block
            };
            Some((proposed_block, miner_addr, miner_ix == latest_miner))
        })
        .collect();

    proposed_blocks.sort_by(|(block_a, _, is_latest_a), (block_b, _, is_latest_b)| {
        let res = block_a
            .header
            .chain_length
            .cmp(&block_b.header.chain_length);
        if res != std::cmp::Ordering::Equal {
            return res;
        }
        // the heights are tied, tie break with the latest miner
        if *is_latest_a {
            return std::cmp::Ordering::Greater;
        }
        if *is_latest_b {
            return std::cmp::Ordering::Less;
        }
        std::cmp::Ordering::Equal
    });

    for (b, _, is_latest) in proposed_blocks.iter() {
        info!("Consider block"; "signer_sighash" => %b.header.signer_signature_hash(), "is_latest_sortition" => is_latest, "chain_height" => b.header.chain_length);
    }

    let (proposed_block, miner_addr, _) = proposed_blocks.pop().unwrap();

    let pubkey = StacksPublicKey::recover_to_pubkey(
        proposed_block.header.miner_signature_hash().as_bytes(),
        &proposed_block.header.miner_signature,
    )
    .map_err(|e| e.to_string())?;
    let miner_signed_addr = StacksAddress::p2pkh(false, &pubkey);
    if miner_signed_addr.bytes != miner_addr.bytes {
        return Err(format!(
            "Invalid miner signature on proposal. Found {}, expected {}",
            miner_signed_addr.bytes, miner_addr.bytes
        ));
    }

    Ok((proposed_block, pubkey))
}

pub fn read_and_sign_block_proposal(
    configs: &[&Config],
    signers: &TestSigners,
    signed_blocks: &HashSet<Sha512Trunc256Sum>,
    channel: &Sender<Vec<MessageSignature>>,
) -> Result<Sha512Trunc256Sum, String> {
    let conf = configs.first().unwrap();
    let burnchain = conf.get_burnchain();
    let sortdb = burnchain.open_sortition_db(true).unwrap();
    let (mut chainstate, _) = StacksChainState::open(
        conf.is_mainnet(),
        conf.burnchain.chain_id,
        &conf.get_chainstate_path_str(),
        None,
    )
    .unwrap();

    let tip = SortitionDB::get_canonical_burn_chain_tip(sortdb.conn()).unwrap();

    let mut proposed_block = get_latest_block_proposal(conf, &sortdb)?.0;
    let other_views_result: Result<Vec<_>, _> = configs
        .get(1..)
        .unwrap()
        .iter()
        .map(|other_conf| {
            get_latest_block_proposal(other_conf, &sortdb).map(|proposal| {
                (
                    proposal.0.header.signer_signature_hash(),
                    proposal.0.header.chain_length,
                )
            })
        })
        .collect();
    let proposed_block_hash = format!("0x{}", proposed_block.header.block_hash());
    let signer_sig_hash = proposed_block.header.signer_signature_hash();
    let other_views = other_views_result?;
    if !other_views.is_empty() {
        info!(
            "Fetched block proposals";
            "primary_latest_signer_sighash" => %signer_sig_hash,
            "primary_latest_block_height" => proposed_block.header.chain_length,
            "other_views" => ?other_views,
        );
    }

    if signed_blocks.contains(&signer_sig_hash) {
        // already signed off on this block, don't sign again.
        return Ok(signer_sig_hash);
    }

    let reward_set = load_nakamoto_reward_set(
        burnchain
            .block_height_to_reward_cycle(tip.block_height)
            .unwrap(),
        &tip.sortition_id,
        &burnchain,
        &mut chainstate,
        &proposed_block.header.parent_block_id,
        &sortdb,
        &OnChainRewardSetProvider::new(),
    )
    .expect("Failed to query reward set")
    .expect("No reward set calculated")
    .0
    .known_selected_anchor_block_owned()
    .expect("Expected a reward set");

    info!(
        "Fetched proposed block from .miners StackerDB";
        "proposed_block_hash" => &proposed_block_hash,
        "signer_sig_hash" => &signer_sig_hash.to_hex(),
    );

    signers.sign_block_with_reward_set(&mut proposed_block, &reward_set);

    channel
        .send(proposed_block.header.signer_signature)
        .unwrap();
    Ok(signer_sig_hash)
}

/// Return a working nakamoto-neon config and the miner's bitcoin address to fund
pub fn naka_neon_integration_conf(seed: Option<&[u8]>) -> (Config, StacksAddress) {
    let mut conf = super::new_test_conf();

    conf.burnchain.mode = "nakamoto-neon".into();

    // tests can override this, but these tests run with epoch 2.05 by default
    conf.burnchain.epochs = Some(EpochList::new(&*NAKAMOTO_INTEGRATION_EPOCHS));

    if let Some(seed) = seed {
        conf.node.seed = seed.to_vec();
    }

    // instantiate the keychain so we can fund the bitcoin op signer
    let keychain = Keychain::default(conf.node.seed.clone());

    let mining_key = Secp256k1PrivateKey::from_seed(&[1]);
    conf.miner.mining_key = Some(mining_key);

    conf.node.miner = true;
    conf.node.wait_time_for_microblocks = 500;
    conf.burnchain.burn_fee_cap = 20000;

    conf.burnchain.username = Some("neon-tester".into());
    conf.burnchain.password = Some("neon-tester-pass".into());
    conf.burnchain.peer_host = "127.0.0.1".into();
    conf.burnchain.local_mining_public_key =
        Some(keychain.generate_op_signer().get_public_key().to_hex());
    conf.burnchain.commit_anchor_block_within = 0;
    conf.node.add_signers_stackerdbs(false);
    conf.node.add_miner_stackerdb(false);

    // test to make sure config file parsing is correct
    let mut cfile = ConfigFile::xenon();
    cfile.node.as_mut().map(|node| node.bootstrap_node.take());

    if let Some(burnchain) = cfile.burnchain.as_mut() {
        burnchain.peer_host = Some("127.0.0.1".to_string());
    }

    conf.burnchain.magic_bytes = MagicBytes::from([b'T', b'3'].as_ref());
    conf.burnchain.poll_time_secs = 1;
    conf.node.pox_sync_sample_secs = 0;

    conf.miner.first_attempt_time_ms = i64::MAX as u64;
    conf.miner.subsequent_attempt_time_ms = i64::MAX as u64;

    // if there's just one node, then this must be true for tests to pass
    conf.miner.wait_for_block_download = false;

    conf.node.mine_microblocks = false;
    conf.miner.microblock_attempt_time_ms = 10;
    conf.node.microblock_frequency = 0;
    conf.node.wait_time_for_blocks = 200;

    let miner_account = keychain.origin_address(conf.is_mainnet()).unwrap();

    conf.burnchain.pox_prepare_length = Some(5);
    conf.burnchain.pox_reward_length = Some(20);

    conf.connection_options.inv_sync_interval = 1;

    (conf, miner_account)
}

pub fn next_block_and<F>(
    btc_controller: &mut BitcoinRegtestController,
    timeout_secs: u64,
    mut check: F,
) -> Result<(), String>
where
    F: FnMut() -> Result<bool, String>,
{
    next_block_and_controller(btc_controller, timeout_secs, |_| check())
}

pub fn next_block_and_controller<F>(
    btc_controller: &mut BitcoinRegtestController,
    timeout_secs: u64,
    mut check: F,
) -> Result<(), String>
where
    F: FnMut(&mut BitcoinRegtestController) -> Result<bool, String>,
{
    eprintln!("Issuing bitcoin block");
    btc_controller.build_next_block(1);
    let start = Instant::now();
    while !check(btc_controller)? {
        if start.elapsed() > Duration::from_secs(timeout_secs) {
            error!("Timed out waiting for block to process, trying to continue test");
            return Err("Timed out".into());
        }
        thread::sleep(Duration::from_millis(100));
    }
    Ok(())
}

pub fn wait_for<F>(timeout_secs: u64, mut check: F) -> Result<(), String>
where
    F: FnMut() -> Result<bool, String>,
{
    let start = Instant::now();
    while !check()? {
        if start.elapsed() > Duration::from_secs(timeout_secs) {
            error!("Timed out waiting for check to process");
            return Err("Timed out".into());
        }
        thread::sleep(Duration::from_millis(100));
    }
    Ok(())
}

/// Mine a bitcoin block, and wait until:
///  (1) a new block has been processed by the coordinator
pub fn next_block_and_process_new_stacks_block(
    btc_controller: &mut BitcoinRegtestController,
    timeout_secs: u64,
    coord_channels: &Arc<Mutex<CoordinatorChannels>>,
) -> Result<(), String> {
    let blocks_processed_before = coord_channels
        .lock()
        .expect("Mutex poisoned")
        .get_stacks_blocks_processed();
    next_block_and(btc_controller, timeout_secs, || {
        let blocks_processed = coord_channels
            .lock()
            .expect("Mutex poisoned")
            .get_stacks_blocks_processed();
        if blocks_processed > blocks_processed_before {
            return Ok(true);
        }
        Ok(false)
    })
}

/// Mine a bitcoin block, and wait until:
///  (1) a new block has been processed by the coordinator
///  (2) 2 block commits have been issued ** or ** more than 10 seconds have
///      passed since (1) occurred
pub fn next_block_and_mine_commit(
    btc_controller: &mut BitcoinRegtestController,
    timeout_secs: u64,
    coord_channels: &Arc<Mutex<CoordinatorChannels>>,
    commits_submitted: &Arc<AtomicU64>,
) -> Result<(), String> {
    next_block_and_wait_for_commits(
        btc_controller,
        timeout_secs,
        &[coord_channels],
        &[commits_submitted],
        true,
    )
}

/// Mine a bitcoin block, and wait until a block-commit has been issued, **or** a timeout occurs
/// (timeout_secs)
pub fn next_block_and_commits_only(
    btc_controller: &mut BitcoinRegtestController,
    timeout_secs: u64,
    coord_channels: &Arc<Mutex<CoordinatorChannels>>,
    commits_submitted: &Arc<AtomicU64>,
) -> Result<(), String> {
    next_block_and_wait_for_commits(
        btc_controller,
        timeout_secs,
        &[coord_channels],
        &[commits_submitted],
        false,
    )
}

/// Mine a bitcoin block, and wait until:
///  (1) a new block has been processed by the coordinator (if `wait_for_stacks_block` is true)
///  (2) 2 block commits have been issued ** or ** more than 10 seconds have
///      passed since (1) occurred
/// This waits for this check to pass on *all* supplied channels
pub fn next_block_and_wait_for_commits(
    btc_controller: &mut BitcoinRegtestController,
    timeout_secs: u64,
    coord_channels: &[&Arc<Mutex<CoordinatorChannels>>],
    commits_submitted: &[&Arc<AtomicU64>],
    wait_for_stacks_block: bool,
) -> Result<(), String> {
    let commits_submitted: Vec<_> = commits_submitted.to_vec();
    let blocks_processed_before: Vec<_> = coord_channels
        .iter()
        .map(|x| {
            x.lock()
                .expect("Mutex poisoned")
                .get_stacks_blocks_processed()
        })
        .collect();
    let commits_before: Vec<_> = commits_submitted
        .iter()
        .map(|x| x.load(Ordering::SeqCst))
        .collect();

    let mut block_processed_time: Vec<Option<Instant>> = vec![None; commits_before.len()];
    let mut commit_sent_time: Vec<Option<Instant>> = vec![None; commits_before.len()];
    next_block_and(btc_controller, timeout_secs, || {
        for i in 0..commits_submitted.len() {
            let commits_sent = commits_submitted[i].load(Ordering::SeqCst);
            let blocks_processed = coord_channels[i]
                .lock()
                .expect("Mutex poisoned")
                .get_stacks_blocks_processed();
            let now = Instant::now();
            if blocks_processed > blocks_processed_before[i] && block_processed_time[i].is_none() {
                block_processed_time[i].replace(now);
            }
            if commits_sent > commits_before[i] && commit_sent_time[i].is_none() {
                commit_sent_time[i].replace(now);
            }
        }

        if !wait_for_stacks_block {
            for i in 0..commits_submitted.len() {
                // just wait for the commit
                let commits_sent = commits_submitted[i].load(Ordering::SeqCst);
                if commits_sent <= commits_before[i] {
                    return Ok(false);
                }

                // if two commits have been sent, one of them must have been after
                if commits_sent >= commits_before[i] + 1 {
                    continue;
                }
                return Ok(false);
            }
            return Ok(true);
        }

        // waiting for both commit and stacks block
        for i in 0..commits_submitted.len() {
            let blocks_processed = coord_channels[i]
                .lock()
                .expect("Mutex poisoned")
                .get_stacks_blocks_processed();
            let commits_sent = commits_submitted[i].load(Ordering::SeqCst);

            if blocks_processed > blocks_processed_before[i] {
                // either we don't care about the stacks block count, or the block count advanced.
                // Check the block-commits.
                let block_processed_time = block_processed_time[i]
                    .as_ref()
                    .ok_or("TEST-ERROR: Processed block time wasn't set")?;
                if commits_sent <= commits_before[i] {
                    return Ok(false);
                }
                let commit_sent_time = commit_sent_time[i]
                    .as_ref()
                    .ok_or("TEST-ERROR: Processed commit time wasn't set")?;
                // try to ensure the commit was sent after the block was processed
                if commit_sent_time > block_processed_time {
                    continue;
                }
                // if two commits have been sent, one of them must have been after
                if commits_sent >= commits_before[i] + 2 {
                    continue;
                }
                // otherwise, just timeout if the commit was sent and its been long enough
                //  for a new commit pass to have occurred
                if block_processed_time.elapsed() > Duration::from_secs(10) {
                    continue;
                }
                return Ok(false);
            } else {
                return Ok(false);
            }
        }
        Ok(true)
    })
}

pub fn setup_stacker(naka_conf: &mut Config) -> Secp256k1PrivateKey {
    let stacker_sk = Secp256k1PrivateKey::new();
    let stacker_address = tests::to_addr(&stacker_sk);
    naka_conf.add_initial_balance(
        PrincipalData::from(stacker_address).to_string(),
        POX_4_DEFAULT_STACKER_BALANCE,
    );
    stacker_sk
}

///
/// * `stacker_sks` - must be a private key for sending a large `stack-stx` transaction in order
///   for pox-4 to activate
pub fn boot_to_epoch_3(
    naka_conf: &Config,
    blocks_processed: &Arc<AtomicU64>,
    stacker_sks: &[StacksPrivateKey],
    signer_sks: &[StacksPrivateKey],
    self_signing: &mut Option<&mut TestSigners>,
    btc_regtest_controller: &mut BitcoinRegtestController,
) {
    assert_eq!(stacker_sks.len(), signer_sks.len());

    let epochs = naka_conf.burnchain.epochs.clone().unwrap();
    let epoch_3 = &epochs[StacksEpochId::Epoch30];
    let current_height = btc_regtest_controller.get_headers_height();
    info!(
        "Chain bootstrapped to bitcoin block {current_height:?}, starting Epoch 2x miner";
        "Epoch 3.0 Boundary" => (epoch_3.start_height - 1),
    );
    let http_origin = format!("http://{}", &naka_conf.node.rpc_bind);
    next_block_and_wait(btc_regtest_controller, blocks_processed);
    next_block_and_wait(btc_regtest_controller, blocks_processed);
    // first mined stacks block
    next_block_and_wait(btc_regtest_controller, blocks_processed);

    let start_time = Instant::now();
    loop {
        if start_time.elapsed() > Duration::from_secs(20) {
            panic!("Timed out waiting for the stacks height to increment")
        }
        let stacks_height = get_chain_info(naka_conf).stacks_tip_height;
        if stacks_height >= 1 {
            break;
        }
        thread::sleep(Duration::from_millis(100));
    }
    // stack enough to activate pox-4

    let block_height = btc_regtest_controller.get_headers_height();
    let reward_cycle = btc_regtest_controller
        .get_burnchain()
        .block_height_to_reward_cycle(block_height)
        .unwrap();

    for (stacker_sk, signer_sk) in stacker_sks.iter().zip(signer_sks.iter()) {
        let pox_addr = PoxAddress::from_legacy(
            AddressHashMode::SerializeP2PKH,
            tests::to_addr(stacker_sk).bytes,
        );
        let pox_addr_tuple: clarity::vm::Value =
            pox_addr.clone().as_clarity_tuple().unwrap().into();
        let signature = make_pox_4_signer_key_signature(
            &pox_addr,
            signer_sk,
            reward_cycle.into(),
            &Pox4SignatureTopic::StackStx,
            naka_conf.burnchain.chain_id,
            12_u128,
            u128::MAX,
            1,
        )
        .unwrap()
        .to_rsv();

        let signer_pk = StacksPublicKey::from_private(signer_sk);

        let stacking_tx = tests::make_contract_call(
            stacker_sk,
            0,
            1000,
            naka_conf.burnchain.chain_id,
            &StacksAddress::burn_address(false),
            "pox-4",
            "stack-stx",
            &[
                clarity::vm::Value::UInt(POX_4_DEFAULT_STACKER_STX_AMT),
                pox_addr_tuple.clone(),
                clarity::vm::Value::UInt(block_height as u128),
                clarity::vm::Value::UInt(12),
                clarity::vm::Value::some(clarity::vm::Value::buff_from(signature).unwrap())
                    .unwrap(),
                clarity::vm::Value::buff_from(signer_pk.to_bytes_compressed()).unwrap(),
                clarity::vm::Value::UInt(u128::MAX),
                clarity::vm::Value::UInt(1),
            ],
        );
        submit_tx(&http_origin, &stacking_tx);
    }

    // Update TestSigner with `signer_sks` if self-signing
    if let Some(ref mut signers) = self_signing {
        signers.signer_keys = signer_sks.to_vec();
    }

    // the reward set is generally calculated in the first block of the prepare phase hence the + 1
    let reward_set_calculation = btc_regtest_controller
        .get_burnchain()
        .pox_constants
        .prepare_phase_start(
            btc_regtest_controller.get_burnchain().first_block_height,
            reward_cycle,
        )
        + 1;

    // Run until the prepare phase
    run_until_burnchain_height(
        btc_regtest_controller,
        blocks_processed,
        reward_set_calculation,
        naka_conf,
    );

    // We need to vote on the aggregate public key if this test is self signing
    if let Some(signers) = self_signing {
        // Get the aggregate key
        let aggregate_key = signers.clone().generate_aggregate_key(reward_cycle + 1);
        let aggregate_public_key = clarity::vm::Value::buff_from(aggregate_key)
            .expect("Failed to serialize aggregate public key");
        let signer_sks_unique: HashMap<_, _> = signer_sks.iter().map(|x| (x.to_hex(), x)).collect();
        wait_for(30, || {
            Ok(get_stacker_set(&http_origin, reward_cycle + 1).is_ok())
        })
        .expect("Timed out waiting for stacker set");
        let signer_set = get_stacker_set(&http_origin, reward_cycle + 1).unwrap();
        // Vote on the aggregate public key
        for signer_sk in signer_sks_unique.values() {
            let signer_index =
                get_signer_index(&signer_set, &Secp256k1PublicKey::from_private(signer_sk))
                    .unwrap();
            let voting_tx = tests::make_contract_call(
                signer_sk,
                0,
                300,
                naka_conf.burnchain.chain_id,
                &StacksAddress::burn_address(false),
                SIGNERS_VOTING_NAME,
                SIGNERS_VOTING_FUNCTION_NAME,
                &[
                    clarity::vm::Value::UInt(u128::try_from(signer_index).unwrap()),
                    aggregate_public_key.clone(),
                    clarity::vm::Value::UInt(0),
                    clarity::vm::Value::UInt(reward_cycle as u128 + 1),
                ],
            );
            submit_tx(&http_origin, &voting_tx);
        }
    }

    run_until_burnchain_height(
        btc_regtest_controller,
        blocks_processed,
        epoch_3.start_height - 1,
        naka_conf,
    );

    info!("Bootstrapped to Epoch-3.0 boundary, Epoch2x miner should stop");
}

/// Boot the chain to just before the Epoch 3.0 boundary to allow for flash blocks
/// This function is similar to `boot_to_epoch_3`, but it stops at epoch 3 start height - 2,
/// allowing for flash blocks to occur when the epoch changes.
///
/// * `stacker_sks` - private keys for sending large `stack-stx` transactions to activate pox-4
/// * `signer_sks` - corresponding signer keys for the stackers
pub fn boot_to_pre_epoch_3_boundary(
    naka_conf: &Config,
    blocks_processed: &Arc<AtomicU64>,
    stacker_sks: &[StacksPrivateKey],
    signer_sks: &[StacksPrivateKey],
    self_signing: &mut Option<&mut TestSigners>,
    btc_regtest_controller: &mut BitcoinRegtestController,
) {
    assert_eq!(stacker_sks.len(), signer_sks.len());

    let epochs = naka_conf.burnchain.epochs.clone().unwrap();
    let epoch_3 = &epochs[StacksEpochId::Epoch30];
    let current_height = btc_regtest_controller.get_headers_height();
    info!(
        "Chain bootstrapped to bitcoin block {current_height:?}, starting Epoch 2x miner";
        "Epoch 3.0 Boundary" => (epoch_3.start_height - 1),
    );
    let http_origin = format!("http://{}", &naka_conf.node.rpc_bind);
    next_block_and_wait(btc_regtest_controller, blocks_processed);
    next_block_and_wait(btc_regtest_controller, blocks_processed);
    // first mined stacks block
    next_block_and_wait(btc_regtest_controller, blocks_processed);

    let start_time = Instant::now();
    loop {
        if start_time.elapsed() > Duration::from_secs(20) {
            panic!("Timed out waiting for the stacks height to increment")
        }
        let stacks_height = get_chain_info(naka_conf).stacks_tip_height;
        if stacks_height >= 1 {
            break;
        }
        thread::sleep(Duration::from_millis(100));
    }
    // stack enough to activate pox-4

    let block_height = btc_regtest_controller.get_headers_height();
    let reward_cycle = btc_regtest_controller
        .get_burnchain()
        .block_height_to_reward_cycle(block_height)
        .unwrap();

    for (stacker_sk, signer_sk) in stacker_sks.iter().zip(signer_sks.iter()) {
        let pox_addr = PoxAddress::from_legacy(
            AddressHashMode::SerializeP2PKH,
            tests::to_addr(stacker_sk).bytes,
        );
        let pox_addr_tuple: clarity::vm::Value =
            pox_addr.clone().as_clarity_tuple().unwrap().into();
        let signature = make_pox_4_signer_key_signature(
            &pox_addr,
            signer_sk,
            reward_cycle.into(),
            &Pox4SignatureTopic::StackStx,
            naka_conf.burnchain.chain_id,
            12_u128,
            u128::MAX,
            1,
        )
        .unwrap()
        .to_rsv();

        let signer_pk = StacksPublicKey::from_private(signer_sk);

        let stacking_tx = tests::make_contract_call(
            stacker_sk,
            0,
            1000,
            naka_conf.burnchain.chain_id,
            &StacksAddress::burn_address(false),
            "pox-4",
            "stack-stx",
            &[
                clarity::vm::Value::UInt(POX_4_DEFAULT_STACKER_STX_AMT),
                pox_addr_tuple.clone(),
                clarity::vm::Value::UInt(block_height as u128),
                clarity::vm::Value::UInt(12),
                clarity::vm::Value::some(clarity::vm::Value::buff_from(signature).unwrap())
                    .unwrap(),
                clarity::vm::Value::buff_from(signer_pk.to_bytes_compressed()).unwrap(),
                clarity::vm::Value::UInt(u128::MAX),
                clarity::vm::Value::UInt(1),
            ],
        );
        submit_tx(&http_origin, &stacking_tx);
    }

    // Update TestSigner with `signer_sks` if self-signing
    if let Some(ref mut signers) = self_signing {
        signers.signer_keys = signer_sks.to_vec();
    }

    // the reward set is generally calculated in the first block of the prepare phase hence the + 1
    let reward_set_calculation = btc_regtest_controller
        .get_burnchain()
        .pox_constants
        .prepare_phase_start(
            btc_regtest_controller.get_burnchain().first_block_height,
            reward_cycle,
        )
        + 1;

    // Run until the prepare phase
    run_until_burnchain_height(
        btc_regtest_controller,
        blocks_processed,
        reward_set_calculation,
        naka_conf,
    );

    // We need to vote on the aggregate public key if this test is self signing
    if let Some(signers) = self_signing {
        // Get the aggregate key
        let aggregate_key = signers.clone().generate_aggregate_key(reward_cycle + 1);
        let aggregate_public_key = clarity::vm::Value::buff_from(aggregate_key)
            .expect("Failed to serialize aggregate public key");
        let signer_sks_unique: HashMap<_, _> = signer_sks.iter().map(|x| (x.to_hex(), x)).collect();
        wait_for(30, || {
            Ok(get_stacker_set(&http_origin, reward_cycle + 1).is_ok())
        })
        .expect("Timed out waiting for stacker set");
        let signer_set = get_stacker_set(&http_origin, reward_cycle + 1).unwrap();
        // Vote on the aggregate public key
        for signer_sk in signer_sks_unique.values() {
            let signer_index =
                get_signer_index(&signer_set, &Secp256k1PublicKey::from_private(signer_sk))
                    .unwrap();
            let voting_tx = tests::make_contract_call(
                signer_sk,
                0,
                300,
                naka_conf.burnchain.chain_id,
                &StacksAddress::burn_address(false),
                SIGNERS_VOTING_NAME,
                SIGNERS_VOTING_FUNCTION_NAME,
                &[
                    clarity::vm::Value::UInt(u128::try_from(signer_index).unwrap()),
                    aggregate_public_key.clone(),
                    clarity::vm::Value::UInt(0),
                    clarity::vm::Value::UInt(reward_cycle as u128 + 1),
                ],
            );
            submit_tx(&http_origin, &voting_tx);
        }
    }

    run_until_burnchain_height(
        btc_regtest_controller,
        blocks_processed,
        epoch_3.start_height - 2,
        naka_conf,
    );

    info!("Bootstrapped to one block before Epoch 3.0 boundary, Epoch 2.x miner should continue for one more block");
}

fn get_signer_index(
    stacker_set: &GetStackersResponse,
    signer_key: &Secp256k1PublicKey,
) -> Result<usize, String> {
    let Some(ref signer_set) = stacker_set.stacker_set.signers else {
        return Err("Empty signer set for reward cycle".into());
    };
    let signer_key_bytes = signer_key.to_bytes_compressed();
    signer_set
        .iter()
        .enumerate()
        .find_map(|(ix, entry)| {
            if entry.signing_key.as_slice() == signer_key_bytes.as_slice() {
                Some(ix)
            } else {
                None
            }
        })
        .ok_or_else(|| {
            format!(
                "Signing key not found. {} not found.",
                to_hex(&signer_key_bytes)
            )
        })
}

/// Use the read-only API to get the aggregate key for a given reward cycle
pub fn get_key_for_cycle(
    reward_cycle: u64,
    is_mainnet: bool,
    http_origin: &str,
) -> Result<Option<Vec<u8>>, String> {
    let client = reqwest::blocking::Client::new();
    let boot_address = StacksAddress::burn_address(is_mainnet);
    let path = format!("http://{http_origin}/v2/contracts/call-read/{boot_address}/signers-voting/get-approved-aggregate-key");
    let body = CallReadOnlyRequestBody {
        sender: boot_address.to_string(),
        sponsor: None,
        arguments: vec![clarity::vm::Value::UInt(reward_cycle as u128)
            .serialize_to_hex()
            .map_err(|_| "Failed to serialize reward cycle")?],
    };
    let res = client
        .post(&path)
        .json(&body)
        .send()
        .map_err(|_| "Failed to send request")?
        .json::<serde_json::Value>()
        .map_err(|_| "Failed to extract json Value")?;
    let result_value = clarity::vm::Value::try_deserialize_hex_untyped(
        &res.get("result")
            .ok_or("No result in response")?
            .as_str()
            .ok_or("Result is not a string")?[2..],
    )
    .map_err(|_| "Failed to deserialize Clarity value")?;

    let buff_opt = result_value
        .expect_optional()
        .expect("Expected optional type");

    match buff_opt {
        Some(buff_val) => {
            let buff = buff_val
                .expect_buff(33)
                .map_err(|_| "Failed to get buffer value")?;
            Ok(Some(buff))
        }
        None => Ok(None),
    }
}

/// Use the read-only to check if the aggregate key is set for a given reward cycle
pub fn is_key_set_for_cycle(
    reward_cycle: u64,
    is_mainnet: bool,
    http_origin: &str,
) -> Result<bool, String> {
    let key = get_key_for_cycle(reward_cycle, is_mainnet, http_origin)?;
    Ok(key.is_some())
}

pub fn setup_epoch_3_reward_set(
    naka_conf: &Config,
    blocks_processed: &Arc<AtomicU64>,
    stacker_sks: &[StacksPrivateKey],
    signer_sks: &[StacksPrivateKey],
    btc_regtest_controller: &mut BitcoinRegtestController,
    num_stacking_cycles: Option<u64>,
) {
    assert_eq!(stacker_sks.len(), signer_sks.len());

    let epochs = naka_conf.burnchain.epochs.clone().unwrap();
    let epoch_3 = &epochs[StacksEpochId::Epoch30];
    let reward_cycle_len = naka_conf.get_burnchain().pox_constants.reward_cycle_length as u64;
    let prepare_phase_len = naka_conf.get_burnchain().pox_constants.prepare_length as u64;

    let epoch_3_start_height = epoch_3.start_height;
    assert!(
        epoch_3_start_height > 0,
        "Epoch 3.0 start height must be greater than 0"
    );
    let epoch_3_reward_cycle_boundary =
        epoch_3_start_height.saturating_sub(epoch_3_start_height % reward_cycle_len);
    let http_origin = format!("http://{}", &naka_conf.node.rpc_bind);
    next_block_and_wait(btc_regtest_controller, blocks_processed);
    next_block_and_wait(btc_regtest_controller, blocks_processed);
    // first mined stacks block
    next_block_and_wait(btc_regtest_controller, blocks_processed);

    // stack enough to activate pox-4
    let block_height = btc_regtest_controller.get_headers_height();
    let reward_cycle = btc_regtest_controller
        .get_burnchain()
        .block_height_to_reward_cycle(block_height)
        .unwrap();
    let lock_period: u128 = num_stacking_cycles.unwrap_or(12_u64).into();
    info!("Test Cycle Info";
          "prepare_phase_len" => {prepare_phase_len},
          "reward_cycle_len" => {reward_cycle_len},
          "block_height" => {block_height},
          "reward_cycle" => {reward_cycle},
          "epoch_3_reward_cycle_boundary" => {epoch_3_reward_cycle_boundary},
          "epoch_3_start_height" => {epoch_3_start_height},
    );
    for (stacker_sk, signer_sk) in stacker_sks.iter().zip(signer_sks.iter()) {
        let pox_addr = PoxAddress::from_legacy(
            AddressHashMode::SerializeP2PKH,
            tests::to_addr(stacker_sk).bytes,
        );
        let pox_addr_tuple: clarity::vm::Value =
            pox_addr.clone().as_clarity_tuple().unwrap().into();
        let signature = make_pox_4_signer_key_signature(
            &pox_addr,
            signer_sk,
            reward_cycle.into(),
            &Pox4SignatureTopic::StackStx,
            naka_conf.burnchain.chain_id,
            lock_period,
            u128::MAX,
            1,
        )
        .unwrap()
        .to_rsv();

        let signer_pk = StacksPublicKey::from_private(signer_sk);
        let stacking_tx = tests::make_contract_call(
            stacker_sk,
            0,
            1000,
            naka_conf.burnchain.chain_id,
            &StacksAddress::burn_address(false),
            "pox-4",
            "stack-stx",
            &[
                clarity::vm::Value::UInt(POX_4_DEFAULT_STACKER_STX_AMT),
                pox_addr_tuple.clone(),
                clarity::vm::Value::UInt(block_height as u128),
                clarity::vm::Value::UInt(lock_period),
                clarity::vm::Value::some(clarity::vm::Value::buff_from(signature).unwrap())
                    .unwrap(),
                clarity::vm::Value::buff_from(signer_pk.to_bytes_compressed()).unwrap(),
                clarity::vm::Value::UInt(u128::MAX),
                clarity::vm::Value::UInt(1),
            ],
        );
        submit_tx(&http_origin, &stacking_tx);
    }
}

///
/// * `stacker_sks` - must be a private key for sending a large `stack-stx` transaction in order
///   for pox-4 to activate
/// * `signer_pks` - must be the same size as `stacker_sks`
pub fn boot_to_epoch_3_reward_set_calculation_boundary(
    naka_conf: &Config,
    blocks_processed: &Arc<AtomicU64>,
    stacker_sks: &[StacksPrivateKey],
    signer_sks: &[StacksPrivateKey],
    btc_regtest_controller: &mut BitcoinRegtestController,
    num_stacking_cycles: Option<u64>,
) {
    setup_epoch_3_reward_set(
        naka_conf,
        blocks_processed,
        stacker_sks,
        signer_sks,
        btc_regtest_controller,
        num_stacking_cycles,
    );

    let epochs = naka_conf.burnchain.epochs.clone().unwrap();
    let epoch_3 = &epochs[StacksEpochId::Epoch30];
    let reward_cycle_len = naka_conf.get_burnchain().pox_constants.reward_cycle_length as u64;
    let prepare_phase_len = naka_conf.get_burnchain().pox_constants.prepare_length as u64;

    let epoch_3_start_height = epoch_3.start_height;
    assert!(
        epoch_3_start_height > 0,
        "Epoch 3.0 start height must be greater than 0"
    );
    let epoch_3_reward_cycle_boundary =
        epoch_3_start_height.saturating_sub(epoch_3_start_height % reward_cycle_len);
    let epoch_3_reward_set_calculation_boundary = epoch_3_reward_cycle_boundary
        .saturating_sub(prepare_phase_len)
        .saturating_add(1);

    run_until_burnchain_height(
        btc_regtest_controller,
        blocks_processed,
        epoch_3_reward_set_calculation_boundary,
        naka_conf,
    );

    info!("Bootstrapped to Epoch 3.0 reward set calculation boundary height: {epoch_3_reward_set_calculation_boundary}.");
}

///
/// * `stacker_sks` - must be a private key for sending a large `stack-stx` transaction in order
///   for pox-4 to activate
/// * `signer_pks` - must be the same size as `stacker_sks`
pub fn boot_to_epoch_25(
    naka_conf: &Config,
    blocks_processed: &Arc<AtomicU64>,
    btc_regtest_controller: &mut BitcoinRegtestController,
) {
    let epochs = naka_conf.burnchain.epochs.clone().unwrap();
    let epoch_25 = &epochs[StacksEpochId::Epoch25];
    let reward_cycle_len = naka_conf.get_burnchain().pox_constants.reward_cycle_length as u64;
    let prepare_phase_len = naka_conf.get_burnchain().pox_constants.prepare_length as u64;

    let epoch_25_start_height = epoch_25.start_height;
    assert!(
        epoch_25_start_height > 0,
        "Epoch 2.5 start height must be greater than 0"
    );
    // stack enough to activate pox-4
    let block_height = btc_regtest_controller.get_headers_height();
    let reward_cycle = btc_regtest_controller
        .get_burnchain()
        .block_height_to_reward_cycle(block_height)
        .unwrap();
    debug!("Test Cycle Info";
     "prepare_phase_len" => {prepare_phase_len},
     "reward_cycle_len" => {reward_cycle_len},
     "block_height" => {block_height},
     "reward_cycle" => {reward_cycle},
     "epoch_25_start_height" => {epoch_25_start_height},
    );
    run_until_burnchain_height(
        btc_regtest_controller,
        blocks_processed,
        epoch_25_start_height,
        naka_conf,
    );
    info!("Bootstrapped to Epoch 2.5: {epoch_25_start_height}.");
}

///
/// * `stacker_sks` - must be a private key for sending a large `stack-stx` transaction in order
///   for pox-4 to activate
/// * `signer_pks` - must be the same size as `stacker_sks`
pub fn boot_to_epoch_3_reward_set(
    naka_conf: &Config,
    blocks_processed: &Arc<AtomicU64>,
    stacker_sks: &[StacksPrivateKey],
    signer_sks: &[StacksPrivateKey],
    btc_regtest_controller: &mut BitcoinRegtestController,
    num_stacking_cycles: Option<u64>,
) {
    boot_to_epoch_3_reward_set_calculation_boundary(
        naka_conf,
        blocks_processed,
        stacker_sks,
        signer_sks,
        btc_regtest_controller,
        num_stacking_cycles,
    );
    next_block_and_wait(btc_regtest_controller, blocks_processed);
    info!(
        "Bootstrapped to Epoch 3.0 reward set calculation height: {}",
        get_chain_info(naka_conf).burn_block_height
    );
}

/// Wait for a block commit, without producing a block
fn wait_for_first_naka_block_commit(timeout_secs: u64, naka_commits_submitted: &Arc<AtomicU64>) {
    let start = Instant::now();
    while naka_commits_submitted.load(Ordering::SeqCst) < 1 {
        if start.elapsed() > Duration::from_secs(timeout_secs) {
            error!("Timed out waiting for block commit");
            panic!();
        }
        thread::sleep(Duration::from_millis(100));
    }
}

#[test]
#[ignore]
/// This test spins up a nakamoto-neon node.
/// It starts in Epoch 2.0, mines with `neon_node` to Epoch 3.0, and then switches
///  to Nakamoto operation (activating pox-4 by submitting a stack-stx tx). The BootLoop
///  struct handles the epoch-2/3 tear-down and spin-up.
/// This test makes three assertions:
///  * 30 blocks are mined after 3.0 starts. This is enough to mine across 2 reward cycles
///  * A transaction submitted to the mempool in 3.0 will be mined in 3.0
///  * The final chain tip is a nakamoto block
fn simple_neon_integration() {
    if env::var("BITCOIND_TEST") != Ok("1".into()) {
        return;
    }

    let (mut naka_conf, _miner_account) = naka_neon_integration_conf(None);
    let prom_bind = "127.0.0.1:6000".to_string();
    naka_conf.node.prometheus_bind = Some(prom_bind.clone());
    naka_conf.miner.wait_on_interim_blocks = Duration::from_secs(5);
    let sender_sk = Secp256k1PrivateKey::new();
    // setup sender + recipient for a test stx transfer
    let sender_addr = tests::to_addr(&sender_sk);
    let send_amt = 1000;
    let send_fee = 100;
    naka_conf.add_initial_balance(
        PrincipalData::from(sender_addr).to_string(),
        send_amt * 2 + send_fee,
    );
    let sender_signer_sk = Secp256k1PrivateKey::new();
    let sender_signer_addr = tests::to_addr(&sender_signer_sk);
    let mut signers = TestSigners::new(vec![sender_signer_sk]);
    naka_conf.add_initial_balance(PrincipalData::from(sender_signer_addr).to_string(), 100000);
    let recipient = PrincipalData::from(StacksAddress::burn_address(false));
    let stacker_sk = setup_stacker(&mut naka_conf);

    test_observer::spawn();
    test_observer::register_any(&mut naka_conf);

    let mut btcd_controller = BitcoinCoreController::new(naka_conf.clone());
    btcd_controller
        .start_bitcoind()
        .expect("Failed starting bitcoind");
    let mut btc_regtest_controller = BitcoinRegtestController::new(naka_conf.clone(), None);
    btc_regtest_controller.bootstrap_chain(201);

    let mut run_loop = boot_nakamoto::BootRunLoop::new(naka_conf.clone()).unwrap();
    let run_loop_stopper = run_loop.get_termination_switch();
    let Counters {
        blocks_processed,
        naka_submitted_commits: commits_submitted,
        naka_proposed_blocks: proposals_submitted,
        ..
    } = run_loop.counters();

    let coord_channel = run_loop.coordinator_channels();

    let run_loop_thread = thread::spawn(move || run_loop.start(None, 0));
    wait_for_runloop(&blocks_processed);
    boot_to_epoch_3(
        &naka_conf,
        &blocks_processed,
        &[stacker_sk],
        &[sender_signer_sk],
        &mut Some(&mut signers),
        &mut btc_regtest_controller,
    );

    info!("Bootstrapped to Epoch-3.0 boundary, starting nakamoto miner");

    let burnchain = naka_conf.get_burnchain();
    let sortdb = burnchain.open_sortition_db(true).unwrap();
    let (mut chainstate, _) = StacksChainState::open(
        naka_conf.is_mainnet(),
        naka_conf.burnchain.chain_id,
        &naka_conf.get_chainstate_path_str(),
        None,
    )
    .unwrap();

    let block_height_pre_3_0 =
        NakamotoChainState::get_canonical_block_header(chainstate.db(), &sortdb)
            .unwrap()
            .unwrap()
            .stacks_block_height;

    // query for prometheus metrics
    #[cfg(feature = "monitoring_prom")]
    {
        wait_for(10, || {
            let prom_http_origin = format!("http://{prom_bind}");
            let client = reqwest::blocking::Client::new();
            let res = client
                .get(&prom_http_origin)
                .send()
                .unwrap()
                .text()
                .unwrap();
            let expected_result = format!("stacks_node_stacks_tip_height {block_height_pre_3_0}");
            Ok(res.contains(&expected_result))
        })
        .expect("Prometheus metrics did not update");
    }

    info!("Nakamoto miner started...");
    blind_signer(&naka_conf, &signers, proposals_submitted);

    wait_for_first_naka_block_commit(60, &commits_submitted);

    // Mine 15 nakamoto tenures
    for _i in 0..15 {
        next_block_and_mine_commit(
            &mut btc_regtest_controller,
            60,
            &coord_channel,
            &commits_submitted,
        )
        .unwrap();
    }

    // Submit a TX
    let transfer_tx = make_stacks_transfer(
        &sender_sk,
        0,
        send_fee,
        naka_conf.burnchain.chain_id,
        &recipient,
        send_amt,
    );
    let transfer_tx_hex = format!("0x{}", to_hex(&transfer_tx));

    let tip = NakamotoChainState::get_canonical_block_header(chainstate.db(), &sortdb)
        .unwrap()
        .unwrap();

    let mut mempool = naka_conf
        .connect_mempool_db()
        .expect("Database failure opening mempool");

    mempool
        .submit_raw(
            &mut chainstate,
            &sortdb,
            &tip.consensus_hash,
            &tip.anchored_header.block_hash(),
            transfer_tx.clone(),
            &ExecutionCost::max_value(),
            &StacksEpochId::Epoch30,
        )
        .unwrap();

    wait_for(30, || {
        let transfer_tx_included = test_observer::get_blocks().into_iter().any(|block_json| {
            block_json["transactions"]
                .as_array()
                .unwrap()
                .iter()
                .any(|tx_json| tx_json["raw_tx"].as_str() == Some(&transfer_tx_hex))
        });
        Ok(transfer_tx_included)
    })
    .expect("Timed out waiting for submitted transaction to be included in a block");

    // Mine 15 more nakamoto tenures
    for _i in 0..15 {
        next_block_and_mine_commit(
            &mut btc_regtest_controller,
            60,
            &coord_channel,
            &commits_submitted,
        )
        .unwrap();
    }

    // load the chain tip, and assert that it is a nakamoto block and at least 30 blocks have advanced in epoch 3
    let tip = NakamotoChainState::get_canonical_block_header(chainstate.db(), &sortdb)
        .unwrap()
        .unwrap();
    info!(
        "Latest tip";
        "height" => tip.stacks_block_height,
        "is_nakamoto" => tip.anchored_header.as_stacks_nakamoto().is_some(),
    );

    // assert that the transfer tx was observed
    let transfer_tx_included = test_observer::get_blocks().into_iter().any(|block_json| {
        block_json["transactions"]
            .as_array()
            .unwrap()
            .iter()
            .any(|tx_json| tx_json["raw_tx"].as_str() == Some(&transfer_tx_hex))
    });

    assert!(
        transfer_tx_included,
        "Nakamoto node failed to include the transfer tx"
    );

    assert!(tip.anchored_header.as_stacks_nakamoto().is_some());
    assert!(tip.stacks_block_height >= block_height_pre_3_0 + 30);

    // Check that we aren't missing burn blocks
    let bhh = u64::from(tip.burn_header_height);
    test_observer::contains_burn_block_range(220..=bhh).unwrap();

    // make sure prometheus returns an updated number of processed blocks
    #[cfg(feature = "monitoring_prom")]
    {
        wait_for(10, || {
            let prom_http_origin = format!("http://{prom_bind}");
            let client = reqwest::blocking::Client::new();
            let res = client
                .get(&prom_http_origin)
                .send()
                .unwrap()
                .text()
                .unwrap();
            let expected_result_1 = format!(
                "stacks_node_stx_blocks_processed_total {}",
                tip.stacks_block_height
            );

            let expected_result_2 =
                format!("stacks_node_stacks_tip_height {}", tip.stacks_block_height);
            Ok(res.contains(&expected_result_1) && res.contains(&expected_result_2))
        })
        .expect("Prometheus metrics did not update");
    }

    check_nakamoto_empty_block_heuristics();

    coord_channel
        .lock()
        .expect("Mutex poisoned")
        .stop_chains_coordinator();
    run_loop_stopper.store(false, Ordering::SeqCst);

    run_loop_thread.join().unwrap();
}

#[test]
#[ignore]
/// This test spins up a nakamoto-neon node.
/// It starts in Epoch 2.0, mines with `neon_node` to Epoch 3.0,
/// having flash blocks when epoch updates and expects everything to work normally,
/// then switches to Nakamoto operation (activating pox-4 by submitting a stack-stx tx). The BootLoop
///  struct handles the epoch-2/3 tear-down and spin-up.
/// This test makes three assertions:
///  * 30 blocks are mined after 3.0 starts. This is enough to mine across 2 reward cycles
///  * A transaction submitted to the mempool in 3.0 will be mined in 3.0
///  * The final chain tip is a nakamoto block
fn flash_blocks_on_epoch_3() {
    if env::var("BITCOIND_TEST") != Ok("1".into()) {
        return;
    }

    let (mut naka_conf, _miner_account) = naka_neon_integration_conf(None);
    let prom_bind = "127.0.0.1:6000".to_string();
    naka_conf.node.prometheus_bind = Some(prom_bind.clone());
    naka_conf.miner.wait_on_interim_blocks = Duration::from_secs(1);
    let sender_sk = Secp256k1PrivateKey::new();
    // setup sender + recipient for a test stx transfer
    let sender_addr = tests::to_addr(&sender_sk);
    let send_amt = 1000;
    let send_fee = 100;
    naka_conf.add_initial_balance(
        PrincipalData::from(sender_addr).to_string(),
        send_amt * 2 + send_fee,
    );
    let sender_signer_sk = Secp256k1PrivateKey::new();
    let sender_signer_addr = tests::to_addr(&sender_signer_sk);
    let mut signers = TestSigners::new(vec![sender_signer_sk]);
    naka_conf.add_initial_balance(PrincipalData::from(sender_signer_addr).to_string(), 100000);
    let recipient = PrincipalData::from(StacksAddress::burn_address(false));
    let stacker_sk = setup_stacker(&mut naka_conf);

    test_observer::spawn();
    test_observer::register_any(&mut naka_conf);

    let mut btcd_controller = BitcoinCoreController::new(naka_conf.clone());
    btcd_controller
        .start_bitcoind()
        .expect("Failed starting bitcoind");
    let mut btc_regtest_controller = BitcoinRegtestController::new(naka_conf.clone(), None);
    btc_regtest_controller.bootstrap_chain(201);

    let mut run_loop = boot_nakamoto::BootRunLoop::new(naka_conf.clone()).unwrap();
    let run_loop_stopper = run_loop.get_termination_switch();
    let Counters {
        blocks_processed,
        naka_submitted_commits: commits_submitted,
        naka_proposed_blocks: proposals_submitted,
        ..
    } = run_loop.counters();

    let coord_channel = run_loop.coordinator_channels();

    let run_loop_thread = thread::spawn(move || run_loop.start(None, 0));
    wait_for_runloop(&blocks_processed);
    boot_to_pre_epoch_3_boundary(
        &naka_conf,
        &blocks_processed,
        &[stacker_sk],
        &[sender_signer_sk],
        &mut Some(&mut signers),
        &mut btc_regtest_controller,
    );

    let burnchain = naka_conf.get_burnchain();
    let sortdb = burnchain.open_sortition_db(true).unwrap();
    let tip = SortitionDB::get_canonical_burn_chain_tip(sortdb.conn()).unwrap();
    let block_height_before_mining = tip.block_height;

    // Mine 3 Bitcoin blocks rapidly without waiting for Stacks blocks to be processed.
    // These blocks won't be considered "mined" until the next_block_and_wait call.
    for _i in 0..3 {
        btc_regtest_controller.build_next_block(1);
        let tip = SortitionDB::get_canonical_burn_chain_tip(sortdb.conn()).unwrap();

        // Verify that the canonical burn chain tip hasn't advanced yet
        assert_eq!(
            tip.block_height,
            btc_regtest_controller.get_headers_height() - 1
        );
        assert_eq!(tip.block_height, block_height_before_mining);
    }

    info!("Bootstrapped to Epoch-3.0 boundary, starting nakamoto miner");

    // Mine a new block and wait for it to be processed.
    // This should update the canonical burn chain tip to include all 4 new blocks.
    next_block_and_wait(&mut btc_regtest_controller, &blocks_processed);
    let tip = SortitionDB::get_canonical_burn_chain_tip(sortdb.conn()).unwrap();
    // Verify that the burn chain tip has advanced by 4 blocks
    assert_eq!(
        tip.block_height,
        block_height_before_mining + 4,
        "Burn chain tip should have advanced by 4 blocks"
    );

    assert_eq!(
        tip.block_height,
        btc_regtest_controller.get_headers_height() - 1
    );

    let burnchain = naka_conf.get_burnchain();
    let sortdb = burnchain.open_sortition_db(true).unwrap();
    let (mut chainstate, _) = StacksChainState::open(
        naka_conf.is_mainnet(),
        naka_conf.burnchain.chain_id,
        &naka_conf.get_chainstate_path_str(),
        None,
    )
    .unwrap();

    let block_height_pre_3_0 =
        NakamotoChainState::get_canonical_block_header(chainstate.db(), &sortdb)
            .unwrap()
            .unwrap()
            .stacks_block_height;

    info!("Nakamoto miner started...");
    blind_signer(&naka_conf, &signers, proposals_submitted);

    wait_for_first_naka_block_commit(60, &commits_submitted);

    // Mine 15 nakamoto tenures
    for _i in 0..15 {
        next_block_and_mine_commit(
            &mut btc_regtest_controller,
            60,
            &coord_channel,
            &commits_submitted,
        )
        .unwrap();
    }

    // Submit a TX
    let transfer_tx = make_stacks_transfer(
        &sender_sk,
        0,
        send_fee,
        naka_conf.burnchain.chain_id,
        &recipient,
        send_amt,
    );
    let transfer_tx_hex = format!("0x{}", to_hex(&transfer_tx));

    let tip = NakamotoChainState::get_canonical_block_header(chainstate.db(), &sortdb)
        .unwrap()
        .unwrap();

    let mut mempool = naka_conf
        .connect_mempool_db()
        .expect("Database failure opening mempool");

    mempool
        .submit_raw(
            &mut chainstate,
            &sortdb,
            &tip.consensus_hash,
            &tip.anchored_header.block_hash(),
            transfer_tx.clone(),
            &ExecutionCost::max_value(),
            &StacksEpochId::Epoch30,
        )
        .unwrap();

    // Mine 15 more nakamoto tenures
    for _i in 0..15 {
        next_block_and_mine_commit(
            &mut btc_regtest_controller,
            60,
            &coord_channel,
            &commits_submitted,
        )
        .unwrap();
    }

    // load the chain tip, and assert that it is a nakamoto block and at least 30 blocks have advanced in epoch 3
    let tip = NakamotoChainState::get_canonical_block_header(chainstate.db(), &sortdb)
        .unwrap()
        .unwrap();
    info!(
        "Latest tip";
        "height" => tip.stacks_block_height,
        "is_nakamoto" => tip.anchored_header.as_stacks_nakamoto().is_some(),
    );

    // assert that the transfer tx was observed
    let transfer_tx_included = test_observer::get_blocks().into_iter().any(|block_json| {
        block_json["transactions"]
            .as_array()
            .unwrap()
            .iter()
            .any(|tx_json| tx_json["raw_tx"].as_str() == Some(&transfer_tx_hex))
    });

    assert!(
        transfer_tx_included,
        "Nakamoto node failed to include the transfer tx"
    );

    assert!(tip.anchored_header.as_stacks_nakamoto().is_some());
    assert!(tip.stacks_block_height >= block_height_pre_3_0 + 30);

    // Check that we have the expected burn blocks
    // We expect to have around the blocks 220-230 and 234 onwards, with a gap of 3 blocks for the flash blocks
    let bhh = u64::from(tip.burn_header_height);

    // Get the Epoch 3.0 activation height (in terms of Bitcoin block height)
    let epochs = naka_conf.burnchain.epochs.clone().unwrap();
    let epoch_3 = &epochs[StacksEpochId::Epoch30];
    let epoch_3_start_height = epoch_3.start_height;

    // Find the gap in burn blocks
    let mut gap_start = 0;
    let mut gap_end = 0;
    for i in 220..=bhh {
        if test_observer::contains_burn_block_range(i..=i).is_err() {
            if gap_start == 0 {
                gap_start = i;
            }
            gap_end = i;
        } else if gap_start != 0 {
            break;
        }
    }

    // Verify that there's a gap of AT LEAST 3 blocks
    assert!(
        gap_end - gap_start + 1 >= 3,
        "Expected a gap of AT LEAST 3 burn blocks due to flash blocks, found gap from {gap_start} to {gap_end}"
    );

    // Verify that the gap includes the Epoch 3.0 activation height
    assert!(
        gap_start <= epoch_3_start_height && epoch_3_start_height <= gap_end,
        "Expected the gap ({gap_start}..={gap_end}) to include the Epoch 3.0 activation height ({epoch_3_start_height})"
    );

    // Verify blocks before and after the gap
    test_observer::contains_burn_block_range(220..=(gap_start - 1)).unwrap();
    test_observer::contains_burn_block_range((gap_end + 1)..=bhh).unwrap();
    check_nakamoto_empty_block_heuristics();

    info!("Verified burn block ranges, including expected gap for flash blocks");
    info!("Confirmed that the gap includes the Epoch 3.0 activation height (Bitcoin block height): {epoch_3_start_height}");

    coord_channel
        .lock()
        .expect("Mutex poisoned")
        .stop_chains_coordinator();
    run_loop_stopper.store(false, Ordering::SeqCst);

    run_loop_thread.join().unwrap();
}

#[test]
#[ignore]
/// This test spins up a nakamoto-neon node.
/// It starts in Epoch 2.0, mines with `neon_node` to Epoch 3.0, and then switches
///  to Nakamoto operation (activating pox-4 by submitting a stack-stx tx). The BootLoop
///  struct handles the epoch-2/3 tear-down and spin-up.
/// This test makes three assertions:
///  * 5 tenures are mined after 3.0 starts
///  * Each tenure has 10 blocks (the coinbase block and 9 interim blocks)
fn mine_multiple_per_tenure_integration() {
    if env::var("BITCOIND_TEST") != Ok("1".into()) {
        return;
    }

    let (mut naka_conf, _miner_account) = naka_neon_integration_conf(None);
    let http_origin = format!("http://{}", &naka_conf.node.rpc_bind);
    naka_conf.miner.wait_on_interim_blocks = Duration::from_secs(1);
    let sender_sk = Secp256k1PrivateKey::new();
    let sender_signer_sk = Secp256k1PrivateKey::new();
    let sender_signer_addr = tests::to_addr(&sender_signer_sk);
    let tenure_count = 5;
    let inter_blocks_per_tenure = 9;
    // setup sender + recipient for some test stx transfers
    // these are necessary for the interim blocks to get mined at all
    let sender_addr = tests::to_addr(&sender_sk);
    let send_amt = 100;
    let send_fee = 180;
    naka_conf.add_initial_balance(
        PrincipalData::from(sender_addr).to_string(),
        (send_amt + send_fee) * tenure_count * inter_blocks_per_tenure,
    );
    naka_conf.add_initial_balance(PrincipalData::from(sender_signer_addr).to_string(), 100000);
    let recipient = PrincipalData::from(StacksAddress::burn_address(false));
    let stacker_sk = setup_stacker(&mut naka_conf);

    test_observer::spawn();
    test_observer::register_any(&mut naka_conf);

    let mut btcd_controller = BitcoinCoreController::new(naka_conf.clone());
    btcd_controller
        .start_bitcoind()
        .expect("Failed starting bitcoind");
    let mut btc_regtest_controller = BitcoinRegtestController::new(naka_conf.clone(), None);
    btc_regtest_controller.bootstrap_chain(201);

    let mut run_loop = boot_nakamoto::BootRunLoop::new(naka_conf.clone()).unwrap();
    let run_loop_stopper = run_loop.get_termination_switch();
    let Counters {
        blocks_processed,
        naka_submitted_commits: commits_submitted,
        naka_proposed_blocks: proposals_submitted,
        ..
    } = run_loop.counters();

    let coord_channel = run_loop.coordinator_channels();

    let run_loop_thread = thread::Builder::new()
        .name("run_loop".into())
        .spawn(move || run_loop.start(None, 0))
        .unwrap();
    wait_for_runloop(&blocks_processed);
    let mut signers = TestSigners::new(vec![sender_signer_sk]);
    boot_to_epoch_3(
        &naka_conf,
        &blocks_processed,
        &[stacker_sk],
        &[sender_signer_sk],
        &mut Some(&mut signers),
        &mut btc_regtest_controller,
    );

    info!("Bootstrapped to Epoch-3.0 boundary, starting nakamoto miner");

    let burnchain = naka_conf.get_burnchain();
    let sortdb = burnchain.open_sortition_db(true).unwrap();
    let (chainstate, _) = StacksChainState::open(
        naka_conf.is_mainnet(),
        naka_conf.burnchain.chain_id,
        &naka_conf.get_chainstate_path_str(),
        None,
    )
    .unwrap();

    let block_height_pre_3_0 =
        NakamotoChainState::get_canonical_block_header(chainstate.db(), &sortdb)
            .unwrap()
            .unwrap()
            .stacks_block_height;

    info!("Nakamoto miner started...");
    blind_signer(&naka_conf, &signers, proposals_submitted);

    wait_for_first_naka_block_commit(60, &commits_submitted);

    // Mine `tenure_count` nakamoto tenures
    for tenure_ix in 0..tenure_count {
        debug!("Mining tenure {tenure_ix}");
        let commits_before = commits_submitted.load(Ordering::SeqCst);
        next_block_and_process_new_stacks_block(&mut btc_regtest_controller, 60, &coord_channel)
            .unwrap();

        let mut last_tip = BlockHeaderHash([0x00; 32]);
        let mut last_tip_height = 0;

        // mine the interim blocks
        for interim_block_ix in 0..inter_blocks_per_tenure {
            let blocks_processed_before = coord_channel
                .lock()
                .expect("Mutex poisoned")
                .get_stacks_blocks_processed();
            // submit a tx so that the miner will mine an extra block
            let sender_nonce = tenure_ix * inter_blocks_per_tenure + interim_block_ix;
            let transfer_tx = make_stacks_transfer(
                &sender_sk,
                sender_nonce,
                send_fee,
                naka_conf.burnchain.chain_id,
                &recipient,
                send_amt,
            );
            submit_tx(&http_origin, &transfer_tx);

            loop {
                let blocks_processed = coord_channel
                    .lock()
                    .expect("Mutex poisoned")
                    .get_stacks_blocks_processed();
                if blocks_processed > blocks_processed_before {
                    break;
                }
                thread::sleep(Duration::from_millis(100));
            }

            let info = get_chain_info_result(&naka_conf).unwrap();
            assert_ne!(info.stacks_tip, last_tip);
            assert_ne!(info.stacks_tip_height, last_tip_height);

            last_tip = info.stacks_tip;
            last_tip_height = info.stacks_tip_height;
        }

        let start_time = Instant::now();
        while commits_submitted.load(Ordering::SeqCst) <= commits_before {
            if start_time.elapsed() >= Duration::from_secs(20) {
                panic!("Timed out waiting for block-commit");
            }
            thread::sleep(Duration::from_millis(100));
        }
    }

    // load the chain tip, and assert that it is a nakamoto block and at least 30 blocks have advanced in epoch 3
    let tip = NakamotoChainState::get_canonical_block_header(chainstate.db(), &sortdb)
        .unwrap()
        .unwrap();
    info!(
        "Latest tip";
        "height" => tip.stacks_block_height,
        "is_nakamoto" => tip.anchored_header.as_stacks_nakamoto().is_some(),
    );

    assert!(tip.anchored_header.as_stacks_nakamoto().is_some());
    assert_eq!(
        tip.stacks_block_height,
        block_height_pre_3_0 + ((inter_blocks_per_tenure + 1) * tenure_count),
        "Should have mined (1 + interim_blocks_per_tenure) * tenure_count nakamoto blocks"
    );

    check_nakamoto_empty_block_heuristics();

    coord_channel
        .lock()
        .expect("Mutex poisoned")
        .stop_chains_coordinator();
    run_loop_stopper.store(false, Ordering::SeqCst);

    run_loop_thread.join().unwrap();
}

#[test]
#[ignore]
/// This test spins up two nakamoto nodes, both configured to mine.
/// It starts in Epoch 2.0, mines with `neon_node` to Epoch 3.0, and then switches
///  to Nakamoto operation (activating pox-4 by submitting a stack-stx tx). The BootLoop
///  struct handles the epoch-2/3 tear-down and spin-up.
/// This test makes three assertions:
///  * 15 tenures are mined after 3.0 starts
///  * Each tenure has 6 blocks (the coinbase block and 5 interim blocks)
///  * Both nodes see the same chainstate at the end of the test
fn multiple_miners() {
    if env::var("BITCOIND_TEST") != Ok("1".into()) {
        return;
    }

    let (mut naka_conf, _miner_account) = naka_neon_integration_conf(None);
    naka_conf.node.local_peer_seed = vec![1, 1, 1, 1];
    naka_conf.miner.mining_key = Some(Secp256k1PrivateKey::from_seed(&[1]));

    let node_2_rpc = 51026;
    let node_2_p2p = 51025;
    let http_origin = format!("http://{}", &naka_conf.node.rpc_bind);
    naka_conf.miner.wait_on_interim_blocks = Duration::from_secs(1);
    naka_conf.node.pox_sync_sample_secs = 30;
    let sender_sk = Secp256k1PrivateKey::new();
    let sender_signer_sk = Secp256k1PrivateKey::new();
    let sender_signer_addr = tests::to_addr(&sender_signer_sk);
    let tenure_count = 15;
    let inter_blocks_per_tenure = 6;
    // setup sender + recipient for some test stx transfers
    // these are necessary for the interim blocks to get mined at all
    let sender_addr = tests::to_addr(&sender_sk);
    let send_amt = 100;
    let send_fee = 180;
    naka_conf.add_initial_balance(
        PrincipalData::from(sender_addr).to_string(),
        (send_amt + send_fee) * tenure_count * inter_blocks_per_tenure,
    );
    naka_conf.add_initial_balance(PrincipalData::from(sender_signer_addr).to_string(), 100000);
    let recipient = PrincipalData::from(StacksAddress::burn_address(false));
    let stacker_sk = setup_stacker(&mut naka_conf);

    let mut conf_node_2 = naka_conf.clone();
    let localhost = "127.0.0.1";
    conf_node_2.node.rpc_bind = format!("{localhost}:{node_2_rpc}");
    conf_node_2.node.p2p_bind = format!("{localhost}:{node_2_p2p}");
    conf_node_2.node.data_url = format!("http://{localhost}:{node_2_rpc}");
    conf_node_2.node.p2p_address = format!("{localhost}:{node_2_p2p}");
    conf_node_2.node.seed = vec![2, 2, 2, 2];
    conf_node_2.burnchain.local_mining_public_key = Some(
        Keychain::default(conf_node_2.node.seed.clone())
            .get_pub_key()
            .to_hex(),
    );
    conf_node_2.node.local_peer_seed = vec![2, 2, 2, 2];
    conf_node_2.node.miner = true;
    conf_node_2.miner.mining_key = Some(Secp256k1PrivateKey::from_seed(&[2]));
    conf_node_2.events_observers.clear();

    let node_1_sk = Secp256k1PrivateKey::from_seed(&naka_conf.node.local_peer_seed);
    let node_1_pk = StacksPublicKey::from_private(&node_1_sk);

    conf_node_2.node.working_dir = format!("{}-1", conf_node_2.node.working_dir);

    conf_node_2.node.set_bootstrap_nodes(
        format!("{}@{}", &node_1_pk.to_hex(), naka_conf.node.p2p_bind),
        naka_conf.burnchain.chain_id,
        naka_conf.burnchain.peer_version,
    );

    test_observer::spawn();
    test_observer::register_any(&mut naka_conf);

    let mut btcd_controller = BitcoinCoreController::new(naka_conf.clone());
    btcd_controller
        .start_bitcoind()
        .expect("Failed starting bitcoind");
    let mut btc_regtest_controller = BitcoinRegtestController::new(naka_conf.clone(), None);
    btc_regtest_controller.bootstrap_chain_to_pks(
        201,
        &[
            Secp256k1PublicKey::from_hex(
                naka_conf
                    .burnchain
                    .local_mining_public_key
                    .as_ref()
                    .unwrap(),
            )
            .unwrap(),
            Secp256k1PublicKey::from_hex(
                conf_node_2
                    .burnchain
                    .local_mining_public_key
                    .as_ref()
                    .unwrap(),
            )
            .unwrap(),
        ],
    );

    let mut run_loop = boot_nakamoto::BootRunLoop::new(naka_conf.clone()).unwrap();
    let mut run_loop_2 = boot_nakamoto::BootRunLoop::new(conf_node_2.clone()).unwrap();
    let run_loop_stopper = run_loop.get_termination_switch();
    let Counters {
        blocks_processed,
        naka_submitted_commits: commits_submitted,
        naka_proposed_blocks: proposals_submitted,
        ..
    } = run_loop.counters();

    let run_loop_2_stopper = run_loop.get_termination_switch();
    let Counters {
        naka_proposed_blocks: proposals_submitted_2,
        ..
    } = run_loop_2.counters();

    let coord_channel = run_loop.coordinator_channels();
    let coord_channel_2 = run_loop_2.coordinator_channels();

    let _run_loop_2_thread = thread::Builder::new()
        .name("run_loop_2".into())
        .spawn(move || run_loop_2.start(None, 0))
        .unwrap();

    let run_loop_thread = thread::Builder::new()
        .name("run_loop".into())
        .spawn(move || run_loop.start(None, 0))
        .unwrap();
    wait_for_runloop(&blocks_processed);

    let mut signers = TestSigners::new(vec![sender_signer_sk]);
    boot_to_epoch_3(
        &naka_conf,
        &blocks_processed,
        &[stacker_sk],
        &[sender_signer_sk],
        &mut Some(&mut signers),
        &mut btc_regtest_controller,
    );

    info!("Bootstrapped to Epoch-3.0 boundary, starting nakamoto miner");

    let burnchain = naka_conf.get_burnchain();
    let sortdb = burnchain.open_sortition_db(true).unwrap();
    let (chainstate, _) = StacksChainState::open(
        naka_conf.is_mainnet(),
        naka_conf.burnchain.chain_id,
        &naka_conf.get_chainstate_path_str(),
        None,
    )
    .unwrap();

    let block_height_pre_3_0 =
        NakamotoChainState::get_canonical_block_header(chainstate.db(), &sortdb)
            .unwrap()
            .unwrap()
            .stacks_block_height;

    info!("Nakamoto miner started...");
    blind_signer_multinode(
        &signers,
        &[&naka_conf, &conf_node_2],
        vec![proposals_submitted, proposals_submitted_2],
    );

    info!("Neighbors 1"; "neighbors" => ?get_neighbors(&naka_conf));
    info!("Neighbors 2"; "neighbors" => ?get_neighbors(&conf_node_2));

    // Wait one block to confirm the VRF register, wait until a block commit is submitted
    wait_for_first_naka_block_commit(60, &commits_submitted);

    // Mine `tenure_count` nakamoto tenures
    for tenure_ix in 0..tenure_count {
        info!("Mining tenure {tenure_ix}");
        let commits_before = commits_submitted.load(Ordering::SeqCst);
        next_block_and_process_new_stacks_block(&mut btc_regtest_controller, 60, &coord_channel)
            .unwrap();

        let mut last_tip = BlockHeaderHash([0x00; 32]);
        let mut last_tip_height = 0;

        // mine the interim blocks
        for interim_block_ix in 0..inter_blocks_per_tenure {
            let blocks_processed_before = coord_channel
                .lock()
                .expect("Mutex poisoned")
                .get_stacks_blocks_processed();
            // submit a tx so that the miner will mine an extra block
            let sender_nonce = tenure_ix * inter_blocks_per_tenure + interim_block_ix;
            let transfer_tx = make_stacks_transfer(
                &sender_sk,
                sender_nonce,
                send_fee,
                naka_conf.burnchain.chain_id,
                &recipient,
                send_amt,
            );
            submit_tx(&http_origin, &transfer_tx);

            wait_for(20, || {
                let blocks_processed = coord_channel
                    .lock()
                    .expect("Mutex poisoned")
                    .get_stacks_blocks_processed();
                Ok(blocks_processed > blocks_processed_before)
            })
            .unwrap();

            let info = get_chain_info_result(&naka_conf).unwrap();
            assert_ne!(info.stacks_tip, last_tip);
            assert_ne!(info.stacks_tip_height, last_tip_height);

            last_tip = info.stacks_tip;
            last_tip_height = info.stacks_tip_height;
        }

        wait_for(20, || {
            Ok(commits_submitted.load(Ordering::SeqCst) > commits_before)
        })
        .unwrap();
    }

    // load the chain tip, and assert that it is a nakamoto block and at least 30 blocks have advanced in epoch 3
    let tip = NakamotoChainState::get_canonical_block_header(chainstate.db(), &sortdb)
        .unwrap()
        .unwrap();
    info!(
        "Latest tip";
        "height" => tip.stacks_block_height,
        "is_nakamoto" => tip.anchored_header.as_stacks_nakamoto().is_some(),
    );

    let peer_1_height = get_chain_info(&naka_conf).stacks_tip_height;
    let peer_2_height = get_chain_info(&conf_node_2).stacks_tip_height;
    info!("Peer height information"; "peer_1" => peer_1_height, "peer_2" => peer_2_height);
    assert_eq!(peer_1_height, peer_2_height);

    assert!(tip.anchored_header.as_stacks_nakamoto().is_some());
    assert_eq!(
        tip.stacks_block_height,
        block_height_pre_3_0 + ((inter_blocks_per_tenure + 1) * tenure_count),
        "Should have mined (1 + interim_blocks_per_tenure) * tenure_count nakamoto blocks"
    );

    check_nakamoto_empty_block_heuristics();

    coord_channel
        .lock()
        .expect("Mutex poisoned")
        .stop_chains_coordinator();
    coord_channel_2
        .lock()
        .expect("Mutex poisoned")
        .stop_chains_coordinator();
    run_loop_stopper.store(false, Ordering::SeqCst);
    run_loop_2_stopper.store(false, Ordering::SeqCst);

    run_loop_thread.join().unwrap();
}

#[test]
#[ignore]
fn correct_burn_outs() {
    if env::var("BITCOIND_TEST") != Ok("1".into()) {
        return;
    }

    let (mut naka_conf, _miner_account) = naka_neon_integration_conf(None);
    naka_conf.burnchain.pox_reward_length = Some(10);
    naka_conf.burnchain.pox_prepare_length = Some(3);

    {
        let epochs = naka_conf.burnchain.epochs.as_mut().unwrap();
        epochs[StacksEpochId::Epoch24].end_height = 208;
        epochs[StacksEpochId::Epoch25].start_height = 208;
        epochs[StacksEpochId::Epoch25].end_height = 225;
        epochs[StacksEpochId::Epoch30].start_height = 225;
    }

    naka_conf.miner.wait_on_interim_blocks = Duration::from_secs(1);
    naka_conf.initial_balances.clear();
    let accounts: Vec<_> = (0..8)
        .map(|ix| {
            let sk = Secp256k1PrivateKey::from_seed(&[ix, ix, ix, ix]);
            let address = PrincipalData::from(tests::to_addr(&sk));
            (sk, address)
        })
        .collect();
    for (_, ref addr) in accounts.iter() {
        naka_conf.add_initial_balance(addr.to_string(), 10000000000000000);
    }

    let stacker_accounts = accounts[0..3].to_vec();
    let sender_signer_sk = Secp256k1PrivateKey::new();
    let sender_signer_addr = tests::to_addr(&sender_signer_sk);
    naka_conf.add_initial_balance(PrincipalData::from(sender_signer_addr).to_string(), 100000);

    let signers = TestSigners::new(vec![sender_signer_sk]);

    test_observer::spawn();
    test_observer::register_any(&mut naka_conf);

    let mut btcd_controller = BitcoinCoreController::new(naka_conf.clone());
    btcd_controller
        .start_bitcoind()
        .expect("Failed starting bitcoind");
    let mut btc_regtest_controller = BitcoinRegtestController::new(naka_conf.clone(), None);
    btc_regtest_controller.bootstrap_chain(201);

    let mut run_loop = boot_nakamoto::BootRunLoop::new(naka_conf.clone()).unwrap();
    let run_loop_stopper = run_loop.get_termination_switch();
    let Counters {
        blocks_processed,
        naka_submitted_commits: commits_submitted,
        naka_proposed_blocks: proposals_submitted,
        ..
    } = run_loop.counters();

    let coord_channel = run_loop.coordinator_channels();

    let run_loop_thread = thread::Builder::new()
        .name("run_loop".into())
        .spawn(move || run_loop.start(None, 0))
        .unwrap();
    wait_for_runloop(&blocks_processed);

    let epochs = naka_conf.burnchain.epochs.clone().unwrap();
    let epoch_3 = &epochs[StacksEpochId::Epoch30];
    let epoch_25 = &epochs[StacksEpochId::Epoch25];
    let current_height = btc_regtest_controller.get_headers_height();
    info!(
        "Chain bootstrapped to bitcoin block {current_height:?}, starting Epoch 2x miner";
        "Epoch 3.0 Boundary" => (epoch_3.start_height - 1),
    );

    run_until_burnchain_height(
        &mut btc_regtest_controller,
        &blocks_processed,
        epoch_25.start_height + 1,
        &naka_conf,
    );

    info!("Chain bootstrapped to Epoch 2.5, submitting stacker transaction");

    next_block_and_wait(&mut btc_regtest_controller, &blocks_processed);

    let http_origin = format!("http://{}", &naka_conf.node.rpc_bind);
    let stacker_accounts_copy = stacker_accounts.clone();
    let _stacker_thread = thread::Builder::new()
        .name("stacker".into())
        .spawn(move || loop {
            thread::sleep(Duration::from_secs(2));
            debug!("Checking for stacker-necessity");
            let Some(pox_info) = get_pox_info(&http_origin) else {
                warn!("Failed to get pox_info, waiting.");
                continue;
            };
            if !pox_info.contract_id.ends_with(".pox-4") {
                continue;
            }
            let next_cycle_stx = pox_info.next_cycle.stacked_ustx;
            let min_stx = pox_info.next_cycle.min_threshold_ustx;
            let min_stx = (min_stx * 3) / 2;
            if next_cycle_stx >= min_stx {
                debug!(
                    "Next cycle has enough stacked, skipping stacking";
                    "stacked" => next_cycle_stx,
                    "min" => min_stx,
                );
                continue;
            }
            let Some(account) = stacker_accounts_copy.iter().find_map(|(sk, addr)| {
                let account = get_account(&http_origin, &addr);
                if account.locked == 0 {
                    Some((sk, addr, account))
                } else {
                    None
                }
            }) else {
                continue;
            };

            let pox_addr = PoxAddress::from_legacy(
                AddressHashMode::SerializeP2PKH,
                tests::to_addr(account.0).bytes,
            );
            let pox_addr_tuple: clarity::vm::Value =
                pox_addr.clone().as_clarity_tuple().unwrap().into();
            let pk_bytes = StacksPublicKey::from_private(&sender_signer_sk).to_bytes_compressed();

            let reward_cycle = pox_info.current_cycle.id;
            let signature = make_pox_4_signer_key_signature(
                &pox_addr,
                &sender_signer_sk,
                reward_cycle.into(),
                &Pox4SignatureTopic::StackStx,
                naka_conf.burnchain.chain_id,
                1_u128,
                u128::MAX,
                1,
            )
            .unwrap()
            .to_rsv();

            let stacking_tx = tests::make_contract_call(
                account.0,
                account.2.nonce,
                1000,
                naka_conf.burnchain.chain_id,
                &StacksAddress::burn_address(false),
                "pox-4",
                "stack-stx",
                &[
                    clarity::vm::Value::UInt(min_stx.into()),
                    pox_addr_tuple,
                    clarity::vm::Value::UInt(pox_info.current_burnchain_block_height.into()),
                    clarity::vm::Value::UInt(1),
                    clarity::vm::Value::some(clarity::vm::Value::buff_from(signature).unwrap())
                        .unwrap(),
                    clarity::vm::Value::buff_from(pk_bytes).unwrap(),
                    clarity::vm::Value::UInt(u128::MAX),
                    clarity::vm::Value::UInt(1),
                ],
            );
            let txid = submit_tx(&http_origin, &stacking_tx);
            info!("Submitted stacking transaction: {txid}");
            thread::sleep(Duration::from_secs(10));
        })
        .unwrap();

    let block_height = btc_regtest_controller.get_headers_height();
    let reward_cycle = btc_regtest_controller
        .get_burnchain()
        .block_height_to_reward_cycle(block_height)
        .unwrap();
    let prepare_phase_start = btc_regtest_controller
        .get_burnchain()
        .pox_constants
        .prepare_phase_start(
            btc_regtest_controller.get_burnchain().first_block_height,
            reward_cycle,
        );

    // Run until the prepare phase
    run_until_burnchain_height(
        &mut btc_regtest_controller,
        &blocks_processed,
        prepare_phase_start,
        &naka_conf,
    );

    run_until_burnchain_height(
        &mut btc_regtest_controller,
        &blocks_processed,
        epoch_3.start_height - 1,
        &naka_conf,
    );

    info!("Bootstrapped to Epoch-3.0 boundary, Epoch2x miner should stop");
    blind_signer(&naka_conf, &signers, proposals_submitted);

    // we should already be able to query the stacker set via RPC
    let burnchain = naka_conf.get_burnchain();
    let first_epoch_3_cycle = burnchain
        .block_height_to_reward_cycle(epoch_3.start_height)
        .unwrap();

    info!("first_epoch_3_cycle: {first_epoch_3_cycle:?}");

    let http_origin = format!("http://{}", &naka_conf.node.rpc_bind);
    let stacker_response = get_stacker_set(&http_origin, first_epoch_3_cycle).unwrap();
    assert!(stacker_response.stacker_set.signers.is_some());
    assert_eq!(
        stacker_response.stacker_set.signers.as_ref().unwrap().len(),
        1
    );
    assert_eq!(stacker_response.stacker_set.rewarded_addresses.len(), 1);

    wait_for_first_naka_block_commit(60, &commits_submitted);

    info!("Bootstrapped to Epoch-3.0 boundary, mining nakamoto blocks");

    let sortdb = burnchain.open_sortition_db(true).unwrap();

    // Mine nakamoto tenures
    for _i in 0..30 {
        let prior_tip = SortitionDB::get_canonical_burn_chain_tip(sortdb.conn())
            .unwrap()
            .block_height;
        if let Err(e) = next_block_and_mine_commit(
            &mut btc_regtest_controller,
            30,
            &coord_channel,
            &commits_submitted,
        ) {
            warn!(
                "Error while minting a bitcoin block and waiting for stacks-node activity: {e:?}"
            );
            panic!();
        }

        let tip_sn = SortitionDB::get_canonical_burn_chain_tip(sortdb.conn()).unwrap();
        assert!(
            tip_sn.sortition,
            "The new chain tip must have had a sortition"
        );
        assert!(
            tip_sn.block_height > prior_tip,
            "The new burnchain tip must have been processed"
        );
    }

    coord_channel
        .lock()
        .expect("Mutex poisoned")
        .stop_chains_coordinator();
    run_loop_stopper.store(false, Ordering::SeqCst);

    let new_blocks_with_reward_set: Vec<serde_json::Value> = test_observer::get_blocks()
        .into_iter()
        .filter(|block| {
            block.get("reward_set").map_or(false, |v| !v.is_null())
                && block.get("cycle_number").map_or(false, |v| !v.is_null())
        })
        .collect();
    info!(
        "Announced blocks that include reward sets: {:#?}",
        new_blocks_with_reward_set
    );

    assert_eq!(
        new_blocks_with_reward_set.len(),
        5,
        "There should be exactly 5 blocks including reward cycles"
    );

    let cycle_numbers: Vec<u64> = new_blocks_with_reward_set
        .iter()
        .filter_map(|block| block.get("cycle_number").and_then(|cn| cn.as_u64()))
        .collect();

    let expected_cycles: Vec<u64> = (21..=25).collect();
    assert_eq!(
        cycle_numbers, expected_cycles,
        "Cycle numbers should be 21 to 25 inclusive"
    );

    let mut sorted_new_blocks = new_blocks_with_reward_set.clone();
    sorted_new_blocks.sort_by_key(|block| block["cycle_number"].as_u64().unwrap());
    assert_eq!(
        sorted_new_blocks, new_blocks_with_reward_set,
        "Blocks should be sorted by cycle number already"
    );

    let mut last_block_time = None;
    for block in new_blocks_with_reward_set.iter() {
        if let Some(block_time) = block["block_time"].as_u64() {
            if let Some(last) = last_block_time {
                assert!(block_time > last, "Block times should be increasing");
            }
            last_block_time = Some(block_time);
        }
        let cycle_number = block["cycle_number"].as_u64().unwrap();
        let reward_set = block["reward_set"].as_object().unwrap();

        if cycle_number < first_epoch_3_cycle {
            assert!(
                reward_set.get("signers").is_none()
                    || reward_set["signers"].as_array().unwrap().is_empty(),
                "Signers should not be set before the first epoch 3 cycle"
            );
            continue;
        }

        // For cycles in or after first_epoch_3_cycle, ensure signers are present
        let signers = reward_set["signers"].as_array().unwrap();
        assert!(!signers.is_empty(), "Signers should be set in any epoch-3 cycles. First epoch-3 cycle: {first_epoch_3_cycle}. Checked cycle number: {cycle_number}");

        assert_eq!(
            reward_set["rewarded_addresses"].as_array().unwrap().len(),
            1,
            "There should be exactly 1 rewarded address"
        );
        assert_eq!(signers.len(), 1, "There should be exactly 1 signer");

        // the signer should have 1 "slot", because they stacked the minimum stacking amount
        let signer_weight = signers[0]["weight"].as_u64().unwrap();
        assert_eq!(signer_weight, 1, "The signer should have a weight of 1, indicating they stacked the minimum stacking amount");
    }

    check_nakamoto_empty_block_heuristics();

    run_loop_thread.join().unwrap();
}

/// Test `/v3/block_proposal` API endpoint
///
/// This endpoint allows miners to propose Nakamoto blocks to a node,
/// and test if they would be accepted or rejected
#[test]
#[ignore]
fn block_proposal_api_endpoint() {
    if env::var("BITCOIND_TEST") != Ok("1".into()) {
        return;
    }

    let (mut conf, _miner_account) = naka_neon_integration_conf(None);
    let password = "12345".to_string();
    conf.connection_options.auth_token = Some(password.clone());
    let account_keys = add_initial_balances(&mut conf, 10, 1_000_000);
    let stacker_sk = setup_stacker(&mut conf);
    let sender_signer_sk = Secp256k1PrivateKey::new();
    let sender_signer_addr = tests::to_addr(&sender_signer_sk);
    conf.add_initial_balance(PrincipalData::from(sender_signer_addr).to_string(), 100000);

    // only subscribe to the block proposal events
    test_observer::spawn();
    test_observer::register(&mut conf, &[EventKeyType::BlockProposal]);

    let mut btcd_controller = BitcoinCoreController::new(conf.clone());
    btcd_controller
        .start_bitcoind()
        .expect("Failed starting bitcoind");
    let mut btc_regtest_controller = BitcoinRegtestController::new(conf.clone(), None);
    btc_regtest_controller.bootstrap_chain(201);

    let mut run_loop = boot_nakamoto::BootRunLoop::new(conf.clone()).unwrap();
    let run_loop_stopper = run_loop.get_termination_switch();
    let Counters {
        blocks_processed,
        naka_submitted_commits: commits_submitted,
        naka_proposed_blocks: proposals_submitted,
        ..
    } = run_loop.counters();

    let coord_channel = run_loop.coordinator_channels();

    let run_loop_thread = thread::spawn(move || run_loop.start(None, 0));
    let mut signers = TestSigners::new(vec![sender_signer_sk]);
    wait_for_runloop(&blocks_processed);
    boot_to_epoch_3(
        &conf,
        &blocks_processed,
        &[stacker_sk],
        &[sender_signer_sk],
        &mut Some(&mut signers),
        &mut btc_regtest_controller,
    );

    info!("Bootstrapped to Epoch-3.0 boundary, starting nakamoto miner");
    blind_signer(&conf, &signers, proposals_submitted);

    let burnchain = conf.get_burnchain();
    let sortdb = burnchain.open_sortition_db(true).unwrap();
    let (mut chainstate, _) = StacksChainState::open(
        conf.is_mainnet(),
        conf.burnchain.chain_id,
        &conf.get_chainstate_path_str(),
        None,
    )
    .unwrap();

    let _block_height_pre_3_0 =
        NakamotoChainState::get_canonical_block_header(chainstate.db(), &sortdb)
            .unwrap()
            .unwrap()
            .stacks_block_height;

    info!("Nakamoto miner started...");

    wait_for_first_naka_block_commit(60, &commits_submitted);

    // Mine 3 nakamoto tenures
    for _ in 0..3 {
        next_block_and_mine_commit(
            &mut btc_regtest_controller,
            60,
            &coord_channel,
            &commits_submitted,
        )
        .unwrap();
    }

    // TODO (hack) instantiate the sortdb in the burnchain
    _ = btc_regtest_controller.sortdb_mut();

    // ----- Setup boilerplate finished, test block proposal API endpoint -----

    let tip = NakamotoChainState::get_canonical_block_header(chainstate.db(), &sortdb)
        .unwrap()
        .unwrap();

    let privk = conf.miner.mining_key.unwrap();
    let sort_tip = SortitionDB::get_canonical_sortition_tip(sortdb.conn())
        .expect("Failed to get sortition tip");
    let db_handle = sortdb.index_handle(&sort_tip);
    let snapshot = db_handle
        .get_block_snapshot(&tip.burn_header_hash)
        .expect("Failed to get block snapshot")
        .expect("No snapshot");
    // Double check we got the right sortition
    assert_eq!(
        snapshot.consensus_hash, tip.consensus_hash,
        "Found incorrect block snapshot"
    );
    let total_burn = snapshot.total_burn;
    let tenure_change = None;
    let coinbase = None;

    let tenure_cause = tenure_change.and_then(|tx: &StacksTransaction| match &tx.payload {
        TransactionPayload::TenureChange(tc) => Some(tc.cause),
        _ => None,
    });

    // Apply miner signature
    let sign = |p: &NakamotoBlockProposal| {
        let mut p = p.clone();
        p.block
            .header
            .sign_miner(&privk)
            .expect("Miner failed to sign");
        p
    };

    let block = {
        let mut builder = NakamotoBlockBuilder::new(
            &tip,
            &tip.consensus_hash,
            total_burn,
            tenure_change,
            coinbase,
            1,
            None,
        )
        .expect("Failed to build Nakamoto block");

        let burn_dbconn = btc_regtest_controller.sortdb_ref().index_handle_at_tip();
        let mut miner_tenure_info = builder
            .load_tenure_info(&mut chainstate, &burn_dbconn, tenure_cause)
            .unwrap();
        let mut tenure_tx = builder
            .tenure_begin(&burn_dbconn, &mut miner_tenure_info)
            .unwrap();

        let tx = make_stacks_transfer(
            &account_keys[0],
            0,
            100,
            conf.burnchain.chain_id,
            &to_addr(&account_keys[1]).into(),
            10000,
        );
        let tx = StacksTransaction::consensus_deserialize(&mut &tx[..])
            .expect("Failed to deserialize transaction");
        let tx_len = tx.tx_len();

        let res = builder.try_mine_tx_with_len(
            &mut tenure_tx,
            &tx,
            tx_len,
            &BlockLimitFunction::NO_LIMIT_HIT,
            ASTRules::PrecheckSize,
        );
        assert!(
            matches!(res, TransactionResult::Success(..)),
            "Transaction failed"
        );
        builder.mine_nakamoto_block(&mut tenure_tx)
    };

    // Construct a valid proposal. Make alterations to this to test failure cases
    let proposal = NakamotoBlockProposal {
        block,
        chain_id: chainstate.chain_id,
    };

    const HTTP_ACCEPTED: u16 = 202;
    const HTTP_TOO_MANY: u16 = 429;
    const HTTP_NOT_AUTHORIZED: u16 = 401;
    const HTTP_UNPROCESSABLE: u16 = 422;
    let test_cases = [
        (
            "Valid Nakamoto block proposal",
            sign(&proposal),
            HTTP_ACCEPTED,
            Some(Ok(())),
        ),
        ("Must wait", sign(&proposal), HTTP_TOO_MANY, None),
        (
            "Non-canonical or absent tenure",
            {
                let mut sp = sign(&proposal);
                sp.block.header.consensus_hash.0[3] ^= 0x07;
                sp
            },
            HTTP_ACCEPTED,
            Some(Err(ValidateRejectCode::NonCanonicalTenure)),
        ),
        (
            "Corrupted (bit flipped after signing)",
            {
                let mut sp = sign(&proposal);
                sp.block.header.timestamp ^= 0x07;
                sp
            },
            HTTP_ACCEPTED,
            Some(Err(ValidateRejectCode::ChainstateError)),
        ),
        (
            "Invalid `chain_id`",
            {
                let mut p = proposal.clone();
                p.chain_id ^= 0xFFFFFFFF;
                sign(&p)
            },
            HTTP_ACCEPTED,
            Some(Err(ValidateRejectCode::InvalidBlock)),
        ),
        (
            "Invalid `miner_signature`",
            {
                let mut sp = sign(&proposal);
                sp.block.header.miner_signature.0[1] ^= 0x80;
                sp
            },
            HTTP_ACCEPTED,
            Some(Err(ValidateRejectCode::ChainstateError)),
        ),
        ("Not authorized", sign(&proposal), HTTP_NOT_AUTHORIZED, None),
        (
            "Unprocessable entity",
            {
                let mut p = proposal.clone();
                p.block.header.timestamp = 0;
                sign(&p)
            },
            HTTP_UNPROCESSABLE,
            None,
        ),
    ];

    // Build HTTP client
    let client = reqwest::blocking::Client::builder()
        .timeout(Duration::from_secs(60))
        .build()
        .expect("Failed to build `reqwest::Client`");
    // Build URL
    let http_origin = format!("http://{}", &conf.node.rpc_bind);
    let path = format!("{http_origin}/v3/block_proposal");

    let mut hold_proposal_mutex = Some(test_observer::PROPOSAL_RESPONSES.lock().unwrap());
    for (ix, (test_description, block_proposal, expected_http_code, _)) in
        test_cases.iter().enumerate()
    {
        // Send POST request
        let request_builder = client
            .post(&path)
            .header("Content-Type", "application/json")
            .json(block_proposal);
        let mut response = if expected_http_code == &HTTP_NOT_AUTHORIZED {
            request_builder.send().expect("Failed to POST")
        } else {
            request_builder
                .header(AUTHORIZATION.to_string(), password.to_string())
                .send()
                .expect("Failed to POST")
        };
        let start_time = Instant::now();
        while ix != 1 && response.status().as_u16() == HTTP_TOO_MANY {
            if start_time.elapsed() > Duration::from_secs(30) {
                error!("Took over 30 seconds to process pending proposal, panicking test");
                panic!();
            }
            info!("Waiting for prior request to finish processing, and then resubmitting");
            thread::sleep(Duration::from_secs(5));
            let request_builder = client
                .post(&path)
                .header("Content-Type", "application/json")
                .json(block_proposal);
            response = if expected_http_code == &HTTP_NOT_AUTHORIZED {
                request_builder.send().expect("Failed to POST")
            } else {
                request_builder
                    .header(AUTHORIZATION.to_string(), password.to_string())
                    .send()
                    .expect("Failed to POST")
            };
        }

        let response_code = response.status().as_u16();
        let response_json = if expected_http_code != &HTTP_NOT_AUTHORIZED {
            response.json::<serde_json::Value>().unwrap().to_string()
        } else {
            "No json response".to_string()
        };
        info!(
            "Block proposal submitted and checked for HTTP response";
            "response_json" => response_json,
            "request_json" => serde_json::to_string(block_proposal).unwrap(),
            "response_code" => response_code,
            "test_description" => test_description,
        );

        assert_eq!(response_code, *expected_http_code);

        if ix == 1 {
            // release the test observer mutex so that the handler from 0 can finish!
            hold_proposal_mutex.take();
        }
    }

    let expected_proposal_responses: Vec<_> = test_cases
        .iter()
        .filter_map(|(_, _, _, expected_response)| expected_response.as_ref())
        .collect();

    let mut proposal_responses = test_observer::get_proposal_responses();
    let start_time = Instant::now();
    while proposal_responses.len() < expected_proposal_responses.len() {
        if start_time.elapsed() > Duration::from_secs(30) {
            error!("Took over 30 seconds to process pending proposal, panicking test");
            panic!();
        }
        info!("Waiting for prior request to finish processing");
        thread::sleep(Duration::from_secs(5));
        proposal_responses = test_observer::get_proposal_responses();
    }

    for (expected_response, response) in expected_proposal_responses
        .iter()
        .zip(proposal_responses.iter())
    {
        info!("Received response {response:?}, expecting {expected_response:?}");
        match expected_response {
            Ok(_) => {
                assert!(matches!(response, BlockValidateResponse::Ok(_)));
            }
            Err(expected_reject_code) => {
                assert!(matches!(
                    response,
                    BlockValidateResponse::Reject(
                        BlockValidateReject { reason_code, .. })
                        if reason_code == expected_reject_code
                ));
            }
        }
        info!("Proposal response {response:?}");
    }

    // Clean up
    coord_channel
        .lock()
        .expect("Mutex poisoned")
        .stop_chains_coordinator();
    run_loop_stopper.store(false, Ordering::SeqCst);

    run_loop_thread.join().unwrap();
}

#[test]
#[ignore]
/// This test spins up a nakamoto-neon node and attempts to mine a single Nakamoto block.
/// It starts in Epoch 2.0, mines with `neon_node` to Epoch 3.0, and then switches
///  to Nakamoto operation (activating pox-4 by submitting a stack-stx tx). The BootLoop
///  struct handles the epoch-2/3 tear-down and spin-up.
/// This test makes the following assertions:
///  * The proposed Nakamoto block is written to the .miners stackerdb
fn miner_writes_proposed_block_to_stackerdb() {
    if env::var("BITCOIND_TEST") != Ok("1".into()) {
        return;
    }

    let (mut naka_conf, _miner_account) = naka_neon_integration_conf(None);
    naka_conf.miner.wait_on_interim_blocks = Duration::from_secs(1000);
    let sender_sk = Secp256k1PrivateKey::new();
    // setup sender + recipient for a test stx transfer
    let sender_addr = tests::to_addr(&sender_sk);
    let send_amt = 1000;
    let send_fee = 100;
    naka_conf.add_initial_balance(
        PrincipalData::from(sender_addr).to_string(),
        send_amt + send_fee,
    );
    let stacker_sk = setup_stacker(&mut naka_conf);

    let sender_signer_sk = Secp256k1PrivateKey::new();
    let sender_signer_addr = tests::to_addr(&sender_signer_sk);
    naka_conf.add_initial_balance(PrincipalData::from(sender_signer_addr).to_string(), 100000);

    let mut signers = TestSigners::new(vec![sender_signer_sk]);

    test_observer::spawn();
    test_observer::register(
        &mut naka_conf,
        &[EventKeyType::AnyEvent, EventKeyType::MinedBlocks],
    );

    let mut btcd_controller = BitcoinCoreController::new(naka_conf.clone());
    btcd_controller
        .start_bitcoind()
        .expect("Failed starting bitcoind");
    let mut btc_regtest_controller = BitcoinRegtestController::new(naka_conf.clone(), None);
    btc_regtest_controller.bootstrap_chain(201);

    let mut run_loop = boot_nakamoto::BootRunLoop::new(naka_conf.clone()).unwrap();
    let run_loop_stopper = run_loop.get_termination_switch();
    let Counters {
        blocks_processed,
        naka_submitted_commits: commits_submitted,
        naka_proposed_blocks: proposals_submitted,
        ..
    } = run_loop.counters();

    let coord_channel = run_loop.coordinator_channels();

    let run_loop_thread = thread::spawn(move || run_loop.start(None, 0));
    wait_for_runloop(&blocks_processed);
    boot_to_epoch_3(
        &naka_conf,
        &blocks_processed,
        &[stacker_sk],
        &[sender_signer_sk],
        &mut Some(&mut signers),
        &mut btc_regtest_controller,
    );

    info!("Nakamoto miner started...");
    blind_signer(&naka_conf, &signers, proposals_submitted);

    wait_for_first_naka_block_commit(60, &commits_submitted);

    // Mine 1 nakamoto tenure
    next_block_and_mine_commit(
        &mut btc_regtest_controller,
        60,
        &coord_channel,
        &commits_submitted,
    )
    .unwrap();

    let sortdb = naka_conf.get_burnchain().open_sortition_db(true).unwrap();

    let proposed_block = get_latest_block_proposal(&naka_conf, &sortdb)
        .expect("Expected to find a proposed block in the StackerDB")
        .0;
    let proposed_block_hash = format!("0x{}", proposed_block.header.block_hash());

    let mut proposed_zero_block = proposed_block.clone();
    proposed_zero_block.header.signer_signature = vec![];
    let proposed_zero_block_hash = format!("0x{}", proposed_zero_block.header.block_hash());

    coord_channel
        .lock()
        .expect("Mutex poisoned")
        .stop_chains_coordinator();

    run_loop_stopper.store(false, Ordering::SeqCst);

    run_loop_thread.join().unwrap();

    let observed_blocks = test_observer::get_mined_nakamoto_blocks();
    assert_eq!(observed_blocks.len(), 1);

    let observed_block = observed_blocks.first().unwrap();
    info!(
        "Checking observed and proposed miner block";
        "observed_block" => ?observed_block,
        "proposed_block" => ?proposed_block,
        "observed_block_hash" => format!("0x{}", observed_block.block_hash),
        "proposed_zero_block_hash" => &proposed_zero_block_hash,
        "proposed_block_hash" => &proposed_block_hash,
    );

    let signer_bitvec_str = observed_block.signer_bitvec.clone();
    let signer_bitvec_bytes = hex_bytes(&signer_bitvec_str).unwrap();
    let signer_bitvec = BitVec::<4000>::consensus_deserialize(&mut signer_bitvec_bytes.as_slice())
        .expect("Failed to deserialize signer bitvec");

    assert_eq!(signer_bitvec.len(), 30);

    assert_eq!(
        format!("0x{}", observed_block.block_hash),
        proposed_zero_block_hash,
        "Observed miner hash should match the proposed block read from StackerDB (after zeroing signatures)"
    );
}

#[test]
#[ignore]
fn vote_for_aggregate_key_burn_op() {
    if env::var("BITCOIND_TEST") != Ok("1".into()) {
        return;
    }

    let (mut naka_conf, _miner_account) = naka_neon_integration_conf(None);
    let _http_origin = format!("http://{}", &naka_conf.node.rpc_bind);
    naka_conf.miner.wait_on_interim_blocks = Duration::from_secs(1);
    let signer_sk = Secp256k1PrivateKey::new();
    let signer_addr = tests::to_addr(&signer_sk);

    let mut signers = TestSigners::new(vec![signer_sk]);

    naka_conf.add_initial_balance(PrincipalData::from(signer_addr).to_string(), 100000);
    let stacker_sk = setup_stacker(&mut naka_conf);

    test_observer::spawn();
    test_observer::register_any(&mut naka_conf);

    let mut btcd_controller = BitcoinCoreController::new(naka_conf.clone());
    btcd_controller
        .start_bitcoind()
        .expect("Failed starting bitcoind");
    let mut btc_regtest_controller = BitcoinRegtestController::new(naka_conf.clone(), None);
    btc_regtest_controller.bootstrap_chain(201);

    let mut run_loop = boot_nakamoto::BootRunLoop::new(naka_conf.clone()).unwrap();
    let run_loop_stopper = run_loop.get_termination_switch();
    let Counters {
        blocks_processed,
        naka_submitted_commits: commits_submitted,
        naka_proposed_blocks: proposals_submitted,
        ..
    } = run_loop.counters();

    let coord_channel = run_loop.coordinator_channels();

    let run_loop_thread = thread::Builder::new()
        .name("run_loop".into())
        .spawn(move || run_loop.start(None, 0))
        .unwrap();
    wait_for_runloop(&blocks_processed);
    boot_to_epoch_3(
        &naka_conf,
        &blocks_processed,
        &[stacker_sk],
        &[signer_sk],
        &mut Some(&mut signers),
        &mut btc_regtest_controller,
    );

    info!("Bootstrapped to Epoch-3.0 boundary, starting nakamoto miner");

    let burnchain = naka_conf.get_burnchain();
    let _sortdb = burnchain.open_sortition_db(true).unwrap();
    let (_chainstate, _) = StacksChainState::open(
        naka_conf.is_mainnet(),
        naka_conf.burnchain.chain_id,
        &naka_conf.get_chainstate_path_str(),
        None,
    )
    .unwrap();

    info!("Nakamoto miner started...");
    blind_signer(&naka_conf, &signers, proposals_submitted);

    wait_for_first_naka_block_commit(60, &commits_submitted);

    // submit a pre-stx op
    let mut miner_signer = Keychain::default(naka_conf.node.seed.clone()).generate_op_signer();
    info!("Submitting pre-stx op");
    let pre_stx_op = PreStxOp {
        output: signer_addr,
        // to be filled in
        txid: Txid([0u8; 32]),
        vtxindex: 0,
        block_height: 0,
        burn_header_hash: BurnchainHeaderHash([0u8; 32]),
    };

    assert!(
        btc_regtest_controller
            .submit_operation(
                StacksEpochId::Epoch30,
                BlockstackOperationType::PreStx(pre_stx_op),
                &mut miner_signer,
                1
            )
            .is_ok(),
        "Pre-stx operation should submit successfully"
    );

    // Mine until the next prepare phase
    let block_height = btc_regtest_controller.get_headers_height();
    let reward_cycle = btc_regtest_controller
        .get_burnchain()
        .block_height_to_reward_cycle(block_height)
        .unwrap();
    let prepare_phase_start = btc_regtest_controller
        .get_burnchain()
        .pox_constants
        .prepare_phase_start(
            btc_regtest_controller.get_burnchain().first_block_height,
            reward_cycle,
        );

    let blocks_until_prepare = prepare_phase_start + 1 - block_height;

    info!(
        "Mining until prepare phase start.";
        "prepare_phase_start" => prepare_phase_start,
        "block_height" => block_height,
        "blocks_until_prepare" => blocks_until_prepare,
    );

    for _i in 0..(blocks_until_prepare) {
        next_block_and_mine_commit(
            &mut btc_regtest_controller,
            60,
            &coord_channel,
            &commits_submitted,
        )
        .unwrap();
    }

    let reward_cycle = reward_cycle + 1;

    let signer_index = 0;

    info!(
        "Submitting vote for aggregate key op";
        "block_height" => block_height,
        "reward_cycle" => reward_cycle,
        "signer_index" => %signer_index,
    );

    let stacker_pk = StacksPublicKey::from_private(&stacker_sk);
    let signer_key: StacksPublicKeyBuffer = stacker_pk.to_bytes_compressed().as_slice().into();
    let aggregate_key = signer_key;

    let vote_for_aggregate_key_op =
        BlockstackOperationType::VoteForAggregateKey(VoteForAggregateKeyOp {
            signer_key,
            signer_index,
            sender: signer_addr,
            round: 0,
            reward_cycle,
            aggregate_key,
            // to be filled in
            vtxindex: 0,
            txid: Txid([0u8; 32]),
            block_height: 0,
            burn_header_hash: BurnchainHeaderHash::zero(),
        });

    let mut signer_burnop_signer = BurnchainOpSigner::new(signer_sk, false);
    assert!(
        btc_regtest_controller
            .submit_operation(
                StacksEpochId::Epoch30,
                vote_for_aggregate_key_op,
                &mut signer_burnop_signer,
                1
            )
            .is_ok(),
        "Vote for aggregate key operation should submit successfully"
    );

    info!("Submitted vote for aggregate key op at height {block_height}, mining a few blocks...");

    // the second block should process the vote, after which the vote should be set
    for _i in 0..2 {
        next_block_and_mine_commit(
            &mut btc_regtest_controller,
            60,
            &coord_channel,
            &commits_submitted,
        )
        .unwrap();
    }

    let mut vote_for_aggregate_key_found = false;
    let blocks = test_observer::get_blocks();
    for block in blocks.iter() {
        let transactions = block.get("transactions").unwrap().as_array().unwrap();
        for tx in transactions.iter() {
            let raw_tx = tx.get("raw_tx").unwrap().as_str().unwrap();
            if raw_tx == "0x00" {
                info!("Found a burn op: {tx:?}");
                let burnchain_op = tx.get("burnchain_op").unwrap().as_object().unwrap();
                if !burnchain_op.contains_key("vote_for_aggregate_key") {
                    warn!("Got unexpected burnchain op: {burnchain_op:?}");
                    panic!("unexpected btc transaction type");
                }
                let vote_obj = burnchain_op.get("vote_for_aggregate_key").unwrap();
                let agg_key = vote_obj
                    .get("aggregate_key")
                    .expect("Expected aggregate_key key in burn op")
                    .as_str()
                    .unwrap();
                assert_eq!(agg_key, aggregate_key.to_hex());

                vote_for_aggregate_key_found = true;
            }
        }
    }
    assert!(
        vote_for_aggregate_key_found,
        "Expected vote for aggregate key op"
    );

    // Check that the correct key was set
    let saved_key = get_key_for_cycle(reward_cycle, false, &naka_conf.node.rpc_bind)
        .expect("Expected to be able to check key is set after voting")
        .expect("Expected aggregate key to be set");

    assert_eq!(saved_key, aggregate_key.as_bytes().to_vec());

    coord_channel
        .lock()
        .expect("Mutex poisoned")
        .stop_chains_coordinator();
    run_loop_stopper.store(false, Ordering::SeqCst);

    run_loop_thread.join().unwrap();
}

/// This test boots a follower node using the block downloader
#[test]
#[ignore]
fn follower_bootup_simple() {
    if env::var("BITCOIND_TEST") != Ok("1".into()) {
        return;
    }

    let (mut naka_conf, _miner_account) = naka_neon_integration_conf(None);
    let http_origin = format!("http://{}", &naka_conf.node.rpc_bind);
    naka_conf.miner.wait_on_interim_blocks = Duration::from_secs(1);
    let sender_sk = Secp256k1PrivateKey::new();
    let sender_signer_sk = Secp256k1PrivateKey::new();
    let sender_signer_addr = tests::to_addr(&sender_signer_sk);
    let mut signers = TestSigners::new(vec![sender_signer_sk]);
    let tenure_count = 5;
    let inter_blocks_per_tenure = 9;
    // setup sender + recipient for some test stx transfers
    // these are necessary for the interim blocks to get mined at all
    let sender_addr = tests::to_addr(&sender_sk);
    let send_amt = 100;
    let send_fee = 180;
    naka_conf.add_initial_balance(
        PrincipalData::from(sender_addr).to_string(),
        (send_amt + send_fee) * tenure_count * inter_blocks_per_tenure,
    );
    naka_conf.add_initial_balance(PrincipalData::from(sender_signer_addr).to_string(), 100000);
    let recipient = PrincipalData::from(StacksAddress::burn_address(false));
    let stacker_sk = setup_stacker(&mut naka_conf);

    test_observer::spawn();
    test_observer::register_any(&mut naka_conf);

    let mut btcd_controller = BitcoinCoreController::new(naka_conf.clone());
    btcd_controller
        .start_bitcoind()
        .expect("Failed starting bitcoind");
    let mut btc_regtest_controller = BitcoinRegtestController::new(naka_conf.clone(), None);
    btc_regtest_controller.bootstrap_chain(201);

    let mut run_loop = boot_nakamoto::BootRunLoop::new(naka_conf.clone()).unwrap();
    let run_loop_stopper = run_loop.get_termination_switch();
    let Counters {
        blocks_processed,
        naka_submitted_commits: commits_submitted,
        naka_proposed_blocks: proposals_submitted,
        ..
    } = run_loop.counters();

    let coord_channel = run_loop.coordinator_channels();

    let run_loop_thread = thread::Builder::new()
        .name("run_loop".into())
        .spawn(move || run_loop.start(None, 0))
        .unwrap();
    wait_for_runloop(&blocks_processed);
    boot_to_epoch_3(
        &naka_conf,
        &blocks_processed,
        &[stacker_sk],
        &[sender_signer_sk],
        &mut Some(&mut signers),
        &mut btc_regtest_controller,
    );

    info!("Bootstrapped to Epoch-3.0 boundary, starting nakamoto miner");

    let burnchain = naka_conf.get_burnchain();
    let sortdb = burnchain.open_sortition_db(true).unwrap();
    let (chainstate, _) = StacksChainState::open(
        naka_conf.is_mainnet(),
        naka_conf.burnchain.chain_id,
        &naka_conf.get_chainstate_path_str(),
        None,
    )
    .unwrap();

    let block_height_pre_3_0 =
        NakamotoChainState::get_canonical_block_header(chainstate.db(), &sortdb)
            .unwrap()
            .unwrap()
            .stacks_block_height;

    info!("Nakamoto miner started...");
    blind_signer(&naka_conf, &signers, proposals_submitted);

    wait_for_first_naka_block_commit(60, &commits_submitted);

    let mut follower_conf = naka_conf.clone();
    follower_conf.node.miner = false;
    follower_conf.events_observers.clear();
    follower_conf.node.working_dir = format!("{}-follower", &naka_conf.node.working_dir);
    follower_conf.node.seed = vec![0x01; 32];
    follower_conf.node.local_peer_seed = vec![0x02; 32];

    let rpc_port = gen_random_port();
    let p2p_port = gen_random_port();

    let localhost = "127.0.0.1";
    follower_conf.node.rpc_bind = format!("{localhost}:{rpc_port}");
    follower_conf.node.p2p_bind = format!("{localhost}:{p2p_port}");
    follower_conf.node.data_url = format!("http://{localhost}:{rpc_port}");
    follower_conf.node.p2p_address = format!("{localhost}:{p2p_port}");
    follower_conf.node.pox_sync_sample_secs = 30;

    let node_info = get_chain_info(&naka_conf);
    follower_conf.node.add_bootstrap_node(
        &format!(
            "{}@{}",
            &node_info.node_public_key.unwrap(),
            naka_conf.node.p2p_bind
        ),
        naka_conf.burnchain.chain_id,
        PEER_VERSION_TESTNET,
    );

    let mut follower_run_loop = boot_nakamoto::BootRunLoop::new(follower_conf.clone()).unwrap();
    let follower_run_loop_stopper = follower_run_loop.get_termination_switch();
    let follower_coord_channel = follower_run_loop.coordinator_channels();

    debug!(
        "Booting follower-thread ({},{})",
        &follower_conf.node.p2p_bind, &follower_conf.node.rpc_bind
    );
    debug!(
        "Booting follower-thread: neighbors = {:?}",
        &follower_conf.node.bootstrap_node
    );

    // spawn a follower thread
    let follower_thread = thread::Builder::new()
        .name("follower-thread".into())
        .spawn(move || follower_run_loop.start(None, 0))
        .unwrap();

    debug!("Booted follower-thread");

    // Mine `tenure_count` nakamoto tenures
    for tenure_ix in 0..tenure_count {
        debug!("follower_bootup: Miner runs tenure {tenure_ix}");
        let commits_before = commits_submitted.load(Ordering::SeqCst);
        next_block_and_process_new_stacks_block(&mut btc_regtest_controller, 60, &coord_channel)
            .unwrap();

        let mut last_tip = BlockHeaderHash([0x00; 32]);
        let mut last_nonce = None;

        debug!("follower_bootup: Miner mines interum blocks for tenure {tenure_ix}");

        // mine the interim blocks
        for _ in 0..inter_blocks_per_tenure {
            let blocks_processed_before = coord_channel
                .lock()
                .expect("Mutex poisoned")
                .get_stacks_blocks_processed();

            let account = loop {
                // submit a tx so that the miner will mine an extra block
                let Ok(account) = get_account_result(&http_origin, &sender_addr) else {
                    debug!("follower_bootup: Failed to load miner account");
                    thread::sleep(Duration::from_millis(100));
                    continue;
                };
                break account;
            };

            let sender_nonce = account
                .nonce
                .max(last_nonce.as_ref().map(|ln| *ln + 1).unwrap_or(0));
            let transfer_tx = make_stacks_transfer(
                &sender_sk,
                sender_nonce,
                send_fee,
                naka_conf.burnchain.chain_id,
                &recipient,
                send_amt,
            );
            submit_tx(&http_origin, &transfer_tx);

            last_nonce = Some(sender_nonce);

            let tx = StacksTransaction::consensus_deserialize(&mut &transfer_tx[..]).unwrap();

            debug!("follower_bootup: Miner account: {account:?}");
            debug!("follower_bootup: Miner sent {}: {tx:?}", &tx.txid());

            let now = get_epoch_time_secs();
            while get_epoch_time_secs() < now + 10 {
                let Ok(info) = get_chain_info_result(&naka_conf) else {
                    debug!("follower_bootup: Could not get miner chain info");
                    thread::sleep(Duration::from_millis(100));
                    continue;
                };

                let Ok(follower_info) = get_chain_info_result(&follower_conf) else {
                    debug!("follower_bootup: Could not get follower chain info");
                    thread::sleep(Duration::from_millis(100));
                    continue;
                };

                if follower_info.burn_block_height < info.burn_block_height {
                    debug!("follower_bootup: Follower is behind miner's burnchain view");
                    thread::sleep(Duration::from_millis(100));
                    continue;
                }

                if info.stacks_tip == last_tip {
                    debug!(
                        "follower_bootup: Miner stacks tip hasn't changed ({})",
                        &info.stacks_tip
                    );
                    thread::sleep(Duration::from_millis(100));
                    continue;
                }

                let blocks_processed = coord_channel
                    .lock()
                    .expect("Mutex poisoned")
                    .get_stacks_blocks_processed();

                if blocks_processed > blocks_processed_before {
                    break;
                }

                debug!("follower_bootup: No blocks processed yet");
                thread::sleep(Duration::from_millis(100));
            }

            // compare chain tips
            loop {
                let Ok(info) = get_chain_info_result(&naka_conf) else {
                    debug!("follower_bootup: failed to load tip info");
                    thread::sleep(Duration::from_millis(100));
                    continue;
                };

                let Ok(follower_info) = get_chain_info_result(&follower_conf) else {
                    debug!("follower_bootup: Could not get follower chain info");
                    thread::sleep(Duration::from_millis(100));
                    continue;
                };
                if info.stacks_tip == follower_info.stacks_tip {
                    debug!(
                        "follower_bootup: Follower has advanced to miner's tip {}",
                        &info.stacks_tip
                    );
                } else {
                    debug!(
                        "follower_bootup: Follower has NOT advanced to miner's tip: {} != {}",
                        &info.stacks_tip, follower_info.stacks_tip
                    );
                }

                last_tip = info.stacks_tip;
                break;
            }
        }

        debug!("follower_bootup: Wait for next block-commit");
        let start_time = Instant::now();
        while commits_submitted.load(Ordering::SeqCst) <= commits_before {
            if start_time.elapsed() >= Duration::from_secs(20) {
                panic!("Timed out waiting for block-commit");
            }
            thread::sleep(Duration::from_millis(100));
        }
        debug!("follower_bootup: Block commit submitted");
    }

    // load the chain tip, and assert that it is a nakamoto block and at least 30 blocks have advanced in epoch 3
    let tip = NakamotoChainState::get_canonical_block_header(chainstate.db(), &sortdb)
        .unwrap()
        .unwrap();
    info!(
        "Latest tip";
        "height" => tip.stacks_block_height,
        "is_nakamoto" => tip.anchored_header.as_stacks_nakamoto().is_some(),
    );

    assert!(tip.anchored_header.as_stacks_nakamoto().is_some());
    assert_eq!(
        tip.stacks_block_height,
        block_height_pre_3_0 + ((inter_blocks_per_tenure + 1) * tenure_count),
        "Should have mined (1 + interim_blocks_per_tenure) * tenure_count nakamoto blocks"
    );

    // wait for follower to reach the chain tip
    loop {
        sleep_ms(1000);
        let follower_node_info = get_chain_info(&follower_conf);

        info!(
            "Follower tip is now {}/{}",
            &follower_node_info.stacks_tip_consensus_hash, &follower_node_info.stacks_tip
        );
        if follower_node_info.stacks_tip_consensus_hash == tip.consensus_hash
            && follower_node_info.stacks_tip == tip.anchored_header.block_hash()
        {
            break;
        }
    }

    coord_channel
        .lock()
        .expect("Mutex poisoned")
        .stop_chains_coordinator();
    run_loop_stopper.store(false, Ordering::SeqCst);

    follower_coord_channel
        .lock()
        .expect("Mutex poisoned")
        .stop_chains_coordinator();
    follower_run_loop_stopper.store(false, Ordering::SeqCst);

    run_loop_thread.join().unwrap();
    follower_thread.join().unwrap();
}

/// This test boots a follower node using the block downloader, but the follower will be multiple
/// Nakamoto reward cycles behind.
#[test]
#[ignore]
fn follower_bootup_across_multiple_cycles() {
    if env::var("BITCOIND_TEST") != Ok("1".into()) {
        return;
    }

    let (mut naka_conf, _miner_account) = naka_neon_integration_conf(None);
    naka_conf.miner.wait_on_interim_blocks = Duration::from_secs(1);
    naka_conf.node.pox_sync_sample_secs = 180;
    naka_conf.burnchain.max_rbf = 10_000_000;

    let sender_sk = Secp256k1PrivateKey::new();
    let sender_signer_sk = Secp256k1PrivateKey::new();
    let sender_signer_addr = tests::to_addr(&sender_signer_sk);
    let mut signers = TestSigners::new(vec![sender_signer_sk]);
    let tenure_count = 5;
    let inter_blocks_per_tenure = 9;
    // setup sender + recipient for some test stx transfers
    // these are necessary for the interim blocks to get mined at all
    let sender_addr = tests::to_addr(&sender_sk);
    let send_amt = 100;
    let send_fee = 180;
    naka_conf.add_initial_balance(
        PrincipalData::from(sender_addr).to_string(),
        (send_amt + send_fee) * tenure_count * inter_blocks_per_tenure,
    );
    naka_conf.add_initial_balance(PrincipalData::from(sender_signer_addr).to_string(), 100000);
    let stacker_sk = setup_stacker(&mut naka_conf);

    test_observer::spawn();
    test_observer::register_any(&mut naka_conf);

    let mut btcd_controller = BitcoinCoreController::new(naka_conf.clone());
    btcd_controller
        .start_bitcoind()
        .expect("Failed starting bitcoind");
    let mut btc_regtest_controller = BitcoinRegtestController::new(naka_conf.clone(), None);
    btc_regtest_controller.bootstrap_chain(201);

    let mut run_loop = boot_nakamoto::BootRunLoop::new(naka_conf.clone()).unwrap();
    let run_loop_stopper = run_loop.get_termination_switch();
    let Counters {
        blocks_processed,
        naka_submitted_commits: commits_submitted,
        naka_proposed_blocks: proposals_submitted,
        ..
    } = run_loop.counters();

    let coord_channel = run_loop.coordinator_channels();

    let run_loop_thread = thread::Builder::new()
        .name("run_loop".into())
        .spawn(move || run_loop.start(None, 0))
        .unwrap();
    wait_for_runloop(&blocks_processed);
    boot_to_epoch_3(
        &naka_conf,
        &blocks_processed,
        &[stacker_sk],
        &[sender_signer_sk],
        &mut Some(&mut signers),
        &mut btc_regtest_controller,
    );

    info!("Bootstrapped to Epoch-3.0 boundary, starting nakamoto miner");

    let burnchain = naka_conf.get_burnchain();
    let sortdb = burnchain.open_sortition_db(true).unwrap();
    let (chainstate, _) = StacksChainState::open(
        naka_conf.is_mainnet(),
        naka_conf.burnchain.chain_id,
        &naka_conf.get_chainstate_path_str(),
        None,
    )
    .unwrap();

    let block_height_pre_3_0 =
        NakamotoChainState::get_canonical_block_header(chainstate.db(), &sortdb)
            .unwrap()
            .unwrap()
            .stacks_block_height;

    info!("Nakamoto miner started...");
    blind_signer(&naka_conf, &signers, proposals_submitted);

    wait_for_first_naka_block_commit(60, &commits_submitted);

    // mine two reward cycles
    for _ in 0..btc_regtest_controller
        .get_burnchain()
        .pox_constants
        .reward_cycle_length
        * 2
    {
        let commits_before = commits_submitted.load(Ordering::SeqCst);
        next_block_and_process_new_stacks_block(&mut btc_regtest_controller, 60, &coord_channel)
            .unwrap();
        wait_for(20, || {
            Ok(commits_submitted.load(Ordering::SeqCst) > commits_before)
        })
        .unwrap();
    }

    info!("Nakamoto miner has advanced two reward cycles");

    // load the chain tip, and assert that it is a nakamoto block and at least 30 blocks have advanced in epoch 3
    let tip = NakamotoChainState::get_canonical_block_header(chainstate.db(), &sortdb)
        .unwrap()
        .unwrap();
    info!(
        "Latest tip";
        "height" => tip.stacks_block_height,
        "is_nakamoto" => tip.anchored_header.as_stacks_nakamoto().is_some(),
        "block_height_pre_3_0" => block_height_pre_3_0
    );

    assert!(tip.anchored_header.as_stacks_nakamoto().is_some());

    // spawn follower
    let mut follower_conf = naka_conf.clone();
    follower_conf.events_observers.clear();
    follower_conf.node.working_dir = format!("{}-follower", &naka_conf.node.working_dir);
    follower_conf.node.seed = vec![0x01; 32];
    follower_conf.node.local_peer_seed = vec![0x02; 32];
    follower_conf.node.miner = false;

    let rpc_port = gen_random_port();
    let p2p_port = gen_random_port();

    let localhost = "127.0.0.1";
    follower_conf.node.rpc_bind = format!("{localhost}:{rpc_port}");
    follower_conf.node.p2p_bind = format!("{localhost}:{p2p_port}");
    follower_conf.node.data_url = format!("http://{localhost}:{rpc_port}");
    follower_conf.node.p2p_address = format!("{localhost}:{p2p_port}");

    let node_info = get_chain_info(&naka_conf);
    follower_conf.node.add_bootstrap_node(
        &format!(
            "{}@{}",
            &node_info.node_public_key.unwrap(),
            naka_conf.node.p2p_bind
        ),
        naka_conf.burnchain.chain_id,
        PEER_VERSION_TESTNET,
    );

    let mut follower_run_loop = boot_nakamoto::BootRunLoop::new(follower_conf.clone()).unwrap();
    let follower_run_loop_stopper = follower_run_loop.get_termination_switch();
    let follower_coord_channel = follower_run_loop.coordinator_channels();

    debug!(
        "Booting follower-thread ({},{})",
        &follower_conf.node.p2p_bind, &follower_conf.node.rpc_bind
    );
    debug!(
        "Booting follower-thread: neighbors = {:?}",
        &follower_conf.node.bootstrap_node
    );

    // spawn a follower thread
    let follower_thread = thread::Builder::new()
        .name("follower-thread".into())
        .spawn(move || follower_run_loop.start(None, 0))
        .unwrap();

    debug!("Booted follower-thread");

    wait_for(300, || {
        sleep_ms(1000);
        let Ok(follower_node_info) = get_chain_info_result(&follower_conf) else {
            return Ok(false);
        };

        info!(
            "Follower tip is now {}/{}",
            &follower_node_info.stacks_tip_consensus_hash, &follower_node_info.stacks_tip
        );
        Ok(
            follower_node_info.stacks_tip_consensus_hash == tip.consensus_hash
                && follower_node_info.stacks_tip == tip.anchored_header.block_hash(),
        )
    })
    .unwrap();

    coord_channel
        .lock()
        .expect("Mutex poisoned")
        .stop_chains_coordinator();
    run_loop_stopper.store(false, Ordering::SeqCst);

    follower_coord_channel
        .lock()
        .expect("Mutex poisoned")
        .stop_chains_coordinator();
    follower_run_loop_stopper.store(false, Ordering::SeqCst);

    run_loop_thread.join().unwrap();
    follower_thread.join().unwrap();
}

/// Boot up a node and a follower with a non-default chain id
#[test]
#[ignore]
fn follower_bootup_custom_chain_id() {
    if env::var("BITCOIND_TEST") != Ok("1".into()) {
        return;
    }

    let (mut naka_conf, _miner_account) = naka_neon_integration_conf(None);
    naka_conf.burnchain.chain_id = 0x87654321;
    let http_origin = format!("http://{}", &naka_conf.node.rpc_bind);
    naka_conf.miner.wait_on_interim_blocks = Duration::from_secs(1);
    let sender_sk = Secp256k1PrivateKey::new();
    let sender_signer_sk = Secp256k1PrivateKey::new();
    let sender_signer_addr = tests::to_addr(&sender_signer_sk);
    let mut signers = TestSigners::new(vec![sender_signer_sk]);
    let tenure_count = 5;
    let inter_blocks_per_tenure = 9;
    // setup sender + recipient for some test stx transfers
    // these are necessary for the interim blocks to get mined at all
    let sender_addr = tests::to_addr(&sender_sk);
    let send_amt = 100;
    let send_fee = 180;
    naka_conf.add_initial_balance(
        PrincipalData::from(sender_addr).to_string(),
        (send_amt + send_fee) * tenure_count * inter_blocks_per_tenure,
    );
    naka_conf.add_initial_balance(PrincipalData::from(sender_signer_addr).to_string(), 100000);
    let recipient = PrincipalData::from(StacksAddress::burn_address(false));
    let stacker_sk = setup_stacker(&mut naka_conf);

    test_observer::spawn();
    test_observer::register_any(&mut naka_conf);

    let mut btcd_controller = BitcoinCoreController::new(naka_conf.clone());
    btcd_controller
        .start_bitcoind()
        .expect("Failed starting bitcoind");
    let mut btc_regtest_controller = BitcoinRegtestController::new(naka_conf.clone(), None);
    btc_regtest_controller.bootstrap_chain(201);

    let mut run_loop = boot_nakamoto::BootRunLoop::new(naka_conf.clone()).unwrap();
    let run_loop_stopper = run_loop.get_termination_switch();
    let Counters {
        blocks_processed,
        naka_submitted_commits: commits_submitted,
        naka_proposed_blocks: proposals_submitted,
        ..
    } = run_loop.counters();

    let coord_channel = run_loop.coordinator_channels();

    let run_loop_thread = thread::Builder::new()
        .name("run_loop".into())
        .spawn(move || run_loop.start(None, 0))
        .unwrap();
    wait_for_runloop(&blocks_processed);
    boot_to_epoch_3(
        &naka_conf,
        &blocks_processed,
        &[stacker_sk],
        &[sender_signer_sk],
        &mut Some(&mut signers),
        &mut btc_regtest_controller,
    );

    info!("Bootstrapped to Epoch-3.0 boundary, starting nakamoto miner");

    let burnchain = naka_conf.get_burnchain();
    let sortdb = burnchain.open_sortition_db(true).unwrap();
    let (chainstate, _) = StacksChainState::open(
        naka_conf.is_mainnet(),
        naka_conf.burnchain.chain_id,
        &naka_conf.get_chainstate_path_str(),
        None,
    )
    .unwrap();

    let block_height_pre_3_0 =
        NakamotoChainState::get_canonical_block_header(chainstate.db(), &sortdb)
            .unwrap()
            .unwrap()
            .stacks_block_height;

    info!("Nakamoto miner started...");
    blind_signer(&naka_conf, &signers, proposals_submitted);

    wait_for_first_naka_block_commit(60, &commits_submitted);

    let mut follower_conf = naka_conf.clone();
    follower_conf.node.miner = false;
    follower_conf.events_observers.clear();
    follower_conf.node.working_dir = format!("{}-follower", &naka_conf.node.working_dir);
    follower_conf.node.seed = vec![0x01; 32];
    follower_conf.node.local_peer_seed = vec![0x02; 32];

    let rpc_port = gen_random_port();
    let p2p_port = gen_random_port();

    let localhost = "127.0.0.1";
    follower_conf.node.rpc_bind = format!("{localhost}:{rpc_port}");
    follower_conf.node.p2p_bind = format!("{localhost}:{p2p_port}");
    follower_conf.node.data_url = format!("http://{localhost}:{rpc_port}");
    follower_conf.node.p2p_address = format!("{localhost}:{p2p_port}");
    follower_conf.node.pox_sync_sample_secs = 30;

    let node_info = get_chain_info(&naka_conf);
    follower_conf.node.add_bootstrap_node(
        &format!(
            "{}@{}",
            &node_info.node_public_key.unwrap(),
            naka_conf.node.p2p_bind
        ),
        naka_conf.burnchain.chain_id,
        PEER_VERSION_TESTNET,
    );

    let mut follower_run_loop = boot_nakamoto::BootRunLoop::new(follower_conf.clone()).unwrap();
    let follower_run_loop_stopper = follower_run_loop.get_termination_switch();
    let follower_coord_channel = follower_run_loop.coordinator_channels();

    debug!(
        "Booting follower-thread ({},{})",
        &follower_conf.node.p2p_bind, &follower_conf.node.rpc_bind
    );
    debug!(
        "Booting follower-thread: neighbors = {:?}",
        &follower_conf.node.bootstrap_node
    );

    // spawn a follower thread
    let follower_thread = thread::Builder::new()
        .name("follower-thread".into())
        .spawn(move || follower_run_loop.start(None, 0))
        .unwrap();

    debug!("Booted follower-thread");

    // Mine `tenure_count` nakamoto tenures
    for tenure_ix in 0..tenure_count {
        debug!("follower_bootup: Miner runs tenure {tenure_ix}");
        let commits_before = commits_submitted.load(Ordering::SeqCst);
        next_block_and_process_new_stacks_block(&mut btc_regtest_controller, 60, &coord_channel)
            .unwrap();

        let mut last_tip = BlockHeaderHash([0x00; 32]);
        let mut last_nonce = None;

        debug!("follower_bootup: Miner mines interum blocks for tenure {tenure_ix}");

        // mine the interim blocks
        for _ in 0..inter_blocks_per_tenure {
            let blocks_processed_before = coord_channel
                .lock()
                .expect("Mutex poisoned")
                .get_stacks_blocks_processed();

            let account = loop {
                // submit a tx so that the miner will mine an extra block
                let Ok(account) = get_account_result(&http_origin, &sender_addr) else {
                    debug!("follower_bootup: Failed to load miner account");
                    thread::sleep(Duration::from_millis(100));
                    continue;
                };
                break account;
            };

            let sender_nonce = account
                .nonce
                .max(last_nonce.as_ref().map(|ln| *ln + 1).unwrap_or(0));
            let transfer_tx = make_stacks_transfer(
                &sender_sk,
                sender_nonce,
                send_fee,
                naka_conf.burnchain.chain_id,
                &recipient,
                send_amt,
            );
            submit_tx(&http_origin, &transfer_tx);

            last_nonce = Some(sender_nonce);

            let tx = StacksTransaction::consensus_deserialize(&mut &transfer_tx[..]).unwrap();

            debug!("follower_bootup: Miner account: {account:?}");
            debug!("follower_bootup: Miner sent {}: {tx:?}", &tx.txid());

            let now = get_epoch_time_secs();
            while get_epoch_time_secs() < now + 10 {
                let Ok(info) = get_chain_info_result(&naka_conf) else {
                    debug!("follower_bootup: Could not get miner chain info");
                    thread::sleep(Duration::from_millis(100));
                    continue;
                };

                let Ok(follower_info) = get_chain_info_result(&follower_conf) else {
                    debug!("follower_bootup: Could not get follower chain info");
                    thread::sleep(Duration::from_millis(100));
                    continue;
                };

                if follower_info.burn_block_height < info.burn_block_height {
                    debug!("follower_bootup: Follower is behind miner's burnchain view");
                    thread::sleep(Duration::from_millis(100));
                    continue;
                }

                if info.stacks_tip == last_tip {
                    debug!(
                        "follower_bootup: Miner stacks tip hasn't changed ({})",
                        &info.stacks_tip
                    );
                    thread::sleep(Duration::from_millis(100));
                    continue;
                }

                let blocks_processed = coord_channel
                    .lock()
                    .expect("Mutex poisoned")
                    .get_stacks_blocks_processed();

                if blocks_processed > blocks_processed_before {
                    break;
                }

                debug!("follower_bootup: No blocks processed yet");
                thread::sleep(Duration::from_millis(100));
            }

            // compare chain tips
            loop {
                let Ok(info) = get_chain_info_result(&naka_conf) else {
                    debug!("follower_bootup: failed to load tip info");
                    thread::sleep(Duration::from_millis(100));
                    continue;
                };

                let Ok(follower_info) = get_chain_info_result(&follower_conf) else {
                    debug!("follower_bootup: Could not get follower chain info");
                    thread::sleep(Duration::from_millis(100));
                    continue;
                };
                if info.stacks_tip == follower_info.stacks_tip {
                    debug!(
                        "follower_bootup: Follower has advanced to miner's tip {}",
                        &info.stacks_tip
                    );
                } else {
                    debug!(
                        "follower_bootup: Follower has NOT advanced to miner's tip: {} != {}",
                        &info.stacks_tip, follower_info.stacks_tip
                    );
                }

                last_tip = info.stacks_tip;
                break;
            }
        }

        debug!("follower_bootup: Wait for next block-commit");
        let start_time = Instant::now();
        while commits_submitted.load(Ordering::SeqCst) <= commits_before {
            if start_time.elapsed() >= Duration::from_secs(20) {
                panic!("Timed out waiting for block-commit");
            }
            thread::sleep(Duration::from_millis(100));
        }
        debug!("follower_bootup: Block commit submitted");
    }

    // load the chain tip, and assert that it is a nakamoto block and at least 30 blocks have advanced in epoch 3
    let tip = NakamotoChainState::get_canonical_block_header(chainstate.db(), &sortdb)
        .unwrap()
        .unwrap();
    info!(
        "Latest tip";
        "height" => tip.stacks_block_height,
        "is_nakamoto" => tip.anchored_header.as_stacks_nakamoto().is_some(),
    );

    assert!(tip.anchored_header.as_stacks_nakamoto().is_some());
    assert_eq!(
        tip.stacks_block_height,
        block_height_pre_3_0 + ((inter_blocks_per_tenure + 1) * tenure_count),
        "Should have mined (1 + interim_blocks_per_tenure) * tenure_count nakamoto blocks"
    );

    // wait for follower to reach the chain tip
    loop {
        sleep_ms(1000);
        let follower_node_info = get_chain_info(&follower_conf);

        info!(
            "Follower tip is now {}/{}",
            &follower_node_info.stacks_tip_consensus_hash, &follower_node_info.stacks_tip
        );
        if follower_node_info.stacks_tip_consensus_hash == tip.consensus_hash
            && follower_node_info.stacks_tip == tip.anchored_header.block_hash()
        {
            break;
        }
    }

    // Verify both nodes have the correct chain id
    let miner_info = get_chain_info(&naka_conf);
    assert_eq!(miner_info.network_id, 0x87654321);

    let follower_info = get_chain_info(&follower_conf);
    assert_eq!(follower_info.network_id, 0x87654321);

    coord_channel
        .lock()
        .expect("Mutex poisoned")
        .stop_chains_coordinator();
    run_loop_stopper.store(false, Ordering::SeqCst);

    follower_coord_channel
        .lock()
        .expect("Mutex poisoned")
        .stop_chains_coordinator();
    follower_run_loop_stopper.store(false, Ordering::SeqCst);

    run_loop_thread.join().unwrap();
    follower_thread.join().unwrap();
}

#[test]
#[ignore]
/// Test out various burn operations being processed in Nakamoto.
///
/// There are 4 burn ops submitted:
///
/// - stx-transfer
/// - delegate-stx
/// - stack-stx
///
/// Additionally, a stack-stx without a signer key is submitted, which should
/// not be processed in Nakamoto.
fn burn_ops_integration_test() {
    if env::var("BITCOIND_TEST") != Ok("1".into()) {
        return;
    }

    let (mut naka_conf, _miner_account) = naka_neon_integration_conf(None);
    naka_conf.burnchain.satoshis_per_byte = 2;
    naka_conf.miner.wait_on_interim_blocks = Duration::from_secs(1);

    let signer_sk_1 = setup_stacker(&mut naka_conf);
    let signer_addr_1 = tests::to_addr(&signer_sk_1);

    let signer_sk_2 = Secp256k1PrivateKey::new();
    let signer_addr_2 = tests::to_addr(&signer_sk_2);

    let stacker_sk_1 = Secp256k1PrivateKey::new();
    let stacker_addr_1 = tests::to_addr(&stacker_sk_1);

    let stacker_sk_2 = Secp256k1PrivateKey::new();
    let stacker_addr_2 = tests::to_addr(&stacker_sk_2);

    let sender_sk = Secp256k1PrivateKey::new();
    let sender_addr = tests::to_addr(&sender_sk);
    let mut sender_nonce = 0;

    let mut signers = TestSigners::new(vec![signer_sk_1]);

    let stacker_sk = setup_stacker(&mut naka_conf);

    // Add the initial balances to the other accounts
    naka_conf.add_initial_balance(PrincipalData::from(stacker_addr_1).to_string(), 1000000);
    naka_conf.add_initial_balance(PrincipalData::from(stacker_addr_2).to_string(), 1000000);
    naka_conf.add_initial_balance(PrincipalData::from(sender_addr).to_string(), 100_000_000);

    test_observer::spawn();
    test_observer::register_any(&mut naka_conf);

    let mut btcd_controller = BitcoinCoreController::new(naka_conf.clone());
    btcd_controller
        .start_bitcoind()
        .expect("Failed starting bitcoind");
    let mut btc_regtest_controller = BitcoinRegtestController::new(naka_conf.clone(), None);
    btc_regtest_controller.bootstrap_chain(201);

    let http_origin = format!("http://{}", &naka_conf.node.rpc_bind);

    let mut run_loop = boot_nakamoto::BootRunLoop::new(naka_conf.clone()).unwrap();
    let run_loop_stopper = run_loop.get_termination_switch();
    let Counters {
        blocks_processed,
        naka_submitted_commits: commits_submitted,
        naka_proposed_blocks: proposals_submitted,
        ..
    } = run_loop.counters();

    let coord_channel = run_loop.coordinator_channels();

    let run_loop_thread = thread::Builder::new()
        .name("run_loop".into())
        .spawn(move || run_loop.start(None, 0))
        .unwrap();
    wait_for_runloop(&blocks_processed);
    boot_to_epoch_3(
        &naka_conf,
        &blocks_processed,
        &[stacker_sk],
        &[signer_sk_1],
        &mut Some(&mut signers),
        &mut btc_regtest_controller,
    );

    info!("Bootstrapped to Epoch-3.0 boundary, starting nakamoto miner");

    info!("Nakamoto miner started...");
    blind_signer(&naka_conf, &signers, proposals_submitted);

    wait_for_first_naka_block_commit(60, &commits_submitted);

    let block_height = btc_regtest_controller.get_headers_height();

    // submit a pre-stx op
    let mut miner_signer_1 = Keychain::default(naka_conf.node.seed.clone()).generate_op_signer();

    info!("Submitting first pre-stx op");
    let pre_stx_op = PreStxOp {
        output: signer_addr_1,
        // to be filled in
        txid: Txid([0u8; 32]),
        vtxindex: 0,
        block_height: 0,
        burn_header_hash: BurnchainHeaderHash([0u8; 32]),
    };

    assert!(
        btc_regtest_controller
            .submit_operation(
                StacksEpochId::Epoch30,
                BlockstackOperationType::PreStx(pre_stx_op),
                &mut miner_signer_1,
                1
            )
            .is_ok(),
        "Pre-stx operation should submit successfully"
    );

    next_block_and_mine_commit(
        &mut btc_regtest_controller,
        60,
        &coord_channel,
        &commits_submitted,
    )
    .unwrap();

    let mut miner_signer_2 = Keychain::default(naka_conf.node.seed.clone()).generate_op_signer();
    info!("Submitting second pre-stx op");
    let pre_stx_op_2 = PreStxOp {
        output: signer_addr_2,
        // to be filled in
        txid: Txid([0u8; 32]),
        vtxindex: 0,
        block_height: 0,
        burn_header_hash: BurnchainHeaderHash([0u8; 32]),
    };
    assert!(
        btc_regtest_controller
            .submit_operation(
                StacksEpochId::Epoch30,
                BlockstackOperationType::PreStx(pre_stx_op_2),
                &mut miner_signer_2,
                1
            )
            .is_ok(),
        "Pre-stx operation should submit successfully"
    );

    let mut miner_signer_3 = Keychain::default(naka_conf.node.seed.clone()).generate_op_signer();
    info!("Submitting third pre-stx op");
    let pre_stx_op_3 = PreStxOp {
        output: stacker_addr_1,
        txid: Txid([0u8; 32]),
        vtxindex: 0,
        block_height: 0,
        burn_header_hash: BurnchainHeaderHash([0u8; 32]),
    };
    assert!(
        btc_regtest_controller
            .submit_operation(
                StacksEpochId::Epoch30,
                BlockstackOperationType::PreStx(pre_stx_op_3),
                &mut miner_signer_3,
                1
            )
            .is_ok(),
        "Pre-stx operation should submit successfully"
    );

    info!("Submitting fourth pre-stx op");
    let mut miner_signer_4 = Keychain::default(naka_conf.node.seed.clone()).generate_op_signer();
    let pre_stx_op_4 = PreStxOp {
        output: stacker_addr_2,
        txid: Txid([0u8; 32]),
        vtxindex: 0,
        block_height: 0,
        burn_header_hash: BurnchainHeaderHash([0u8; 32]),
    };
    assert!(
        btc_regtest_controller
            .submit_operation(
                StacksEpochId::Epoch30,
                BlockstackOperationType::PreStx(pre_stx_op_4),
                &mut miner_signer_4,
                1
            )
            .is_ok(),
        "Pre-stx operation should submit successfully"
    );
    info!("Submitted 4 pre-stx ops at block {block_height}, mining a few blocks...");

    // Mine until the next prepare phase
    let block_height = btc_regtest_controller.get_headers_height();
    let reward_cycle = btc_regtest_controller
        .get_burnchain()
        .block_height_to_reward_cycle(block_height)
        .unwrap();
    let prepare_phase_start = btc_regtest_controller
        .get_burnchain()
        .pox_constants
        .prepare_phase_start(
            btc_regtest_controller.get_burnchain().first_block_height,
            reward_cycle,
        );

    let blocks_until_prepare = prepare_phase_start + 1 - block_height;

    let lock_period: u8 = 6;
    let topic = Pox4SignatureTopic::StackStx;
    let auth_id: u32 = 1;
    let pox_addr = PoxAddress::Standard(signer_addr_1, Some(AddressHashMode::SerializeP2PKH));

    info!(
        "Submitting set-signer-key-authorization";
        "block_height" => block_height,
        "reward_cycle" => reward_cycle,
    );

    let signer_pk_1 = StacksPublicKey::from_private(&signer_sk_1);
    let signer_key_arg_1: StacksPublicKeyBuffer =
        signer_pk_1.to_bytes_compressed().as_slice().into();

    let set_signer_key_auth_tx = tests::make_contract_call(
        &signer_sk_1,
        1,
        500,
        naka_conf.burnchain.chain_id,
        &StacksAddress::burn_address(false),
        "pox-4",
        "set-signer-key-authorization",
        &[
            clarity::vm::Value::Tuple(pox_addr.clone().as_clarity_tuple().unwrap()),
            clarity::vm::Value::UInt(lock_period.into()),
            clarity::vm::Value::UInt(reward_cycle.into()),
            clarity::vm::Value::string_ascii_from_bytes(topic.get_name_str().into()).unwrap(),
            clarity::vm::Value::buff_from(signer_pk_1.clone().to_bytes_compressed()).unwrap(),
            clarity::vm::Value::Bool(true),
            clarity::vm::Value::UInt(u128::MAX),
            clarity::vm::Value::UInt(auth_id.into()),
        ],
    );

    submit_tx(&http_origin, &set_signer_key_auth_tx);

    info!(
        "Mining until prepare phase start.";
        "prepare_phase_start" => prepare_phase_start,
        "block_height" => block_height,
        "blocks_until_prepare" => blocks_until_prepare,
    );

    for _i in 0..(blocks_until_prepare) {
        next_block_and_mine_commit(
            &mut btc_regtest_controller,
            60,
            &coord_channel,
            &commits_submitted,
        )
        .unwrap();
    }

    let reward_cycle = reward_cycle + 1;

    info!(
        "Submitting stack stx op";
        "block_height" => block_height,
        "reward_cycle" => reward_cycle,
    );

    let mut signer_burnop_signer_1 = BurnchainOpSigner::new(signer_sk_1, false);
    let mut signer_burnop_signer_2 = BurnchainOpSigner::new(signer_sk_2, false);
    let mut stacker_burnop_signer_1 = BurnchainOpSigner::new(stacker_sk_1, false);
    let mut stacker_burnop_signer_2 = BurnchainOpSigner::new(stacker_sk_2, false);

    info!(
        "Before stack-stx op, signer 1 total: {}",
        btc_regtest_controller
            .get_utxos(
                StacksEpochId::Epoch30,
                &signer_burnop_signer_1.get_public_key(),
                1,
                None,
                block_height
            )
            .unwrap()
            .total_available(),
    );
    info!(
        "Before stack-stx op, signer 2 total: {}",
        btc_regtest_controller
            .get_utxos(
                StacksEpochId::Epoch30,
                &signer_burnop_signer_2.get_public_key(),
                1,
                None,
                block_height
            )
            .unwrap()
            .total_available(),
    );

    info!("Signer 1 addr: {}", signer_addr_1.to_b58());
    info!("Signer 2 addr: {}", signer_addr_2.to_b58());

    info!("Submitting transfer STX op");
    let transfer_stx_op = TransferStxOp {
        sender: stacker_addr_1,
        recipient: stacker_addr_2,
        transfered_ustx: 10000,
        memo: vec![],
        txid: Txid([0u8; 32]),
        vtxindex: 0,
        block_height: 0,
        burn_header_hash: BurnchainHeaderHash([0u8; 32]),
    };
    assert!(
        btc_regtest_controller
            .submit_operation(
                StacksEpochId::Epoch30,
                BlockstackOperationType::TransferStx(transfer_stx_op),
                &mut stacker_burnop_signer_1,
                1
            )
            .is_ok(),
        "Transfer STX operation should submit successfully"
    );

    info!("Submitting delegate STX op");
    let del_stx_op = DelegateStxOp {
        sender: stacker_addr_2,
        delegate_to: stacker_addr_1,
        reward_addr: None,
        delegated_ustx: 100_000,
        // to be filled in
        txid: Txid([0u8; 32]),
        vtxindex: 0,
        block_height: 0,
        burn_header_hash: BurnchainHeaderHash([0u8; 32]),
        until_burn_height: None,
    };

    assert!(
        btc_regtest_controller
            .submit_operation(
                StacksEpochId::Epoch30,
                BlockstackOperationType::DelegateStx(del_stx_op),
                &mut stacker_burnop_signer_2,
                1
            )
            .is_ok(),
        "Delegate STX operation should submit successfully"
    );

    let pox_info = get_pox_info(&http_origin).unwrap();
    let min_stx = pox_info.next_cycle.min_threshold_ustx;

    let stack_stx_op_with_some_signer_key = StackStxOp {
        sender: signer_addr_1,
        reward_addr: pox_addr,
        stacked_ustx: min_stx.into(),
        num_cycles: lock_period,
        signer_key: Some(signer_key_arg_1),
        max_amount: Some(u128::MAX),
        auth_id: Some(auth_id),
        // to be filled in
        vtxindex: 0,
        txid: Txid([0u8; 32]),
        block_height: 0,
        burn_header_hash: BurnchainHeaderHash::zero(),
    };

    assert!(
        btc_regtest_controller
            .submit_operation(
                StacksEpochId::Epoch30,
                BlockstackOperationType::StackStx(stack_stx_op_with_some_signer_key),
                &mut signer_burnop_signer_1,
                1
            )
            .is_ok(),
        "Stack STX operation should submit successfully"
    );

    let stack_stx_op_with_no_signer_key = StackStxOp {
        sender: signer_addr_2,
        reward_addr: PoxAddress::Standard(signer_addr_2, None),
        stacked_ustx: 100000,
        num_cycles: 6,
        signer_key: None,
        max_amount: None,
        auth_id: None,
        // to be filled in
        vtxindex: 0,
        txid: Txid([0u8; 32]),
        block_height: 0,
        burn_header_hash: BurnchainHeaderHash::zero(),
    };

    assert!(
        btc_regtest_controller
            .submit_operation(
                StacksEpochId::Epoch30,
                BlockstackOperationType::StackStx(stack_stx_op_with_no_signer_key),
                &mut signer_burnop_signer_2,
                1
            )
            .is_ok(),
        "Stack STX operation should submit successfully"
    );

    info!("Submitted 2 stack STX ops at height {block_height}, mining a few blocks...");

    // the second block should process the ops
    // Also mine 2 interim blocks to ensure the stack-stx ops are not processed in them
    for _i in 0..2 {
        next_block_and_mine_commit(
            &mut btc_regtest_controller,
            60,
            &coord_channel,
            &commits_submitted,
        )
        .unwrap();
        for interim_block_ix in 0..2 {
            info!("Mining interim block {interim_block_ix}");
            let blocks_processed_before = coord_channel
                .lock()
                .expect("Mutex poisoned")
                .get_stacks_blocks_processed();
            // submit a tx so that the miner will mine an extra block
            let transfer_tx = make_stacks_transfer(
                &sender_sk,
                sender_nonce,
                200,
                naka_conf.burnchain.chain_id,
                &stacker_addr_1.into(),
                10000,
            );
            sender_nonce += 1;
            submit_tx(&http_origin, &transfer_tx);

            loop {
                let blocks_processed = coord_channel
                    .lock()
                    .expect("Mutex poisoned")
                    .get_stacks_blocks_processed();
                if blocks_processed > blocks_processed_before {
                    break;
                }
                thread::sleep(Duration::from_millis(100));
            }
        }
    }

    let mut stack_stx_found = false;
    let mut transfer_stx_found = false;
    let mut delegate_stx_found = false;
    let mut stack_stx_burn_op_tx_count = 0;
    let blocks = test_observer::get_blocks();
    info!("stack event observer num blocks: {:?}", blocks.len());
    for block in blocks.iter() {
        let transactions = block.get("transactions").unwrap().as_array().unwrap();
        info!(
            "stack event observer num transactions: {:?}",
            transactions.len()
        );
        let mut block_has_tenure_change = false;
        for tx in transactions.iter().rev() {
            let raw_tx = tx.get("raw_tx").unwrap().as_str().unwrap();
            if raw_tx == "0x00" {
                info!("Found a burn op: {tx:?}");
                assert!(block_has_tenure_change, "Block should have a tenure change");
                let burnchain_op = tx.get("burnchain_op").unwrap().as_object().unwrap();
                if burnchain_op.contains_key("transfer_stx") {
                    let transfer_stx_obj = burnchain_op.get("transfer_stx").unwrap();
                    let sender_obj = transfer_stx_obj.get("sender").unwrap();
                    let sender = sender_obj.get("address").unwrap().as_str().unwrap();
                    let recipient_obj = transfer_stx_obj.get("recipient").unwrap();
                    let recipient = recipient_obj.get("address").unwrap().as_str().unwrap();
                    let transfered_ustx = transfer_stx_obj
                        .get("transfered_ustx")
                        .unwrap()
                        .as_u64()
                        .unwrap();
                    assert_eq!(sender, stacker_addr_1.to_string());
                    assert_eq!(recipient, stacker_addr_2.to_string());
                    assert_eq!(transfered_ustx, 10000);
                    info!(
                        "Transfer STX op: sender: {sender}, recipient: {recipient}, transfered_ustx: {transfered_ustx}"
                    );
                    assert!(!transfer_stx_found, "Transfer STX op should be unique");
                    transfer_stx_found = true;
                    continue;
                }
                if burnchain_op.contains_key("delegate_stx") {
                    info!("Got delegate STX op: {burnchain_op:?}");
                    let delegate_stx_obj = burnchain_op.get("delegate_stx").unwrap();
                    let sender_obj = delegate_stx_obj.get("sender").unwrap();
                    let sender = sender_obj.get("address").unwrap().as_str().unwrap();
                    let delegate_to_obj = delegate_stx_obj.get("delegate_to").unwrap();
                    let delegate_to = delegate_to_obj.get("address").unwrap().as_str().unwrap();
                    let delegated_ustx = delegate_stx_obj
                        .get("delegated_ustx")
                        .unwrap()
                        .as_u64()
                        .unwrap();
                    assert_eq!(sender, stacker_addr_2.to_string());
                    assert_eq!(delegate_to, stacker_addr_1.to_string());
                    assert_eq!(delegated_ustx, 100_000);
                    assert!(!delegate_stx_found, "Delegate STX op should be unique");
                    delegate_stx_found = true;
                    continue;
                }
                if !burnchain_op.contains_key("stack_stx") {
                    warn!("Got unexpected burnchain op: {burnchain_op:?}");
                    panic!("unexpected btc transaction type");
                }
                let stack_stx_obj = burnchain_op.get("stack_stx").unwrap();
                let signer_key_found = stack_stx_obj
                    .get("signer_key")
                    .expect("Expected signer_key in burn op")
                    .as_str()
                    .unwrap();
                assert_eq!(signer_key_found, signer_key_arg_1.to_hex());

                let max_amount_correct = stack_stx_obj
                    .get("max_amount")
                    .expect("Expected max_amount")
                    .as_number()
                    .expect("Expected max_amount to be a number")
                    .eq(&serde_json::Number::from(u128::MAX));
                assert!(max_amount_correct, "Expected max_amount to be u128::MAX");

                let auth_id_correct = stack_stx_obj
                    .get("auth_id")
                    .expect("Expected auth_id in burn op")
                    .as_number()
                    .expect("Expected auth id")
                    .eq(&serde_json::Number::from(auth_id));
                assert!(auth_id_correct, "Expected auth_id to be 1");

                let raw_result = tx.get("raw_result").unwrap().as_str().unwrap();
                let parsed =
                    clarity::vm::Value::try_deserialize_hex_untyped(&raw_result[2..]).unwrap();
                info!("Clarity result of stack-stx op: {parsed}");
                parsed
                    .expect_result_ok()
                    .expect("Expected OK result for stack-stx op");

                assert!(!stack_stx_found, "Stack STX op should be unique");
                stack_stx_found = true;
                stack_stx_burn_op_tx_count += 1;
            } else {
                let tx_bytes = hex_bytes(&raw_tx[2..]).unwrap();
                let parsed =
                    StacksTransaction::consensus_deserialize(&mut tx_bytes.as_slice()).unwrap();
                if let TransactionPayload::TenureChange(_tenure_change) = parsed.payload {
                    block_has_tenure_change = true;
                }
            }
        }
    }
    assert!(stack_stx_found, "Expected stack STX op");
    assert_eq!(
        stack_stx_burn_op_tx_count, 1,
        "Stack-stx tx without a signer_key shouldn't have been submitted"
    );
    assert!(transfer_stx_found, "Expected transfer STX op");

    assert!(delegate_stx_found, "Expected delegate STX op");
    let sortdb = btc_regtest_controller.sortdb_mut();
    let sortdb_conn = sortdb.conn();
    let tip = SortitionDB::get_canonical_burn_chain_tip(sortdb_conn).unwrap();

    let ancestor_burnchain_header_hashes =
        SortitionDB::get_ancestor_burnchain_header_hashes(sortdb.conn(), &tip.burn_header_hash, 6)
            .unwrap();

    let mut all_stacking_burn_ops = vec![];
    let mut found_none = false;
    let mut found_some = false;
    // go from oldest burn header hash to newest
    for ancestor_bhh in ancestor_burnchain_header_hashes.iter().rev() {
        let stacking_ops = SortitionDB::get_stack_stx_ops(sortdb_conn, ancestor_bhh).unwrap();
        for stacking_op in stacking_ops.into_iter() {
            debug!("Stacking op queried from sortdb: {stacking_op:?}");
            match stacking_op.signer_key {
                Some(_) => found_some = true,
                None => found_none = true,
            }
            all_stacking_burn_ops.push(stacking_op);
        }
    }
    assert_eq!(
        all_stacking_burn_ops.len(),
        2,
        "Both stack-stx ops with and without a signer_key should be considered valid."
    );
    assert!(
        found_none,
        "Expected one stacking_op to have a signer_key of None"
    );
    assert!(
        found_some,
        "Expected one stacking_op to have a signer_key of Some"
    );

    coord_channel
        .lock()
        .expect("Mutex poisoned")
        .stop_chains_coordinator();
    run_loop_stopper.store(false, Ordering::SeqCst);

    run_loop_thread.join().unwrap();
}

#[test]
#[ignore]
/// This test spins up a nakamoto-neon node.
/// It starts in Epoch 2.0, mines with `neon_node` to Epoch 3.0, and then switches
///  to Nakamoto operation (activating pox-4 by submitting a stack-stx tx). The BootLoop
///  struct handles the epoch-2/3 tear-down and spin-up.
/// Miner A mines a regular tenure, its last block being block a_x.
/// Miner B starts its tenure, Miner B produces a Stacks block b_0, but miner C submits its block commit before b_0 is broadcasted.
/// Bitcoin block C, containing Miner C's block commit, is mined BEFORE miner C has a chance to update their block commit with b_0's information.
/// This test asserts:
///  * tenure C ignores b_0, and correctly builds off of block a_x.
fn forked_tenure_is_ignored() {
    if env::var("BITCOIND_TEST") != Ok("1".into()) {
        return;
    }

    let (mut naka_conf, _miner_account) = naka_neon_integration_conf(None);
    naka_conf.miner.wait_on_interim_blocks = Duration::from_secs(10);
    naka_conf.miner.block_commit_delay = Duration::from_secs(0);
    let sender_sk = Secp256k1PrivateKey::new();
    // setup sender + recipient for a test stx transfer
    let sender_addr = tests::to_addr(&sender_sk);
    let send_amt = 100;
    let send_fee = 180;
    naka_conf.add_initial_balance(
        PrincipalData::from(sender_addr).to_string(),
        send_amt + send_fee,
    );
    let sender_signer_sk = Secp256k1PrivateKey::new();
    let sender_signer_addr = tests::to_addr(&sender_signer_sk);
    let mut signers = TestSigners::new(vec![sender_signer_sk]);
    let recipient = PrincipalData::from(StacksAddress::burn_address(false));
    naka_conf.add_initial_balance(PrincipalData::from(sender_signer_addr).to_string(), 100000);
    let stacker_sk = setup_stacker(&mut naka_conf);
    let http_origin = format!("http://{}", &naka_conf.node.rpc_bind);

    test_observer::spawn();
    test_observer::register(
        &mut naka_conf,
        &[EventKeyType::AnyEvent, EventKeyType::MinedBlocks],
    );

    let mut btcd_controller = BitcoinCoreController::new(naka_conf.clone());
    btcd_controller
        .start_bitcoind()
        .expect("Failed starting bitcoind");
    let mut btc_regtest_controller = BitcoinRegtestController::new(naka_conf.clone(), None);
    btc_regtest_controller.bootstrap_chain(201);

    let mut run_loop = boot_nakamoto::BootRunLoop::new(naka_conf.clone()).unwrap();
    let run_loop_stopper = run_loop.get_termination_switch();
    let Counters {
        blocks_processed,
        naka_submitted_commits: commits_submitted,
        naka_proposed_blocks: proposals_submitted,
        naka_mined_blocks: mined_blocks,
        naka_skip_commit_op: test_skip_commit_op,
        ..
    } = run_loop.counters();

    let coord_channel = run_loop.coordinator_channels();

    let run_loop_thread = thread::spawn(move || run_loop.start(None, 0));
    wait_for_runloop(&blocks_processed);
    boot_to_epoch_3(
        &naka_conf,
        &blocks_processed,
        &[stacker_sk],
        &[sender_signer_sk],
        &mut Some(&mut signers),
        &mut btc_regtest_controller,
    );

    info!("Bootstrapped to Epoch-3.0 boundary, starting nakamoto miner");

    let burnchain = naka_conf.get_burnchain();
    let sortdb = burnchain.open_sortition_db(true).unwrap();
    let (chainstate, _) = StacksChainState::open(
        naka_conf.is_mainnet(),
        naka_conf.burnchain.chain_id,
        &naka_conf.get_chainstate_path_str(),
        None,
    )
    .unwrap();

    info!("Nakamoto miner started...");
    blind_signer(&naka_conf, &signers, proposals_submitted);

    info!("Starting Tenure A.");
    wait_for_first_naka_block_commit(60, &commits_submitted);

    // In the next block, the miner should win the tenure and submit a stacks block
    let commits_before = commits_submitted.load(Ordering::SeqCst);
    let blocks_before = mined_blocks.load(Ordering::SeqCst);
    let blocks_processed_before = coord_channel
        .lock()
        .expect("Mutex poisoned")
        .get_stacks_blocks_processed();
    next_block_and(&mut btc_regtest_controller, 60, || {
        let commits_count = commits_submitted.load(Ordering::SeqCst);
        let blocks_count = mined_blocks.load(Ordering::SeqCst);
        let blocks_processed = coord_channel
            .lock()
            .expect("Mutex poisoned")
            .get_stacks_blocks_processed();
        Ok(commits_count > commits_before + 1
            && blocks_count > blocks_before
            && blocks_processed > blocks_processed_before)
    })
    .unwrap();

    let block_tenure_a = NakamotoChainState::get_canonical_block_header(chainstate.db(), &sortdb)
        .unwrap()
        .unwrap();

    info!("Tenure A block: {}", &block_tenure_a.index_block_hash());

    // For the next tenure, submit the commit op but do not allow any stacks blocks to be broadcasted.
    // Stall the miner thread; only wait until the number of submitted commits increases.
    TEST_BROADCAST_STALL.set(true);
    TEST_BLOCK_ANNOUNCE_STALL.set(true);
    let blocks_before = mined_blocks.load(Ordering::SeqCst);
    let commits_before = commits_submitted.load(Ordering::SeqCst);

    info!("Starting Tenure B.");

    next_block_and(&mut btc_regtest_controller, 60, || {
        let commits_count = commits_submitted.load(Ordering::SeqCst);
        Ok(commits_count > commits_before)
    })
    .unwrap();

    info!("Commit op is submitted; unpause Tenure B's block");

    // Unpause the broadcast of Tenure B's block, do not submit commits, and do not allow blocks to
    // be processed
    test_skip_commit_op.set(true);
    TEST_BROADCAST_STALL.set(false);

    // Wait for a stacks block to be broadcasted.
    // However, it will not be processed.
    let start_time = Instant::now();
    while mined_blocks.load(Ordering::SeqCst) <= blocks_before {
        assert!(
            start_time.elapsed() < Duration::from_secs(30),
            "FAIL: Test timed out while waiting for block production",
        );
        thread::sleep(Duration::from_secs(1));
    }

    info!("Tenure B broadcasted but did not process a block. Issue the next bitcon block and unstall block commits.");

    // the block will be stored, not processed, so load it out of staging
    let tip_sn = SortitionDB::get_canonical_burn_chain_tip(sortdb.conn())
        .expect("Failed to get sortition tip");

    let block_tenure_b = chainstate
        .nakamoto_blocks_db()
        .get_nakamoto_tenure_start_blocks(&tip_sn.consensus_hash)
        .unwrap()
        .first()
        .cloned()
        .unwrap();

    let blocks = test_observer::get_mined_nakamoto_blocks();
    let block_b = blocks.last().unwrap();
    info!("Tenure B tip block: {}", &block_tenure_b.block_id());
    info!("Tenure B last block: {}", &block_b.block_id);

    // Block B was built atop block A
    assert_eq!(
        block_tenure_b.header.chain_length,
        block_tenure_a.stacks_block_height + 1
    );

    info!("Starting Tenure C.");

    // force the timestamp to be different
    sleep_ms(2000);

    // Submit a block commit op for tenure C.
    // It should also build on block A, since the node has paused processing of block B.
    let commits_before = commits_submitted.load(Ordering::SeqCst);
    let blocks_before = mined_blocks.load(Ordering::SeqCst);
    let blocks_processed_before = coord_channel
        .lock()
        .expect("Mutex poisoned")
        .get_stacks_blocks_processed();
    next_block_and(&mut btc_regtest_controller, 60, || {
        test_skip_commit_op.set(false);
        TEST_BLOCK_ANNOUNCE_STALL.set(false);
        let commits_count = commits_submitted.load(Ordering::SeqCst);
        let blocks_count = mined_blocks.load(Ordering::SeqCst);
        let blocks_processed = coord_channel
            .lock()
            .expect("Mutex poisoned")
            .get_stacks_blocks_processed();
        Ok(commits_count > commits_before
            && blocks_count > blocks_before
            && blocks_processed > blocks_processed_before)
    })
    .unwrap();

    info!("Tenure C produced a block!");
    wait_for(30, || {
        let block_tenure_c =
            NakamotoChainState::get_canonical_block_header(chainstate.db(), &sortdb)
                .unwrap()
                .unwrap();
        let blocks = test_observer::get_mined_nakamoto_blocks();
        let block_c = blocks.last().unwrap();
        Ok(block_tenure_c.index_block_hash().to_string() == block_c.block_id)
    })
    .expect("Failed to wait for block processing");

    let block_tenure_c = NakamotoChainState::get_canonical_block_header(chainstate.db(), &sortdb)
        .unwrap()
        .unwrap();
    let blocks = test_observer::get_mined_nakamoto_blocks();
    let block_c = blocks.last().unwrap();
    info!("Tenure C tip block: {}", &block_tenure_c.index_block_hash());
    info!("Tenure C last block: {}", &block_c.block_id);
    assert_ne!(block_tenure_b.block_id(), block_tenure_c.index_block_hash());

    // Block C was built AFTER Block B was built, but BEFORE it was broadcasted (processed), so it should be built off of Block A
    assert_eq!(
        block_tenure_c.stacks_block_height,
        block_tenure_a.stacks_block_height + 1
    );

    // Now let's produce a second block for tenure C and ensure it builds off of block C.
    let blocks_before = mined_blocks.load(Ordering::SeqCst);
    let blocks_processed_before = coord_channel
        .lock()
        .expect("Mutex poisoned")
        .get_stacks_blocks_processed();
    let start_time = Instant::now();

    // submit a tx so that the miner will mine an extra block
    let sender_nonce = 0;
    let transfer_tx = make_stacks_transfer(
        &sender_sk,
        sender_nonce,
        send_fee,
        naka_conf.burnchain.chain_id,
        &recipient,
        send_amt,
    );
    let tx = submit_tx(&http_origin, &transfer_tx);

    info!("Submitted tx {tx} in Tenure C to mine a second block");
    while mined_blocks.load(Ordering::SeqCst) <= blocks_before {
        assert!(
            start_time.elapsed() < Duration::from_secs(30),
            "FAIL: Test timed out while waiting for block production",
        );
        thread::sleep(Duration::from_secs(1));
    }

    wait_for(10, || {
        let blocks_processed = coord_channel
            .lock()
            .expect("Mutex poisoned")
            .get_stacks_blocks_processed();
        Ok(blocks_processed > blocks_processed_before)
    })
    .unwrap();

    info!("Tenure C produced a second block!");

    let block_2_tenure_c = NakamotoChainState::get_canonical_block_header(chainstate.db(), &sortdb)
        .unwrap()
        .unwrap();
    let blocks = test_observer::get_mined_nakamoto_blocks();
    let block_2_c = blocks.last().unwrap();

    info!(
        "Tenure C tip block: {}",
        &block_2_tenure_c.index_block_hash()
    );
    info!("Tenure C last block: {}", &block_2_c.block_id);

    info!("Starting tenure D.");
    // Submit a block commit op for tenure D and mine a stacks block
    let commits_before = commits_submitted.load(Ordering::SeqCst);
    let blocks_before = mined_blocks.load(Ordering::SeqCst);
    let blocks_processed_before = coord_channel
        .lock()
        .expect("Mutex poisoned")
        .get_stacks_blocks_processed();
    next_block_and(&mut btc_regtest_controller, 60, || {
        let commits_count = commits_submitted.load(Ordering::SeqCst);
        let blocks_count = mined_blocks.load(Ordering::SeqCst);
        let blocks_processed = coord_channel
            .lock()
            .expect("Mutex poisoned")
            .get_stacks_blocks_processed();
        Ok(commits_count > commits_before
            && blocks_count > blocks_before
            && blocks_processed > blocks_processed_before)
    })
    .unwrap();

    let block_tenure_d = NakamotoChainState::get_canonical_block_header(chainstate.db(), &sortdb)
        .unwrap()
        .unwrap();
    let blocks = test_observer::get_mined_nakamoto_blocks();
    let block_d = blocks.last().unwrap();

    info!("Tenure D tip block: {}", block_tenure_d.index_block_hash());
    info!("Tenure D last block: {}", block_d.block_id);

    assert_ne!(block_tenure_b.block_id(), block_tenure_a.index_block_hash());
    assert_ne!(block_tenure_b.block_id(), block_tenure_c.index_block_hash());
    assert_ne!(block_tenure_c, block_tenure_a);

    // Block B was built atop block A
    assert_eq!(
        block_tenure_b.header.chain_length,
        block_tenure_a.stacks_block_height + 1
    );
    assert_eq!(
        block_b.parent_block_id,
        block_tenure_a.index_block_hash().to_string()
    );

    // Block C was built AFTER Block B was built, but BEFORE it was broadcasted, so it should be built off of Block A
    assert_eq!(
        block_tenure_c.stacks_block_height,
        block_tenure_a.stacks_block_height + 1
    );
    assert_eq!(
        block_c.parent_block_id,
        block_tenure_a.index_block_hash().to_string()
    );

    assert_ne!(block_tenure_c, block_2_tenure_c);
    assert_ne!(block_2_tenure_c, block_tenure_d);
    assert_ne!(block_tenure_c, block_tenure_d);

    // Second block of tenure C builds off of block C
    assert_eq!(
        block_2_tenure_c.stacks_block_height,
        block_tenure_c.stacks_block_height + 1,
    );
    assert_eq!(
        block_2_c.parent_block_id,
        block_tenure_c.index_block_hash().to_string()
    );

    // Tenure D builds off of the second block of tenure C
    assert_eq!(
        block_tenure_d.stacks_block_height,
        block_2_tenure_c.stacks_block_height + 1,
    );
    assert_eq!(
        block_d.parent_block_id,
        block_2_tenure_c.index_block_hash().to_string()
    );

    coord_channel
        .lock()
        .expect("Mutex poisoned")
        .stop_chains_coordinator();
    run_loop_stopper.store(false, Ordering::SeqCst);

    run_loop_thread.join().unwrap();
}

#[test]
#[ignore]
/// This test spins up a nakamoto-neon node.
/// It starts in Epoch 2.0, mines with `neon_node` to Epoch 3.0, and then switches
///  to Nakamoto operation (activating pox-4 by submitting a stack-stx tx). The BootLoop
///  struct handles the epoch-2/3 tear-down and spin-up.
/// This test makes three assertions:
///  * 5 tenures are mined after 3.0 starts
///  * Each tenure has 10 blocks (the coinbase block and 9 interim blocks)
///  * Verifies the block heights of the blocks mined
fn check_block_heights() {
    if env::var("BITCOIND_TEST") != Ok("1".into()) {
        return;
    }

    let mut signers = TestSigners::default();
    let (mut naka_conf, _miner_account) = naka_neon_integration_conf(None);
    let http_origin = format!("http://{}", &naka_conf.node.rpc_bind);
    naka_conf.miner.wait_on_interim_blocks = Duration::from_secs(1);
    let sender_sk = Secp256k1PrivateKey::new();
    let sender_signer_sk = Secp256k1PrivateKey::new();
    let sender_signer_addr = tests::to_addr(&sender_signer_sk);
    let tenure_count = 5;
    let inter_blocks_per_tenure = 9;
    // setup sender + recipient for some test stx transfers
    // these are necessary for the interim blocks to get mined at all
    let sender_addr = tests::to_addr(&sender_sk);
    let send_amt = 100;
    let send_fee = 180;
    let deploy_fee = 3000;
    naka_conf.add_initial_balance(
        PrincipalData::from(sender_addr).to_string(),
        3 * deploy_fee + (send_amt + send_fee) * tenure_count * inter_blocks_per_tenure,
    );
    naka_conf.add_initial_balance(PrincipalData::from(sender_signer_addr).to_string(), 100000);
    naka_conf.miner.tenure_cost_limit_per_block_percentage = None;
    let recipient = PrincipalData::from(StacksAddress::burn_address(false));
    let stacker_sk = setup_stacker(&mut naka_conf);

    let mut btcd_controller = BitcoinCoreController::new(naka_conf.clone());
    btcd_controller
        .start_bitcoind()
        .expect("Failed starting bitcoind");
    let mut btc_regtest_controller = BitcoinRegtestController::new(naka_conf.clone(), None);
    btc_regtest_controller.bootstrap_chain(201);

    let mut run_loop = boot_nakamoto::BootRunLoop::new(naka_conf.clone()).unwrap();
    let run_loop_stopper = run_loop.get_termination_switch();
    let Counters {
        blocks_processed,
        naka_submitted_commits: commits_submitted,
        naka_proposed_blocks: proposals_submitted,
        ..
    } = run_loop.counters();

    let coord_channel = run_loop.coordinator_channels();

    let run_loop_thread = thread::Builder::new()
        .name("run_loop".into())
        .spawn(move || run_loop.start(None, 0))
        .unwrap();
    wait_for_runloop(&blocks_processed);

    let mut sender_nonce = 0;

    // Deploy this version with the Clarity 1 / 2 before epoch 3
    let contract0_name = "test-contract-0";
    let contract_clarity1 =
        "(define-read-only (get-heights) { burn-block-height: burn-block-height, block-height: block-height })";

    let contract_tx0 = make_contract_publish(
        &sender_sk,
        sender_nonce,
        deploy_fee,
        naka_conf.burnchain.chain_id,
        contract0_name,
        contract_clarity1,
    );
    sender_nonce += 1;
    submit_tx(&http_origin, &contract_tx0);

    boot_to_epoch_3(
        &naka_conf,
        &blocks_processed,
        &[stacker_sk],
        &[sender_signer_sk],
        &mut Some(&mut signers),
        &mut btc_regtest_controller,
    );

    info!("Bootstrapped to Epoch-3.0 boundary, starting nakamoto miner");

    let burnchain = naka_conf.get_burnchain();
    let sortdb = burnchain.open_sortition_db(true).unwrap();
    let (chainstate, _) = StacksChainState::open(
        naka_conf.is_mainnet(),
        naka_conf.burnchain.chain_id,
        &naka_conf.get_chainstate_path_str(),
        None,
    )
    .unwrap();

    let block_height_pre_3_0 =
        NakamotoChainState::get_canonical_block_header(chainstate.db(), &sortdb)
            .unwrap()
            .unwrap()
            .stacks_block_height;

    info!("Nakamoto miner started...");
    blind_signer(&naka_conf, &signers, proposals_submitted);

    let heights0_value = call_read_only(
        &naka_conf,
        &sender_addr,
        contract0_name,
        "get-heights",
        vec![],
    );
    let preheights = heights0_value.expect_tuple().unwrap();
    info!("Heights from pre-epoch 3.0: {preheights}");

    wait_for_first_naka_block_commit(60, &commits_submitted);

    let info = get_chain_info_result(&naka_conf).unwrap();
    info!("Chain info: {info:?}");

    // With the first Nakamoto block, the chain tip and the number of tenures
    // must be the same (before Nakamoto every block counts as a tenure)
    assert_eq!(info.tenure_height, info.stacks_tip_height);

    let mut last_burn_block_height;
    let mut last_stacks_block_height = info.stacks_tip_height as u128;
    let mut last_tenure_height = last_stacks_block_height as u128;

    let heights0_value = call_read_only(
        &naka_conf,
        &sender_addr,
        contract0_name,
        "get-heights",
        vec![],
    );
    let heights0 = heights0_value.expect_tuple().unwrap();
    info!("Heights from epoch 3.0 start: {heights0}");
    assert_eq!(
        heights0.get("burn-block-height"),
        preheights.get("burn-block-height"),
        "Burn block height should match"
    );
    assert_eq!(
        heights0
            .get("block-height")
            .unwrap()
            .clone()
            .expect_u128()
            .unwrap(),
        last_stacks_block_height,
        "Stacks block height should match"
    );

    // This version uses the Clarity 1 / 2 keywords
    let contract1_name = "test-contract-1";
    let contract_tx1 = make_contract_publish_versioned(
        &sender_sk,
        sender_nonce,
        deploy_fee,
        naka_conf.burnchain.chain_id,
        contract1_name,
        contract_clarity1,
        Some(ClarityVersion::Clarity2),
    );
    sender_nonce += 1;
    submit_tx(&http_origin, &contract_tx1);

    // This version uses the Clarity 3 keywords
    let contract3_name = "test-contract-3";
    let contract_clarity3 =
        "(define-read-only (get-heights) { burn-block-height: burn-block-height, stacks-block-height: stacks-block-height, tenure-height: tenure-height })";

    let contract_tx3 = make_contract_publish(
        &sender_sk,
        sender_nonce,
        deploy_fee,
        naka_conf.burnchain.chain_id,
        contract3_name,
        contract_clarity3,
    );
    sender_nonce += 1;
    submit_tx(&http_origin, &contract_tx3);

    // Mine `tenure_count` nakamoto tenures
    for tenure_ix in 0..tenure_count {
        info!("Mining tenure {tenure_ix}");
        let commits_before = commits_submitted.load(Ordering::SeqCst);
        next_block_and_process_new_stacks_block(&mut btc_regtest_controller, 60, &coord_channel)
            .unwrap();

        // in the first tenure, make sure that the contracts are published
        if tenure_ix == 0 {
            wait_for(30, || {
                let cur_sender_nonce = get_account(&http_origin, &to_addr(&sender_sk)).nonce;
                Ok(cur_sender_nonce >= sender_nonce)
            })
            .expect("Timed out waiting for contracts to publish");
        }

        let heights1_value = call_read_only(
            &naka_conf,
            &sender_addr,
            contract1_name,
            "get-heights",
            vec![],
        );
        let heights1 = heights1_value.expect_tuple().unwrap();
        info!("Heights from Clarity 1: {heights1}");

        let heights3_value = call_read_only(
            &naka_conf,
            &sender_addr,
            contract3_name,
            "get-heights",
            vec![],
        );
        let heights3 = heights3_value.expect_tuple().unwrap();
        info!("Heights from Clarity 3: {heights3}");

        let bbh1 = heights1
            .get("burn-block-height")
            .unwrap()
            .clone()
            .expect_u128()
            .unwrap();
        let bbh3 = heights3
            .get("burn-block-height")
            .unwrap()
            .clone()
            .expect_u128()
            .unwrap();
        assert_eq!(bbh1, bbh3, "Burn block heights should match");
        last_burn_block_height = bbh1;

        let bh1 = heights1
            .get("block-height")
            .unwrap()
            .clone()
            .expect_u128()
            .unwrap();
        let bh3 = heights3
            .get("tenure-height")
            .unwrap()
            .clone()
            .expect_u128()
            .unwrap();
        assert_eq!(
            bh1, bh3,
            "Clarity 2 block-height should match Clarity 3 tenure-height"
        );
        assert_eq!(
            bh1,
            last_tenure_height + 1,
            "Tenure height should have incremented"
        );
        last_tenure_height = bh1;

        let info = get_chain_info_result(&naka_conf).unwrap();
        assert_eq!(info.tenure_height, bh3 as u64);

        let sbh = heights3
            .get("stacks-block-height")
            .unwrap()
            .clone()
            .expect_u128()
            .unwrap();
        let expected_height = if tenure_ix == 0 {
            // tenure 0 will include an interim block at this point because of the contract publish
            //  txs
            last_stacks_block_height + 2
        } else {
            last_stacks_block_height + 1
        };
        assert_eq!(
            sbh, expected_height,
            "Stacks block heights should have incremented"
        );
        last_stacks_block_height = sbh;

        // mine the interim blocks
        for interim_block_ix in 0..inter_blocks_per_tenure {
            info!("Mining interim block {interim_block_ix}");
            let blocks_processed_before = coord_channel
                .lock()
                .expect("Mutex poisoned")
                .get_stacks_blocks_processed();
            // submit a tx so that the miner will mine an extra block
            let transfer_tx = make_stacks_transfer(
                &sender_sk,
                sender_nonce,
                send_fee,
                naka_conf.burnchain.chain_id,
                &recipient,
                send_amt,
            );
            sender_nonce += 1;
            submit_tx(&http_origin, &transfer_tx);

            loop {
                let blocks_processed = coord_channel
                    .lock()
                    .expect("Mutex poisoned")
                    .get_stacks_blocks_processed();
                if blocks_processed > blocks_processed_before {
                    break;
                }
                thread::sleep(Duration::from_millis(100));
            }

            let heights1_value = call_read_only(
                &naka_conf,
                &sender_addr,
                contract1_name,
                "get-heights",
                vec![],
            );
            let heights1 = heights1_value.expect_tuple().unwrap();
            info!("Heights from Clarity 1: {heights1}");

            let heights3_value = call_read_only(
                &naka_conf,
                &sender_addr,
                contract3_name,
                "get-heights",
                vec![],
            );
            let heights3 = heights3_value.expect_tuple().unwrap();
            info!("Heights from Clarity 3: {heights3}");

            let bbh1 = heights1
                .get("burn-block-height")
                .unwrap()
                .clone()
                .expect_u128()
                .unwrap();
            let bbh3 = heights3
                .get("burn-block-height")
                .unwrap()
                .clone()
                .expect_u128()
                .unwrap();
            assert_eq!(bbh1, bbh3, "Burn block heights should match");
            assert_eq!(
                bbh1, last_burn_block_height,
                "Burn block heights should not have incremented"
            );

            let bh1 = heights1
                .get("block-height")
                .unwrap()
                .clone()
                .expect_u128()
                .unwrap();
            let bh3 = heights3
                .get("tenure-height")
                .unwrap()
                .clone()
                .expect_u128()
                .unwrap();
            assert_eq!(
                bh1, bh3,
                "Clarity 2 block-height should match Clarity 3 tenure-height"
            );
            assert_eq!(
                bh1, last_tenure_height,
                "Tenure height should not have changed"
            );

            let info = get_chain_info_result(&naka_conf).unwrap();
            assert_eq!(info.tenure_height, bh3 as u64);

            let sbh = heights3
                .get("stacks-block-height")
                .unwrap()
                .clone()
                .expect_u128()
                .unwrap();
            assert_eq!(
                sbh,
                last_stacks_block_height + 1,
                "Stacks block heights should have incremented"
            );
            last_stacks_block_height = sbh;
        }

        let start_time = Instant::now();
        while commits_submitted.load(Ordering::SeqCst) <= commits_before {
            if start_time.elapsed() >= Duration::from_secs(20) {
                panic!("Timed out waiting for block-commit");
            }
            thread::sleep(Duration::from_millis(100));
        }
    }

    // load the chain tip, and assert that it is a nakamoto block and at least 30 blocks have advanced in epoch 3
    let tip = NakamotoChainState::get_canonical_block_header(chainstate.db(), &sortdb)
        .unwrap()
        .unwrap();
    info!(
        "Latest tip";
        "height" => tip.stacks_block_height,
        "is_nakamoto" => tip.anchored_header.as_stacks_nakamoto().is_some(),
    );

    assert!(tip.anchored_header.as_stacks_nakamoto().is_some());
    assert_eq!(
        tip.stacks_block_height,
        block_height_pre_3_0 + 1 + ((inter_blocks_per_tenure + 1) * tenure_count),
        "Should have mined 1 + (1 + interim_blocks_per_tenure) * tenure_count nakamoto blocks"
    );

    let info = get_chain_info_result(&naka_conf).unwrap();
    assert_eq!(info.tenure_height, block_height_pre_3_0 + tenure_count);

    coord_channel
        .lock()
        .expect("Mutex poisoned")
        .stop_chains_coordinator();
    run_loop_stopper.store(false, Ordering::SeqCst);

    run_loop_thread.join().unwrap();
}

/// Test config parameter `nakamoto_attempt_time_ms`
#[test]
#[ignore]
fn nakamoto_attempt_time() {
    if env::var("BITCOIND_TEST") != Ok("1".into()) {
        return;
    }

    let mut signers = TestSigners::default();
    let (mut naka_conf, _miner_account) = naka_neon_integration_conf(None);
    let password = "12345".to_string();
    naka_conf.connection_options.auth_token = Some(password.clone());
    // Use fixed timing params for this test
    let nakamoto_attempt_time_ms = 20_000;
    naka_conf.miner.nakamoto_attempt_time_ms = nakamoto_attempt_time_ms;
    let stacker_sk = setup_stacker(&mut naka_conf);

    let sender_sk = Secp256k1PrivateKey::new();
    let sender_addr = tests::to_addr(&sender_sk);
    naka_conf.add_initial_balance(PrincipalData::from(sender_addr).to_string(), 1_000_000_000);

    let sender_signer_sk = Secp256k1PrivateKey::new();
    let sender_signer_addr = tests::to_addr(&sender_signer_sk);
    naka_conf.add_initial_balance(PrincipalData::from(sender_signer_addr).to_string(), 100_000);

    let recipient = PrincipalData::from(StacksAddress::burn_address(false));
    let http_origin = format!("http://{}", &naka_conf.node.rpc_bind);

    // We'll need a lot of accounts for one subtest to avoid MAXIMUM_MEMPOOL_TX_CHAINING
    struct Account {
        nonce: u64,
        privk: Secp256k1PrivateKey,
        _address: StacksAddress,
    }
    let num_accounts = 1_000;
    let init_account_balance = 1_000_000_000;
    let account_keys = add_initial_balances(&mut naka_conf, num_accounts, init_account_balance);
    let mut account = account_keys
        .into_iter()
        .map(|privk| {
            let _address = tests::to_addr(&privk);
            Account {
                nonce: 0,
                privk,
                _address,
            }
        })
        .collect::<Vec<_>>();

    // only subscribe to the block proposal events
    test_observer::spawn();
    test_observer::register(&mut naka_conf, &[EventKeyType::BlockProposal]);

    let mut btcd_controller = BitcoinCoreController::new(naka_conf.clone());
    btcd_controller
        .start_bitcoind()
        .expect("Failed starting bitcoind");
    let mut btc_regtest_controller = BitcoinRegtestController::new(naka_conf.clone(), None);
    btc_regtest_controller.bootstrap_chain(201);

    let mut run_loop = boot_nakamoto::BootRunLoop::new(naka_conf.clone()).unwrap();
    let run_loop_stopper = run_loop.get_termination_switch();
    let Counters {
        blocks_processed,
        naka_submitted_commits: commits_submitted,
        naka_proposed_blocks: proposals_submitted,
        ..
    } = run_loop.counters();

    let coord_channel = run_loop.coordinator_channels();

    let run_loop_thread = thread::spawn(move || run_loop.start(None, 0));
    wait_for_runloop(&blocks_processed);
    boot_to_epoch_3(
        &naka_conf,
        &blocks_processed,
        &[stacker_sk],
        &[sender_signer_sk],
        &mut Some(&mut signers),
        &mut btc_regtest_controller,
    );

    info!("Bootstrapped to Epoch-3.0 boundary, starting nakamoto miner");
    blind_signer(&naka_conf, &signers, proposals_submitted);

    let burnchain = naka_conf.get_burnchain();
    let sortdb = burnchain.open_sortition_db(true).unwrap();
    let (chainstate, _) = StacksChainState::open(
        naka_conf.is_mainnet(),
        naka_conf.burnchain.chain_id,
        &naka_conf.get_chainstate_path_str(),
        None,
    )
    .unwrap();

    let _block_height_pre_3_0 =
        NakamotoChainState::get_canonical_block_header(chainstate.db(), &sortdb)
            .unwrap()
            .unwrap()
            .stacks_block_height;

    info!("Nakamoto miner started...");

    wait_for_first_naka_block_commit(60, &commits_submitted);

    // Mine 3 nakamoto tenures
    for _ in 0..3 {
        next_block_and_mine_commit(
            &mut btc_regtest_controller,
            60,
            &coord_channel,
            &commits_submitted,
        )
        .unwrap();
    }

    // TODO (hack) instantiate the sortdb in the burnchain
    _ = btc_regtest_controller.sortdb_mut();

    // ----- Setup boilerplate finished, test block proposal API endpoint -----

    let tenure_count = 2;
    let inter_blocks_per_tenure = 3;

    info!("Begin subtest 1");

    // Subtest 1
    // Mine nakamoto tenures with a few transactions
    // Blocks should be produced at least every 20 seconds
    for _ in 0..tenure_count {
        let commits_before = commits_submitted.load(Ordering::SeqCst);
        next_block_and_process_new_stacks_block(&mut btc_regtest_controller, 60, &coord_channel)
            .unwrap();

        let mut last_tip = BlockHeaderHash([0x00; 32]);
        let mut last_tip_height = 0;

        // mine the interim blocks
        for tenure_count in 0..inter_blocks_per_tenure {
            debug!("nakamoto_attempt_time: begin tenure {tenure_count}");

            let blocks_processed_before = coord_channel
                .lock()
                .expect("Mutex poisoned")
                .get_stacks_blocks_processed();

            let txs_per_block = 3;
            let tx_fee = 500;
            let amount = 500;

            let account = loop {
                // submit a tx so that the miner will mine an extra block
                let Ok(account) = get_account_result(&http_origin, &sender_addr) else {
                    debug!("nakamoto_attempt_time: Failed to load miner account");
                    thread::sleep(Duration::from_millis(100));
                    continue;
                };
                break account;
            };

            let mut sender_nonce = account.nonce;
            for _ in 0..txs_per_block {
                let transfer_tx = make_stacks_transfer(
                    &sender_sk,
                    sender_nonce,
                    tx_fee,
                    naka_conf.burnchain.chain_id,
                    &recipient,
                    amount,
                );
                sender_nonce += 1;
                submit_tx(&http_origin, &transfer_tx);
            }

            // Miner should have made a new block by now
            let wait_start = Instant::now();
            loop {
                let blocks_processed = coord_channel
                    .lock()
                    .expect("Mutex poisoned")
                    .get_stacks_blocks_processed();
                if blocks_processed > blocks_processed_before {
                    break;
                }
                // wait a little longer than what the max block time should be
                if wait_start.elapsed() > Duration::from_millis(nakamoto_attempt_time_ms + 100) {
                    panic!(
                        "A block should have been produced within {nakamoto_attempt_time_ms} ms"
                    );
                }
                thread::sleep(Duration::from_secs(1));
            }

            let info = get_chain_info_result(&naka_conf).unwrap();
            assert_ne!(info.stacks_tip, last_tip);
            assert_ne!(info.stacks_tip_height, last_tip_height);

            last_tip = info.stacks_tip;
            last_tip_height = info.stacks_tip_height;
        }

        let start_time = Instant::now();
        while commits_submitted.load(Ordering::SeqCst) <= commits_before {
            if start_time.elapsed() >= Duration::from_secs(20) {
                panic!("Timed out waiting for block-commit");
            }
            thread::sleep(Duration::from_millis(100));
        }
    }

    info!("Begin subtest 2");

    // Subtest 2
    // Confirm that no blocks are mined if there are no transactions
    for _ in 0..2 {
        let blocks_processed_before = coord_channel
            .lock()
            .expect("Mutex poisoned")
            .get_stacks_blocks_processed();

        let info_before = get_chain_info_result(&naka_conf).unwrap();

        // Wait long enough for a block to be mined
        thread::sleep(Duration::from_millis(nakamoto_attempt_time_ms * 2));

        let blocks_processed = coord_channel
            .lock()
            .expect("Mutex poisoned")
            .get_stacks_blocks_processed();

        let info = get_chain_info_result(&naka_conf).unwrap();

        // Assert that no block was mined while waiting
        assert_eq!(blocks_processed, blocks_processed_before);
        assert_eq!(info.stacks_tip, info_before.stacks_tip);
        assert_eq!(info.stacks_tip_height, info_before.stacks_tip_height);
    }

    info!("Begin subtest 3");

    // Subtest 3
    // Add more than `nakamoto_attempt_time_ms` worth of transactions into mempool
    // Multiple blocks should be mined
    let info_before = get_chain_info_result(&naka_conf).unwrap();

    let blocks_processed_before = coord_channel
        .lock()
        .expect("Mutex poisoned")
        .get_stacks_blocks_processed();

    let tx_limit = 10000;
    let tx_fee = 500;
    let amount = 500;
    let mut tx_total_size = 0;
    let mut tx_count = 0;
    let mut acct_idx = 0;

    // Submit max # of txs from each account to reach tx_limit
    'submit_txs: loop {
        let acct = &mut account[acct_idx];
        for _ in 0..MAXIMUM_MEMPOOL_TX_CHAINING {
            let transfer_tx = make_stacks_transfer(
                &acct.privk,
                acct.nonce,
                tx_fee,
                naka_conf.burnchain.chain_id,
                &recipient,
                amount,
            );
            submit_tx(&http_origin, &transfer_tx);
            tx_total_size += transfer_tx.len();
            tx_count += 1;
            acct.nonce += 1;
            if tx_count >= tx_limit {
                break 'submit_txs;
            }
            info!(
                "nakamoto_times_ms: on account {acct_idx}; sent {tx_count} txs so far (out of {tx_limit})"
            );
        }
        acct_idx += 1;
    }

    info!("Subtest 3 sent all transactions");

    // Make sure that these transactions *could* fit into a single block
    assert!(tx_total_size < MAX_BLOCK_LEN as usize);

    // Wait long enough for 2 blocks to be made
    thread::sleep(Duration::from_millis(nakamoto_attempt_time_ms * 2 + 100));

    // Check that 2 blocks were made
    let blocks_processed = coord_channel
        .lock()
        .expect("Mutex poisoned")
        .get_stacks_blocks_processed();

    let blocks_mined = blocks_processed - blocks_processed_before;
    assert!(blocks_mined > 2);

    let info = get_chain_info_result(&naka_conf).unwrap();
    assert_ne!(info.stacks_tip, info_before.stacks_tip);
    assert_ne!(info.stacks_tip_height, info_before.stacks_tip_height);

    // ----- Clean up -----
    coord_channel
        .lock()
        .expect("Mutex poisoned")
        .stop_chains_coordinator();
    run_loop_stopper.store(false, Ordering::SeqCst);

    run_loop_thread.join().unwrap();
}

#[test]
#[ignore]
/// This test is testing the burn state of the Stacks blocks. In Stacks 2.x,
/// the burn block state accessed in a Clarity contract is the burn block of
/// the block's parent, since the block is built before its burn block is
/// mined. In Nakamoto, there is no longer this race condition, so Clarity
/// contracts access the state of the current burn block.
/// We should verify:
/// - `burn-block-height` in epoch 3.x is the burn block of the Stacks block
/// - `get-burn-block-info` is able to access info of the current burn block
///   in epoch 3.x
fn clarity_burn_state() {
    if env::var("BITCOIND_TEST") != Ok("1".into()) {
        return;
    }

    let mut signers = TestSigners::default();
    let (mut naka_conf, _miner_account) = naka_neon_integration_conf(None);
    let http_origin = format!("http://{}", &naka_conf.node.rpc_bind);
    naka_conf.miner.wait_on_interim_blocks = Duration::from_secs(1);
    let sender_sk = Secp256k1PrivateKey::new();
    let sender_signer_sk = Secp256k1PrivateKey::new();
    let sender_signer_addr = tests::to_addr(&sender_signer_sk);
    let tenure_count = 5;
    let inter_blocks_per_tenure = 9;
    // setup sender + recipient for some test stx transfers
    // these are necessary for the interim blocks to get mined at all
    let sender_addr = tests::to_addr(&sender_sk);
    let tx_fee = 1000;
    let deploy_fee = 3000;
    naka_conf.add_initial_balance(
        PrincipalData::from(sender_addr).to_string(),
        deploy_fee + tx_fee * tenure_count + tx_fee * tenure_count * inter_blocks_per_tenure,
    );
    naka_conf.add_initial_balance(PrincipalData::from(sender_signer_addr).to_string(), 100000);
    naka_conf.miner.tenure_cost_limit_per_block_percentage = None;
    let stacker_sk = setup_stacker(&mut naka_conf);

    test_observer::spawn();
    test_observer::register(&mut naka_conf, &[EventKeyType::MinedBlocks]);

    let mut btcd_controller = BitcoinCoreController::new(naka_conf.clone());
    btcd_controller
        .start_bitcoind()
        .expect("Failed starting bitcoind");
    let mut btc_regtest_controller = BitcoinRegtestController::new(naka_conf.clone(), None);
    btc_regtest_controller.bootstrap_chain(201);

    let mut run_loop = boot_nakamoto::BootRunLoop::new(naka_conf.clone()).unwrap();
    let run_loop_stopper = run_loop.get_termination_switch();
    let Counters {
        blocks_processed,
        naka_submitted_commits: commits_submitted,
        naka_proposed_blocks: proposals_submitted,
        ..
    } = run_loop.counters();

    let coord_channel = run_loop.coordinator_channels();

    let run_loop_thread = thread::Builder::new()
        .name("run_loop".into())
        .spawn(move || run_loop.start(None, 0))
        .unwrap();
    wait_for_runloop(&blocks_processed);
    boot_to_epoch_3(
        &naka_conf,
        &blocks_processed,
        &[stacker_sk],
        &[sender_signer_sk],
        &mut Some(&mut signers),
        &mut btc_regtest_controller,
    );

    info!("Bootstrapped to Epoch-3.0 boundary, starting nakamoto miner");

    info!("Nakamoto miner started...");
    blind_signer(&naka_conf, &signers, proposals_submitted);

    wait_for_first_naka_block_commit(60, &commits_submitted);

    let mut sender_nonce = 0;

    // This version uses the Clarity 1 / 2 keywords
    let contract_name = "test-contract";
    let contract = r#"
         (define-read-only (foo (expected-height uint))
             (begin
                 (asserts! (is-eq expected-height burn-block-height) (err burn-block-height))
                 (asserts! (is-some (get-burn-block-info? header-hash burn-block-height)) (err u0))
                 (ok true)
             )
         )
         (define-public (bar (expected-height uint))
             (foo expected-height)
         )
     "#;

    let contract_tx = make_contract_publish(
        &sender_sk,
        sender_nonce,
        deploy_fee,
        naka_conf.burnchain.chain_id,
        contract_name,
        contract,
    );
    sender_nonce += 1;
    submit_tx(&http_origin, &contract_tx);

    let mut burn_block_height = 0;

    // Mine `tenure_count` nakamoto tenures
    for tenure_ix in 0..tenure_count {
        info!("Mining tenure {tenure_ix}");

        // Don't submit this tx on the first iteration, because the contract is not published yet.
        if tenure_ix > 0 {
            // Call the read-only function and see if we see the correct burn block height
            let result = call_read_only(
                &naka_conf,
                &sender_addr,
                contract_name,
                "foo",
                vec![&Value::UInt(burn_block_height)],
            );
            result.expect_result_ok().expect("Read-only call failed");

            // Pause mining to prevent the stacks block from being mined before the tenure change is processed
            TEST_MINE_STALL.set(true);
            // Submit a tx for the next block (the next block will be a new tenure, so the burn block height will increment)
            let call_tx = tests::make_contract_call(
                &sender_sk,
                sender_nonce,
                tx_fee,
                naka_conf.burnchain.chain_id,
                &sender_addr,
                contract_name,
                "bar",
                &[Value::UInt(burn_block_height + 1)],
            );
            sender_nonce += 1;
            submit_tx(&http_origin, &call_tx);
        }

        let commits_before = commits_submitted.load(Ordering::SeqCst);
        let blocks_processed_before = coord_channel
            .lock()
            .expect("Mutex poisoned")
            .get_stacks_blocks_processed();
        next_block_and(&mut btc_regtest_controller, 60, || {
            Ok(commits_submitted.load(Ordering::SeqCst) > commits_before)
        })
        .unwrap();
        TEST_MINE_STALL.set(false);
        wait_for(20, || {
            Ok(coord_channel
                .lock()
                .expect("Mutex poisoned")
                .get_stacks_blocks_processed()
                > blocks_processed_before)
        })
        .unwrap();

        // in the first tenure, make sure that the contracts are published
        if tenure_ix == 0 {
            wait_for(30, || {
                let cur_sender_nonce = get_account(&http_origin, &to_addr(&sender_sk)).nonce;
                Ok(cur_sender_nonce >= sender_nonce)
            })
            .expect("Timed out waiting for contracts to publish");
        }

        let info = get_chain_info(&naka_conf);
        burn_block_height = info.burn_block_height as u128;
        info!("Expecting burn block height to be {burn_block_height}");

        // Assert that the contract call was successful
        test_observer::get_mined_nakamoto_blocks()
            .last()
            .unwrap()
            .tx_events
            .iter()
            .for_each(|event| match event {
                TransactionEvent::Success(TransactionSuccessEvent { result, fee, .. }) => {
                    // Ignore coinbase and tenure transactions
                    if *fee == 0 {
                        return;
                    }

                    info!("Contract call result: {result}");
                    result.clone().expect_result_ok().expect("Ok result");
                }
                _ => {
                    info!("Unsuccessful event: {event:?}");
                    panic!("Expected a successful transaction");
                }
            });

        // mine the interim blocks
        for interim_block_ix in 0..inter_blocks_per_tenure {
            info!("Mining interim block {interim_block_ix}");
            let blocks_processed_before = coord_channel
                .lock()
                .expect("Mutex poisoned")
                .get_stacks_blocks_processed();

            // Call the read-only function and see if we see the correct burn block height
            let expected_height = Value::UInt(burn_block_height);
            let result = call_read_only(
                &naka_conf,
                &sender_addr,
                contract_name,
                "foo",
                vec![&expected_height],
            );
            info!("Read-only result: {result:?}");
            result.expect_result_ok().expect("Read-only call failed");

            // Submit a tx to trigger the next block
            let call_tx = tests::make_contract_call(
                &sender_sk,
                sender_nonce,
                tx_fee,
                naka_conf.burnchain.chain_id,
                &sender_addr,
                contract_name,
                "bar",
                &[expected_height],
            );
            sender_nonce += 1;
            submit_tx(&http_origin, &call_tx);

            loop {
                let blocks_processed = coord_channel
                    .lock()
                    .expect("Mutex poisoned")
                    .get_stacks_blocks_processed();
                if blocks_processed > blocks_processed_before {
                    break;
                }
                thread::sleep(Duration::from_millis(100));
            }

            // Assert that the contract call was successful
            test_observer::get_mined_nakamoto_blocks()
                .last()
                .unwrap()
                .tx_events
                .iter()
                .for_each(|event| match event {
                    TransactionEvent::Success(TransactionSuccessEvent { result, .. }) => {
                        info!("Contract call result: {result}");
                        result.clone().expect_result_ok().expect("Ok result");
                    }
                    _ => {
                        info!("Unsuccessful event: {event:?}");
                        panic!("Expected a successful transaction");
                    }
                });
        }

        let start_time = Instant::now();
        while commits_submitted.load(Ordering::SeqCst) <= commits_before {
            if start_time.elapsed() >= Duration::from_secs(20) {
                panic!("Timed out waiting for block-commit");
            }
            thread::sleep(Duration::from_millis(100));
        }
    }

    coord_channel
        .lock()
        .expect("Mutex poisoned")
        .stop_chains_coordinator();
    run_loop_stopper.store(false, Ordering::SeqCst);

    run_loop_thread.join().unwrap();
}

#[test]
#[ignore]
#[allow(clippy::drop_non_drop)]
fn signer_chainstate() {
    if env::var("BITCOIND_TEST") != Ok("1".into()) {
        return;
    }

    let mut signers = TestSigners::default();
    let (mut naka_conf, _miner_account) = naka_neon_integration_conf(None);
    let prom_bind = "127.0.0.1:6000".to_string();
    let http_origin = format!("http://{}", &naka_conf.node.rpc_bind);
    naka_conf.node.prometheus_bind = Some(prom_bind.clone());
    naka_conf.miner.wait_on_interim_blocks = Duration::from_secs(1);
    let sender_sk = Secp256k1PrivateKey::new();
    // setup sender + recipient for a test stx transfer
    let sender_addr = tests::to_addr(&sender_sk);
    let send_amt = 1000;
    let send_fee = 200;
    naka_conf.add_initial_balance(
        PrincipalData::from(sender_addr).to_string(),
        (send_amt + send_fee) * 20,
    );
    let sender_signer_sk = Secp256k1PrivateKey::new();
    let sender_signer_addr = tests::to_addr(&sender_signer_sk);
    naka_conf.add_initial_balance(PrincipalData::from(sender_signer_addr).to_string(), 100000);
    let recipient = PrincipalData::from(StacksAddress::burn_address(false));
    let stacker_sk = setup_stacker(&mut naka_conf);

    test_observer::spawn();
    test_observer::register_any(&mut naka_conf);

    let mut btcd_controller = BitcoinCoreController::new(naka_conf.clone());
    btcd_controller
        .start_bitcoind()
        .expect("Failed starting bitcoind");
    let mut btc_regtest_controller = BitcoinRegtestController::new(naka_conf.clone(), None);
    btc_regtest_controller.bootstrap_chain(201);

    let mut run_loop = boot_nakamoto::BootRunLoop::new(naka_conf.clone()).unwrap();
    let run_loop_stopper = run_loop.get_termination_switch();
    let Counters {
        blocks_processed,
        naka_submitted_commits: commits_submitted,
        naka_proposed_blocks: proposals_submitted,
        ..
    } = run_loop.counters();

    let coord_channel = run_loop.coordinator_channels();

    let run_loop_thread = thread::spawn(move || run_loop.start(None, 0));
    wait_for_runloop(&blocks_processed);
    boot_to_epoch_3(
        &naka_conf,
        &blocks_processed,
        &[stacker_sk],
        &[sender_signer_sk],
        &mut Some(&mut signers),
        &mut btc_regtest_controller,
    );

    info!("Bootstrapped to Epoch-3.0 boundary, starting nakamoto miner");

    let burnchain = naka_conf.get_burnchain();
    let sortdb = burnchain.open_sortition_db(true).unwrap();

    // query for prometheus metrics
    #[cfg(feature = "monitoring_prom")]
    {
        let (chainstate, _) = StacksChainState::open(
            naka_conf.is_mainnet(),
            naka_conf.burnchain.chain_id,
            &naka_conf.get_chainstate_path_str(),
            None,
        )
        .unwrap();
        let block_height_pre_3_0 =
            NakamotoChainState::get_canonical_block_header(chainstate.db(), &sortdb)
                .unwrap()
                .unwrap()
                .stacks_block_height;
        let prom_http_origin = format!("http://{prom_bind}");
        wait_for(10, || {
            let client = reqwest::blocking::Client::new();
            let res = client
                .get(&prom_http_origin)
                .send()
                .unwrap()
                .text()
                .unwrap();
            let expected_result = format!("stacks_node_stacks_tip_height {block_height_pre_3_0}");
            Ok(res.contains(&expected_result))
        })
        .expect("Failed waiting for prometheus metrics to update")
    }

    info!("Nakamoto miner started...");
    blind_signer(&naka_conf, &signers, proposals_submitted.clone());

    let signer_client = stacks_signer::client::StacksClient::new(
        StacksPrivateKey::from_seed(&[0, 1, 2, 3]),
        naka_conf.node.rpc_bind.clone(),
        naka_conf
            .connection_options
            .auth_token
            .clone()
            .unwrap_or("".into()),
        false,
        CHAIN_ID_TESTNET,
    );

    wait_for_first_naka_block_commit(60, &commits_submitted);

    let mut signer_db =
        SignerDb::new(format!("{}/signer_db_path", naka_conf.node.working_dir)).unwrap();

    // Mine some nakamoto tenures
    //  track the last tenure's first block and subsequent blocks so we can
    //  check that they get rejected by the sortitions_view
    let mut last_tenures_proposals: Option<(StacksPublicKey, NakamotoBlock, Vec<NakamotoBlock>)> =
        None;
    // hold the first and last blocks of the first tenure. we'll use this to submit reorging proposals
    let mut first_tenure_blocks: Option<Vec<NakamotoBlock>> = None;
    for i in 0..15 {
        next_block_and_mine_commit(
            &mut btc_regtest_controller,
            60,
            &coord_channel,
            &commits_submitted,
        )
        .unwrap();

        // this config disallows any reorg due to poorly timed block commits
        let proposal_conf = ProposalEvalConfig {
            first_proposal_burn_block_timing: Duration::from_secs(0),
            block_proposal_timeout: Duration::from_secs(100),
            tenure_last_block_proposal_timeout: Duration::from_secs(30),
            tenure_idle_timeout: Duration::from_secs(300),
        };
        let mut sortitions_view =
            SortitionsView::fetch_view(proposal_conf, &signer_client).unwrap();

        // check the prior tenure's proposals again, confirming that the sortitions_view
        //  will reject them.
        if let Some((ref miner_pk, ref prior_tenure_first, ref prior_tenure_interims)) =
            last_tenures_proposals
        {
            let valid = sortitions_view
                .check_proposal(
                    &signer_client,
                    &mut signer_db,
                    prior_tenure_first,
                    miner_pk,
                    true,
                )
                .unwrap();
            assert!(
                !valid,
                "Sortitions view should reject proposals from prior tenure"
            );
            for block in prior_tenure_interims.iter() {
                let valid = sortitions_view
                    .check_proposal(&signer_client, &mut signer_db, block, miner_pk, true)
                    .unwrap();
                assert!(
                    !valid,
                    "Sortitions view should reject proposals from prior tenure"
                );
            }
        }

        // make sure we're getting a proposal from the current sortition (not 100% guaranteed by
        //  `next_block_and_mine_commit`) by looping
        let time_start = Instant::now();
        let proposal = loop {
            let proposal = get_latest_block_proposal(&naka_conf, &sortdb).unwrap();
            if proposal.0.header.consensus_hash == sortitions_view.cur_sortition.consensus_hash {
                break proposal;
            }
            if time_start.elapsed() > Duration::from_secs(20) {
                panic!("Timed out waiting for block proposal from the current bitcoin block");
            }
            thread::sleep(Duration::from_secs(1));
        };

        let burn_block_height = SortitionDB::get_canonical_burn_chain_tip(sortdb.conn())
            .unwrap()
            .block_height;
        let reward_cycle = burnchain
            .block_height_to_reward_cycle(burn_block_height)
            .unwrap();
        let valid = sortitions_view
            .check_proposal(
                &signer_client,
                &mut signer_db,
                &proposal.0,
                &proposal.1,
                true,
            )
            .unwrap();

        assert!(
            valid,
            "Nakamoto integration test produced invalid block proposal"
        );
        signer_db
            .insert_block(&BlockInfo {
                block: proposal.0.clone(),
                burn_block_height,
                reward_cycle,
                vote: None,
                valid: Some(true),
                signed_over: true,
                proposed_time: get_epoch_time_secs(),
                signed_self: None,
                signed_group: None,
                ext: ExtraBlockInfo::None,
                state: BlockState::Unprocessed,
                validation_time_ms: None,
            })
            .unwrap();

        let before = proposals_submitted.load(Ordering::SeqCst);

        // submit a tx to trigger an intermediate block
        let sender_nonce = i;
        let transfer_tx = make_stacks_transfer(
            &sender_sk,
            sender_nonce,
            send_fee,
            naka_conf.burnchain.chain_id,
            &recipient,
            send_amt,
        );
        submit_tx(&http_origin, &transfer_tx);

        let timer = Instant::now();
        while proposals_submitted.load(Ordering::SeqCst) <= before {
            thread::sleep(Duration::from_millis(5));
            if timer.elapsed() > Duration::from_secs(30) {
                panic!("Timed out waiting for nakamoto miner to produce intermediate block");
            }
        }

        // an intermediate block was produced. check the proposed block
        let proposal_interim = get_latest_block_proposal(&naka_conf, &sortdb).unwrap();

        let valid = sortitions_view
            .check_proposal(
                &signer_client,
                &mut signer_db,
                &proposal_interim.0,
                &proposal_interim.1,
                true,
            )
            .unwrap();

        assert!(
            valid,
            "Nakamoto integration test produced invalid block proposal"
        );
        // force the view to refresh and check again

        // this config disallows any reorg due to poorly timed block commits
        let proposal_conf = ProposalEvalConfig {
            first_proposal_burn_block_timing: Duration::from_secs(0),
            block_proposal_timeout: Duration::from_secs(100),
            tenure_last_block_proposal_timeout: Duration::from_secs(30),
            tenure_idle_timeout: Duration::from_secs(300),
        };
        let burn_block_height = SortitionDB::get_canonical_burn_chain_tip(sortdb.conn())
            .unwrap()
            .block_height;
        let reward_cycle = burnchain
            .block_height_to_reward_cycle(burn_block_height)
            .unwrap();
        let mut sortitions_view =
            SortitionsView::fetch_view(proposal_conf, &signer_client).unwrap();
        let valid = sortitions_view
            .check_proposal(
                &signer_client,
                &mut signer_db,
                &proposal_interim.0,
                &proposal_interim.1,
                true,
            )
            .unwrap();

        assert!(
            valid,
            "Nakamoto integration test produced invalid block proposal"
        );

        signer_db
            .insert_block(&BlockInfo {
                block: proposal_interim.0.clone(),
                burn_block_height,
                reward_cycle,
                vote: None,
                valid: Some(true),
                signed_over: true,
                proposed_time: get_epoch_time_secs(),
                signed_self: Some(get_epoch_time_secs()),
                signed_group: Some(get_epoch_time_secs()),
                ext: ExtraBlockInfo::None,
                state: BlockState::GloballyAccepted,
                validation_time_ms: Some(1000),
            })
            .unwrap();

        if first_tenure_blocks.is_none() {
            first_tenure_blocks = Some(vec![proposal.0.clone(), proposal_interim.0.clone()]);
        }
        last_tenures_proposals = Some((proposal.1, proposal.0, vec![proposal_interim.0]));
    }

    // now we'll check some specific cases of invalid proposals
    // Case: the block doesn't confirm the prior blocks that have been signed.
    let last_tenure = &last_tenures_proposals.as_ref().unwrap().1.clone();
    let last_tenure_header = &last_tenure.header;
    let miner_sk = naka_conf.miner.mining_key.unwrap();
    let miner_pk = StacksPublicKey::from_private(&miner_sk);
    let mut sibling_block_header = NakamotoBlockHeader {
        version: 1,
        chain_length: last_tenure_header.chain_length,
        burn_spent: last_tenure_header.burn_spent,
        consensus_hash: last_tenure_header.consensus_hash,
        parent_block_id: last_tenure_header.block_id(),
        tx_merkle_root: Sha512Trunc256Sum::from_data(&[0]),
        state_index_root: TrieHash([0; 32]),
        timestamp: last_tenure_header.timestamp + 1,
        miner_signature: MessageSignature([0; 65]),
        signer_signature: Vec::new(),
        pox_treatment: BitVec::ones(1).unwrap(),
    };
    sibling_block_header.sign_miner(&miner_sk).unwrap();

    let sibling_block = NakamotoBlock {
        header: sibling_block_header,
        txs: vec![],
    };

    // this config disallows any reorg due to poorly timed block commits
    let proposal_conf = ProposalEvalConfig {
        first_proposal_burn_block_timing: Duration::from_secs(0),
        block_proposal_timeout: Duration::from_secs(100),
        tenure_last_block_proposal_timeout: Duration::from_secs(30),
        tenure_idle_timeout: Duration::from_secs(300),
    };
    let mut sortitions_view = SortitionsView::fetch_view(proposal_conf, &signer_client).unwrap();
    assert!(
        !sortitions_view
            .check_proposal(
                &signer_client,
                &mut signer_db,
                &sibling_block,
                &miner_pk,
                false,
            )
            .unwrap(),
        "A sibling of a previously approved block must be rejected."
    );

    // Case: the block contains a tenure change, but blocks have already
    //  been signed in this tenure
    let mut sibling_block_header = NakamotoBlockHeader {
        version: 1,
        chain_length: last_tenure_header.chain_length,
        burn_spent: last_tenure_header.burn_spent,
        consensus_hash: last_tenure_header.consensus_hash,
        parent_block_id: last_tenure_header.parent_block_id,
        tx_merkle_root: Sha512Trunc256Sum::from_data(&[0]),
        state_index_root: TrieHash([0; 32]),
        timestamp: last_tenure_header.timestamp + 1,
        miner_signature: MessageSignature([0; 65]),
        signer_signature: Vec::new(),
        pox_treatment: BitVec::ones(1).unwrap(),
    };
    sibling_block_header.sign_miner(&miner_sk).unwrap();

    let sibling_block = NakamotoBlock {
        header: sibling_block_header,
        txs: vec![
            StacksTransaction {
                version: TransactionVersion::Testnet,
                chain_id: 1,
                auth: TransactionAuth::Standard(TransactionSpendingCondition::Singlesig(
                    SinglesigSpendingCondition {
                        hash_mode: SinglesigHashMode::P2PKH,
                        signer: Hash160([0; 20]),
                        nonce: 0,
                        tx_fee: 0,
                        key_encoding: TransactionPublicKeyEncoding::Compressed,
                        signature: MessageSignature([0; 65]),
                    },
                )),
                anchor_mode: TransactionAnchorMode::Any,
                post_condition_mode: TransactionPostConditionMode::Allow,
                post_conditions: vec![],
                payload: TransactionPayload::TenureChange(
                    last_tenure.get_tenure_change_tx_payload().unwrap().clone(),
                ),
            },
            last_tenure.txs[1].clone(),
        ],
    };

    assert!(
        !sortitions_view
            .check_proposal(
                &signer_client,
                &mut signer_db,
                &sibling_block,
                &miner_pk,
                false,
            )
            .unwrap(),
        "A sibling of a previously approved block must be rejected."
    );

    // Case: the block contains a tenure change, but it doesn't confirm all the blocks of the parent tenure
    let reorg_to_block = first_tenure_blocks.as_ref().unwrap().first().unwrap();
    let mut sibling_block_header = NakamotoBlockHeader {
        version: 1,
        chain_length: reorg_to_block.header.chain_length + 1,
        burn_spent: reorg_to_block.header.burn_spent,
        consensus_hash: last_tenure_header.consensus_hash,
        parent_block_id: reorg_to_block.block_id(),
        tx_merkle_root: Sha512Trunc256Sum::from_data(&[0]),
        state_index_root: TrieHash([0; 32]),
        timestamp: last_tenure_header.timestamp + 1,
        miner_signature: MessageSignature([0; 65]),
        signer_signature: Vec::new(),
        pox_treatment: BitVec::ones(1).unwrap(),
    };
    sibling_block_header.sign_miner(&miner_sk).unwrap();

    let sibling_block = NakamotoBlock {
        header: sibling_block_header.clone(),
        txs: vec![
            StacksTransaction {
                version: TransactionVersion::Testnet,
                chain_id: 1,
                auth: TransactionAuth::Standard(TransactionSpendingCondition::Singlesig(
                    SinglesigSpendingCondition {
                        hash_mode: SinglesigHashMode::P2PKH,
                        signer: Hash160([0; 20]),
                        nonce: 0,
                        tx_fee: 0,
                        key_encoding: TransactionPublicKeyEncoding::Compressed,
                        signature: MessageSignature([0; 65]),
                    },
                )),
                anchor_mode: TransactionAnchorMode::Any,
                post_condition_mode: TransactionPostConditionMode::Allow,
                post_conditions: vec![],
                payload: TransactionPayload::TenureChange(TenureChangePayload {
                    tenure_consensus_hash: sibling_block_header.consensus_hash,
                    prev_tenure_consensus_hash: reorg_to_block.header.consensus_hash,
                    burn_view_consensus_hash: sibling_block_header.consensus_hash,
                    previous_tenure_end: reorg_to_block.block_id(),
                    previous_tenure_blocks: 1,
                    cause: stacks::chainstate::stacks::TenureChangeCause::BlockFound,
                    pubkey_hash: Hash160::from_node_public_key(&miner_pk),
                }),
            },
            last_tenure.txs[1].clone(),
        ],
    };

    assert!(
        !sortitions_view
            .check_proposal(
                &signer_client,
                &mut signer_db,
                &sibling_block,
                &miner_pk,
                false,
            )
            .unwrap(),
        "A sibling of a previously approved block must be rejected."
    );

    // Case: the block contains a tenure change, but the parent tenure is a reorg
    let reorg_to_block = first_tenure_blocks.as_ref().unwrap().last().unwrap();
    // make the sortition_view *think* that our block commit pointed at this old tenure
    sortitions_view.cur_sortition.parent_tenure_id = reorg_to_block.header.consensus_hash;
    let mut sibling_block_header = NakamotoBlockHeader {
        version: 1,
        chain_length: reorg_to_block.header.chain_length + 1,
        burn_spent: reorg_to_block.header.burn_spent,
        consensus_hash: last_tenure_header.consensus_hash,
        parent_block_id: reorg_to_block.block_id(),
        tx_merkle_root: Sha512Trunc256Sum::from_data(&[0]),
        state_index_root: TrieHash([0; 32]),
        timestamp: reorg_to_block.header.timestamp + 1,
        miner_signature: MessageSignature([0; 65]),
        signer_signature: Vec::new(),
        pox_treatment: BitVec::ones(1).unwrap(),
    };
    sibling_block_header.sign_miner(&miner_sk).unwrap();

    let sibling_block = NakamotoBlock {
        header: sibling_block_header.clone(),
        txs: vec![
            StacksTransaction {
                version: TransactionVersion::Testnet,
                chain_id: 1,
                auth: TransactionAuth::Standard(TransactionSpendingCondition::Singlesig(
                    SinglesigSpendingCondition {
                        hash_mode: SinglesigHashMode::P2PKH,
                        signer: Hash160([0; 20]),
                        nonce: 0,
                        tx_fee: 0,
                        key_encoding: TransactionPublicKeyEncoding::Compressed,
                        signature: MessageSignature([0; 65]),
                    },
                )),
                anchor_mode: TransactionAnchorMode::Any,
                post_condition_mode: TransactionPostConditionMode::Allow,
                post_conditions: vec![],
                payload: TransactionPayload::TenureChange(TenureChangePayload {
                    tenure_consensus_hash: sibling_block_header.consensus_hash,
                    prev_tenure_consensus_hash: reorg_to_block.header.consensus_hash,
                    burn_view_consensus_hash: sibling_block_header.consensus_hash,
                    previous_tenure_end: reorg_to_block.block_id(),
                    previous_tenure_blocks: 1,
                    cause: stacks::chainstate::stacks::TenureChangeCause::BlockFound,
                    pubkey_hash: Hash160::from_node_public_key(&miner_pk),
                }),
            },
            last_tenure.txs[1].clone(),
        ],
    };

    assert!(
        !sortitions_view
            .check_proposal(
                &signer_client,
                &mut signer_db,
                &sibling_block,
                &miner_pk,
                false,
            )
            .unwrap(),
        "A sibling of a previously approved block must be rejected."
    );

    let start_sortition = &reorg_to_block.header.consensus_hash;
    let stop_sortition = &sortitions_view.cur_sortition.prior_sortition;
    // check that the get_tenure_forking_info response is sane
    let fork_info = signer_client
        .get_tenure_forking_info(start_sortition, stop_sortition)
        .unwrap();

    // it should start and stop with the given inputs (reversed!)
    assert_eq!(fork_info.first().unwrap().consensus_hash, *stop_sortition);
    assert_eq!(fork_info.last().unwrap().consensus_hash, *start_sortition);

    // every step of the return should be linked to the parent
    let mut prior: Option<&TenureForkingInfo> = None;
    for step in fork_info.iter().rev() {
        if let Some(prior) = prior {
            assert_eq!(prior.sortition_id, step.parent_sortition_id);
        }
        prior = Some(step);
    }

    // view is stale, if we ever expand this test, sortitions_view should
    // be fetched again, so drop it here.
    drop(sortitions_view);

    coord_channel
        .lock()
        .expect("Mutex poisoned")
        .stop_chains_coordinator();
    run_loop_stopper.store(false, Ordering::SeqCst);

    run_loop_thread.join().unwrap();
}

#[test]
#[ignore]
/// This test spins up a nakamoto-neon node.
/// It starts in Epoch 2.0, mines with `neon_node` to Epoch 3.0, and then switches
///  to Nakamoto operation (activating pox-4 by submitting a stack-stx tx). The BootLoop
///  struct handles the epoch-2/3 tear-down and spin-up. It mines a regular Nakamoto tenure
///  before pausing the commit op to produce an empty sortition, forcing a tenure extend.
///  Commit ops are resumed, and an additional 15 nakamoto tenures mined.
/// This test makes three assertions:
///  * 15 blocks are mined after 3.0 starts.
///  * A transaction submitted to the mempool in 3.0 will be mined in 3.0
///  * A tenure extend transaction was successfully mined in 3.0
///  * The final chain tip is a nakamoto block
fn continue_tenure_extend() {
    if env::var("BITCOIND_TEST") != Ok("1".into()) {
        return;
    }

    let mut signers = TestSigners::default();
    let (mut naka_conf, _miner_account) = naka_neon_integration_conf(None);
    let prom_bind = "127.0.0.1:6000".to_string();
    naka_conf.node.prometheus_bind = Some(prom_bind.clone());
    naka_conf.miner.wait_on_interim_blocks = Duration::from_secs(1);
    naka_conf.connection_options.block_proposal_max_age_secs = u64::MAX;
    let http_origin = naka_conf.node.data_url.clone();
    let sender_sk = Secp256k1PrivateKey::new();
    // setup sender + recipient for a test stx transfer
    let sender_addr = tests::to_addr(&sender_sk);
    let send_amt = 1000;
    let send_fee = 200;
    naka_conf.add_initial_balance(
        PrincipalData::from(sender_addr).to_string(),
        (send_amt + send_fee) * 20,
    );
    let sender_signer_sk = Secp256k1PrivateKey::new();
    let sender_signer_addr = tests::to_addr(&sender_signer_sk);
    naka_conf.add_initial_balance(PrincipalData::from(sender_signer_addr).to_string(), 100000);
    let recipient = PrincipalData::from(StacksAddress::burn_address(false));
    let stacker_sk = setup_stacker(&mut naka_conf);
    let mut transfer_nonce = 0;

    test_observer::spawn();
    test_observer::register_any(&mut naka_conf);

    let mut btcd_controller = BitcoinCoreController::new(naka_conf.clone());
    btcd_controller
        .start_bitcoind()
        .expect("Failed starting bitcoind");
    let mut btc_regtest_controller = BitcoinRegtestController::new(naka_conf.clone(), None);
    btc_regtest_controller.bootstrap_chain(201);

    let mut run_loop = boot_nakamoto::BootRunLoop::new(naka_conf.clone()).unwrap();
    let run_loop_stopper = run_loop.get_termination_switch();
    let Counters {
        blocks_processed,
        naka_submitted_commits: commits_submitted,
        naka_proposed_blocks: proposals_submitted,
        naka_skip_commit_op: test_skip_commit_op,
        ..
    } = run_loop.counters();

    let coord_channel = run_loop.coordinator_channels();

    let run_loop_thread = thread::spawn(move || run_loop.start(None, 0));
    wait_for_runloop(&blocks_processed);
    boot_to_epoch_3(
        &naka_conf,
        &blocks_processed,
        &[stacker_sk],
        &[sender_signer_sk],
        &mut Some(&mut signers),
        &mut btc_regtest_controller,
    );

    info!("Bootstrapped to Epoch-3.0 boundary, starting nakamoto miner");

    let burnchain = naka_conf.get_burnchain();
    let sortdb = burnchain.open_sortition_db(true).unwrap();
    let (mut chainstate, _) = StacksChainState::open(
        naka_conf.is_mainnet(),
        naka_conf.burnchain.chain_id,
        &naka_conf.get_chainstate_path_str(),
        None,
    )
    .unwrap();

    let block_height_pre_3_0 =
        NakamotoChainState::get_canonical_block_header(chainstate.db(), &sortdb)
            .unwrap()
            .unwrap()
            .stacks_block_height;

    // query for prometheus metrics
    #[cfg(feature = "monitoring_prom")]
    {
        let prom_http_origin = format!("http://{prom_bind}");
        wait_for(10, || {
            let client = reqwest::blocking::Client::new();
            let res = client
                .get(&prom_http_origin)
                .send()
                .unwrap()
                .text()
                .unwrap();
            let expected_result = format!("stacks_node_stacks_tip_height {block_height_pre_3_0}");
            Ok(res.contains(&expected_result))
        })
        .expect("Prometheus metrics did not update");
    }

    info!("Nakamoto miner started...");
    blind_signer(&naka_conf, &signers, proposals_submitted);

    let blocks_processed_before = coord_channel
        .lock()
        .expect("Mutex poisoned")
        .get_stacks_blocks_processed();

    wait_for_first_naka_block_commit(60, &commits_submitted);

    // Mine a regular nakamoto tenure
    next_block_and_mine_commit(
        &mut btc_regtest_controller,
        60,
        &coord_channel,
        &commits_submitted,
    )
    .unwrap();

    wait_for(5, || {
        let blocks_processed = coord_channel
            .lock()
            .expect("Mutex poisoned")
            .get_stacks_blocks_processed();
        Ok(blocks_processed > blocks_processed_before)
    })
    .unwrap();

    let blocks_processed_before = coord_channel
        .lock()
        .expect("Mutex poisoned")
        .get_stacks_blocks_processed();

    info!("Pausing commit ops to trigger a tenure extend.");
    test_skip_commit_op.set(true);

    next_block_and(&mut btc_regtest_controller, 60, || Ok(true)).unwrap();

    wait_for(5, || {
        let blocks_processed = coord_channel
            .lock()
            .expect("Mutex poisoned")
            .get_stacks_blocks_processed();
        Ok(blocks_processed > blocks_processed_before)
    })
    .unwrap();

    // Submit a TX
    let transfer_tx = make_stacks_transfer(
        &sender_sk,
        transfer_nonce,
        send_fee,
        naka_conf.burnchain.chain_id,
        &recipient,
        send_amt,
    );
    let transfer_tx_hex = format!("0x{}", to_hex(&transfer_tx));

    let tip = NakamotoChainState::get_canonical_block_header(chainstate.db(), &sortdb)
        .unwrap()
        .unwrap();

    let mut mempool = naka_conf
        .connect_mempool_db()
        .expect("Database failure opening mempool");

    mempool
        .submit_raw(
            &mut chainstate,
            &sortdb,
            &tip.consensus_hash,
            &tip.anchored_header.block_hash(),
            transfer_tx.clone(),
            &ExecutionCost::max_value(),
            &StacksEpochId::Epoch30,
        )
        .unwrap();

    let blocks_processed_before = coord_channel
        .lock()
        .expect("Mutex poisoned")
        .get_stacks_blocks_processed();

    next_block_and_process_new_stacks_block(&mut btc_regtest_controller, 60, &coord_channel)
        .unwrap();

    wait_for(5, || {
        let blocks_processed = coord_channel
            .lock()
            .expect("Mutex poisoned")
            .get_stacks_blocks_processed();
        let sender_nonce = get_account(&http_origin, &to_addr(&sender_sk)).nonce;
        Ok(blocks_processed > blocks_processed_before && sender_nonce >= 1)
    })
    .unwrap();

    let blocks_processed_before = coord_channel
        .lock()
        .expect("Mutex poisoned")
        .get_stacks_blocks_processed();

    next_block_and(&mut btc_regtest_controller, 60, || Ok(true)).unwrap();

    wait_for(5, || {
        let blocks_processed = coord_channel
            .lock()
            .expect("Mutex poisoned")
            .get_stacks_blocks_processed();
        Ok(blocks_processed > blocks_processed_before)
    })
    .unwrap();

    // Mine 3 nakamoto blocks
    for i in 0..3 {
        info!("Triggering Nakamoto blocks after extend ({})", i + 1);
        transfer_nonce += 1;
        let transfer_tx = make_stacks_transfer(
            &sender_sk,
            transfer_nonce,
            send_fee,
            naka_conf.burnchain.chain_id,
            &recipient,
            send_amt,
        );
        submit_tx(&http_origin, &transfer_tx);
        wait_for(10, || {
            let sender_nonce = get_account(&http_origin, &to_addr(&sender_sk)).nonce;
            Ok(sender_nonce >= transfer_nonce)
        })
        .expect("Timed out waiting for transfer TX to confirm");
    }

    info!("Resuming commit ops to mine regular tenures.");
    test_skip_commit_op.set(false);

    // Mine 15 more regular nakamoto tenures
    for _i in 0..15 {
        let commits_before = commits_submitted.load(Ordering::SeqCst);
        let blocks_processed_before = coord_channel
            .lock()
            .expect("Mutex poisoned")
            .get_stacks_blocks_processed();
        next_block_and(&mut btc_regtest_controller, 60, || {
            let commits_count = commits_submitted.load(Ordering::SeqCst);
            Ok(commits_count > commits_before)
        })
        .unwrap();

        wait_for(5, || {
            let blocks_processed = coord_channel
                .lock()
                .expect("Mutex poisoned")
                .get_stacks_blocks_processed();
            Ok(blocks_processed > blocks_processed_before)
        })
        .unwrap();

        sleep_ms(5_000);
    }

    // load the chain tip, and assert that it is a nakamoto block and at least 30 blocks have advanced in epoch 3
    let tip = NakamotoChainState::get_canonical_block_header(chainstate.db(), &sortdb)
        .unwrap()
        .unwrap();

    // assert that the tenure extend tx was observed
    let mut tenure_extends = vec![];
    let mut tenure_block_founds = vec![];
    let mut transfer_tx_included = false;
    let mut last_block_had_extend = false;
    for block in test_observer::get_blocks() {
        let mut has_extend = false;
        for tx in block["transactions"].as_array().unwrap() {
            let raw_tx = tx["raw_tx"].as_str().unwrap();
            if raw_tx == transfer_tx_hex {
                transfer_tx_included = true;
                continue;
            }
            if raw_tx == "0x00" {
                continue;
            }
            let tx_bytes = hex_bytes(&raw_tx[2..]).unwrap();
            let parsed = StacksTransaction::consensus_deserialize(&mut &tx_bytes[..]).unwrap();

            if let TransactionPayload::TenureChange(payload) = &parsed.payload {
                match payload.cause {
                    TenureChangeCause::Extended => {
                        has_extend = true;
                        tenure_extends.push(parsed);
                    }
                    TenureChangeCause::BlockFound => {
                        if last_block_had_extend {
                            panic!("Expected a Nakamoto block to happen after tenure extend block");
                        }
                        tenure_block_founds.push(parsed);
                    }
                };
            }
        }
        last_block_had_extend = has_extend;
    }
    assert!(
        !tenure_extends.is_empty(),
        "Nakamoto node failed to include the tenure extend txs"
    );

    assert!(
        tenure_block_founds.len() >= 17 - tenure_extends.len(),
        "Nakamoto node failed to include the block found tx per winning sortition"
    );

    assert!(
        transfer_tx_included,
        "Nakamoto node failed to include the transfer tx"
    );

    assert!(tip.anchored_header.as_stacks_nakamoto().is_some());
    assert!(tip.stacks_block_height >= block_height_pre_3_0 + 17);

    // make sure prometheus returns an updated height
    #[cfg(feature = "monitoring_prom")]
    {
        let prom_http_origin = format!("http://{prom_bind}");
        wait_for(10, || {
            let client = reqwest::blocking::Client::new();
            let res = client
                .get(&prom_http_origin)
                .send()
                .unwrap()
                .text()
                .unwrap();
            let expected_result =
                format!("stacks_node_stacks_tip_height {}", tip.stacks_block_height);
            Ok(res.contains(&expected_result))
        })
        .expect("Prometheus metrics did not update");
    }

    coord_channel
        .lock()
        .expect("Mutex poisoned")
        .stop_chains_coordinator();
    run_loop_stopper.store(false, Ordering::SeqCst);

    run_loop_thread.join().unwrap();
}

fn get_block_times(
    naka_conf: &Config,
    sender_addr: &StacksAddress,
    block_height: u128,
    tenure_height: u128,
) -> (u128, u128, u128, u128, u128, u128, u128) {
    let contract0_name = "test-contract-0";
    let contract1_name = "test-contract-1";
    let contract3_name = "test-contract-3";

    info!("Getting block times at block {block_height}, tenure {tenure_height}...");

    let time0_value = call_read_only(
        naka_conf,
        sender_addr,
        contract0_name,
        "get-time",
        vec![&clarity::vm::Value::UInt(tenure_height)],
    );
    let time0 = time0_value
        .expect_optional()
        .unwrap()
        .unwrap()
        .expect_u128()
        .unwrap();

    let time_now0_value = call_read_only(
        naka_conf,
        sender_addr,
        contract0_name,
        "get-last-time",
        vec![],
    );
    let time0_now = time_now0_value
        .expect_optional()
        .unwrap()
        .unwrap()
        .expect_u128()
        .unwrap();

    let time1_value = call_read_only(
        naka_conf,
        sender_addr,
        contract1_name,
        "get-time",
        vec![&clarity::vm::Value::UInt(tenure_height)],
    );
    let time1 = time1_value
        .expect_optional()
        .unwrap()
        .unwrap()
        .expect_u128()
        .unwrap();

    let time1_now_value = call_read_only(
        naka_conf,
        sender_addr,
        contract1_name,
        "get-last-time",
        vec![],
    );
    let time1_now = time1_now_value
        .expect_optional()
        .unwrap()
        .unwrap()
        .expect_u128()
        .unwrap();

    let time3_tenure_value = call_read_only(
        naka_conf,
        sender_addr,
        contract3_name,
        "get-tenure-time",
        vec![&clarity::vm::Value::UInt(block_height)],
    );
    let time3_tenure = time3_tenure_value
        .expect_optional()
        .unwrap()
        .unwrap()
        .expect_u128()
        .unwrap();

    let time3_block_value = call_read_only(
        naka_conf,
        sender_addr,
        contract3_name,
        "get-block-time",
        vec![&clarity::vm::Value::UInt(block_height)],
    );
    let time3_block = time3_block_value
        .expect_optional()
        .unwrap()
        .unwrap()
        .expect_u128()
        .unwrap();

    let time3_now_tenure_value = call_read_only(
        naka_conf,
        sender_addr,
        contract3_name,
        "get-last-tenure-time",
        vec![],
    );
    let time3_now_tenure = time3_now_tenure_value
        .expect_optional()
        .unwrap()
        .unwrap()
        .expect_u128()
        .unwrap();

    info!("Reported times:";
        "time0" => time0,
        "time0_now" => time0_now,
        "time1" => time1,
        "time1_now" => time1_now,
        "time3_block" => time3_block,
        "time3_tenure" => time3_tenure,
        "time3_now_tenure" => time3_now_tenure
    );

    assert_eq!(
        time0, time1,
        "Time from pre- and post-epoch 3.0 contracts should match"
    );
    assert_eq!(
        time0_now, time1_now,
        "Time from pre- and post-epoch 3.0 contracts should match"
    );
    assert_eq!(time0_now, time1_now, "Time should match across contracts");

    (
        time0,
        time0_now,
        time1,
        time1_now,
        time3_tenure,
        time3_block,
        time3_now_tenure,
    )
}

#[test]
#[ignore]
/// Verify the timestamps using `get-block-info?`, `get-stacks-block-info?`, and `get-tenure-info?`.
fn check_block_times() {
    if env::var("BITCOIND_TEST") != Ok("1".into()) {
        return;
    }

    let mut signers = TestSigners::default();
    let (mut naka_conf, _miner_account) = naka_neon_integration_conf(None);
    let http_origin = format!("http://{}", &naka_conf.node.rpc_bind);
    naka_conf.miner.wait_on_interim_blocks = Duration::from_secs(1);
    naka_conf.burnchain.chain_id = CHAIN_ID_TESTNET + 1;
    let sender_sk = Secp256k1PrivateKey::new();
    let sender_signer_sk = Secp256k1PrivateKey::new();
    let sender_signer_addr = tests::to_addr(&sender_signer_sk);

    // setup sender + recipient for some test stx transfers
    // these are necessary for the interim blocks to get mined at all
    let sender_addr = tests::to_addr(&sender_sk);
    let send_amt = 100;
    let send_fee = 180;
    let deploy_fee = 3000;
    naka_conf.add_initial_balance(
        PrincipalData::from(sender_addr).to_string(),
        3 * deploy_fee + (send_amt + send_fee) * 12,
    );
    naka_conf.add_initial_balance(PrincipalData::from(sender_signer_addr).to_string(), 100000);
    let recipient = PrincipalData::from(StacksAddress::burn_address(false));
    let stacker_sk = setup_stacker(&mut naka_conf);

    test_observer::spawn();
    test_observer::register_any(&mut naka_conf);

    let mut btcd_controller = BitcoinCoreController::new(naka_conf.clone());
    btcd_controller
        .start_bitcoind()
        .expect("Failed starting bitcoind");
    let mut btc_regtest_controller = BitcoinRegtestController::new(naka_conf.clone(), None);
    btc_regtest_controller.bootstrap_chain(201);

    let mut run_loop = boot_nakamoto::BootRunLoop::new(naka_conf.clone()).unwrap();
    let run_loop_stopper = run_loop.get_termination_switch();
    let Counters {
        blocks_processed,
        naka_proposed_blocks: proposals_submitted,
        ..
    } = run_loop.counters();

    let coord_channel = run_loop.coordinator_channels();

    let run_loop_thread = thread::Builder::new()
        .name("run_loop".into())
        .spawn(move || run_loop.start(None, 0))
        .unwrap();
    wait_for_runloop(&blocks_processed);

    let mut sender_nonce = 0;

    // Deploy this version with the Clarity 1 / 2 before epoch 3
    let contract0_name = "test-contract-0";
    let contract_clarity1 = r#"
        (define-read-only (get-time (height uint)) (get-block-info? time height))
        (define-read-only (get-last-time) (get-block-info? time (- block-height u1)))
    "#;

    let contract_tx0 = make_contract_publish(
        &sender_sk,
        sender_nonce,
        deploy_fee,
        naka_conf.burnchain.chain_id,
        contract0_name,
        contract_clarity1,
    );
    sender_nonce += 1;
    submit_tx(&http_origin, &contract_tx0);

    boot_to_epoch_3(
        &naka_conf,
        &blocks_processed,
        &[stacker_sk],
        &[sender_signer_sk],
        &mut Some(&mut signers),
        &mut btc_regtest_controller,
    );

    info!("Bootstrapped to Epoch-3.0 boundary, starting nakamoto miner");

    info!("Nakamoto miner started...");
    blind_signer(&naka_conf, &signers, proposals_submitted);

    let epochs = naka_conf.burnchain.epochs.clone().unwrap();
    let epoch_3 = &epochs[StacksEpochId::Epoch30];
    let epoch_3_start = epoch_3.start_height;
    let mut last_stacks_block_height = 0;
    let mut last_tenure_height = 0;
    next_block_and(&mut btc_regtest_controller, 60, || {
        let info = get_chain_info_result(&naka_conf).unwrap();
        last_stacks_block_height = info.stacks_tip_height as u128;
        last_tenure_height = last_stacks_block_height + 1;
        Ok(info.burn_block_height == epoch_3_start)
    })
    .unwrap();

    let time0_value = call_read_only(
        &naka_conf,
        &sender_addr,
        contract0_name,
        "get-time",
        vec![&clarity::vm::Value::UInt(1)],
    );
    let time0 = time0_value
        .expect_optional()
        .unwrap()
        .unwrap()
        .expect_u128()
        .unwrap();
    info!("Time from pre-epoch 3.0: {time0}");

    // This version uses the Clarity 1 / 2 function
    let contract1_name = "test-contract-1";
    let contract_tx1 = make_contract_publish_versioned(
        &sender_sk,
        sender_nonce,
        deploy_fee,
        naka_conf.burnchain.chain_id,
        contract1_name,
        contract_clarity1,
        Some(ClarityVersion::Clarity2),
    );
    sender_nonce += 1;
    submit_tx(&http_origin, &contract_tx1);

    // This version uses the Clarity 3 functions
    let contract3_name = "test-contract-3";
    let contract_clarity3 = r#"
        (define-read-only (get-block-time (height uint)) (get-stacks-block-info? time height))
        (define-read-only (get-tenure-time (height uint)) (get-tenure-info? time height))
        (define-read-only (get-last-tenure-time) (get-tenure-info? time (- stacks-block-height u1)))
    "#;

    let contract_tx3 = make_contract_publish(
        &sender_sk,
        sender_nonce,
        deploy_fee,
        naka_conf.burnchain.chain_id,
        contract3_name,
        contract_clarity3,
    );
    submit_tx(&http_origin, &contract_tx3);
    sender_nonce += 1;

    let mut stacks_block_height = 0;
    wait_for(60, || {
        let cur_sender_nonce = get_account(&http_origin, &to_addr(&sender_sk)).nonce;
        let info = get_chain_info_result(&naka_conf).unwrap();
        stacks_block_height = info.stacks_tip_height as u128;
        Ok(stacks_block_height > last_stacks_block_height && cur_sender_nonce == sender_nonce)
    })
    .expect("Timed out waiting for contracts to publish");
    last_stacks_block_height = stacks_block_height;

    // Repeat these tests for 5 tenures
    for _ in 0..5 {
        next_block_and(&mut btc_regtest_controller, 60, || {
            let info = get_chain_info_result(&naka_conf).unwrap();
            stacks_block_height = info.stacks_tip_height as u128;
            Ok(stacks_block_height > last_stacks_block_height)
        })
        .unwrap();
        last_stacks_block_height = stacks_block_height;
        last_tenure_height += 1;
        info!("New tenure {last_tenure_height}, Stacks height: {last_stacks_block_height}");

        let (time0, time0_now, _time1, _time1_now, time3_tenure, time3_block, time3_now_tenure) =
            get_block_times(
                &naka_conf,
                &sender_addr,
                last_stacks_block_height - 1,
                last_tenure_height - 1,
            );

        assert_eq!(
            time0, time3_tenure,
            "Tenure time should match Clarity 2 block time"
        );
        assert_eq!(
            time0_now, time3_now_tenure,
            "Clarity 3 tenure time should match Clarity 2 block time in the first block of a tenure"
        );

        // Mine a Nakamoto block
        info!("Mining Nakamoto block");

        // submit a tx so that the miner will mine an extra block
        let transfer_tx = make_stacks_transfer(
            &sender_sk,
            sender_nonce,
            send_fee,
            naka_conf.burnchain.chain_id,
            &recipient,
            send_amt,
        );
        sender_nonce += 1;
        submit_tx(&http_origin, &transfer_tx);

        // wait for the block to be mined
        wait_for(30, || {
            let cur_sender_nonce = get_account(&http_origin, &to_addr(&sender_sk)).nonce;
            let info = get_chain_info_result(&naka_conf).unwrap();
            stacks_block_height = info.stacks_tip_height as u128;
            Ok(stacks_block_height > last_stacks_block_height && cur_sender_nonce == sender_nonce)
        })
        .expect("Timed out waiting for block");
        last_stacks_block_height = stacks_block_height;

        info!("New Stacks block {last_stacks_block_height} in tenure {last_tenure_height}");

        let (
            time0a,
            _time0a_now,
            _time1a,
            _time1a_now,
            _time3a_tenure,
            time3a_block,
            time3a_now_tenure,
        ) = get_block_times(
            &naka_conf,
            &sender_addr,
            last_stacks_block_height - 1,
            last_tenure_height - 1,
        );

        assert_eq!(
            time0a, time0,
            "get-block-info? time should not have changed"
        );
        assert!(
            time3a_block - time3_block >= 1,
            "get-stacks-block-info? time should have changed"
        );

        // Mine a Nakamoto block
        info!("Mining Nakamoto block");

        // submit a tx so that the miner will mine an extra block
        let transfer_tx = make_stacks_transfer(
            &sender_sk,
            sender_nonce,
            send_fee,
            naka_conf.burnchain.chain_id,
            &recipient,
            send_amt,
        );
        submit_tx(&http_origin, &transfer_tx);
        sender_nonce += 1;

        // wait for the block to be mined
        wait_for(30, || {
            let cur_sender_nonce = get_account(&http_origin, &to_addr(&sender_sk)).nonce;
            let info = get_chain_info_result(&naka_conf).unwrap();
            stacks_block_height = info.stacks_tip_height as u128;
            Ok(stacks_block_height > last_stacks_block_height && cur_sender_nonce == sender_nonce)
        })
        .expect("Timed out waiting for block");
        last_stacks_block_height = stacks_block_height;

        let (
            time0b,
            _time0b_now,
            _time1b,
            _time1b_now,
            _time3b_tenure,
            time3b_block,
            time3b_now_tenure,
        ) = get_block_times(
            &naka_conf,
            &sender_addr,
            last_stacks_block_height - 1,
            last_tenure_height - 1,
        );

        assert_eq!(
            time0b, time0a,
            "get-block-info? time should not have changed"
        );
        assert!(
            time3b_block - time3a_block >= 1,
            "get-stacks-block-info? time should have changed"
        );
        assert_eq!(
            time3b_now_tenure, time3a_now_tenure,
            "get-tenure-info? time should not have changed"
        );
    }

    coord_channel
        .lock()
        .expect("Mutex poisoned")
        .stop_chains_coordinator();
    run_loop_stopper.store(false, Ordering::SeqCst);

    run_loop_thread.join().unwrap();
}

fn assert_block_info(
    tuple0: &BTreeMap<ClarityName, Value>,
    miner: &Value,
    miner_spend: &clarity::vm::Value,
) {
    info!("block info tuple data: {tuple0:#?}");

    assert!(tuple0
        .get("burnchain-header-hash")
        .unwrap()
        .clone()
        .expect_optional()
        .unwrap()
        .is_some());
    assert!(tuple0
        .get("id-header-hash")
        .unwrap()
        .clone()
        .expect_optional()
        .unwrap()
        .is_some());
    assert!(tuple0
        .get("header-hash")
        .unwrap()
        .clone()
        .expect_optional()
        .unwrap()
        .is_some());
    assert_eq!(
        &tuple0
            .get("miner-address")
            .unwrap()
            .clone()
            .expect_optional()
            .unwrap()
            .unwrap(),
        miner
    );
    assert!(tuple0
        .get("time")
        .unwrap()
        .clone()
        .expect_optional()
        .unwrap()
        .is_some());
    assert!(tuple0
        .get("vrf-seed")
        .unwrap()
        .clone()
        .expect_optional()
        .unwrap()
        .is_some());
    assert!(tuple0
        .get("block-reward")
        .unwrap()
        .clone()
        .expect_optional()
        .unwrap()
        .is_none()); // not yet mature
    assert_eq!(
        &tuple0
            .get("miner-spend-total")
            .unwrap()
            .clone()
            .expect_optional()
            .unwrap()
            .unwrap(),
        miner_spend
    );
    assert_eq!(
        &tuple0
            .get("miner-spend-winner")
            .unwrap()
            .clone()
            .expect_optional()
            .unwrap()
            .unwrap(),
        miner_spend
    );
}

fn parse_block_id(optional_buff32: &Value) -> StacksBlockId {
    let bytes = optional_buff32
        .clone()
        .expect_optional()
        .unwrap()
        .unwrap()
        .expect_buff(32)
        .unwrap();
    StacksBlockId::from_vec(&bytes).unwrap()
}

#[test]
#[ignore]
/// Verify all properties in `get-block-info?`, `get-stacks-block-info?`, and `get-tenure-info?`.
fn check_block_info() {
    if env::var("BITCOIND_TEST") != Ok("1".into()) {
        return;
    }

    let mut signers = TestSigners::default();
    let (mut naka_conf, _miner_account) = naka_neon_integration_conf(None);
    // change the chain id so that it isn't the same as primary testnet
    naka_conf.burnchain.chain_id = CHAIN_ID_TESTNET + 1;
    let http_origin = format!("http://{}", &naka_conf.node.rpc_bind);
    naka_conf.miner.wait_on_interim_blocks = Duration::from_secs(1);
    naka_conf.miner.tenure_cost_limit_per_block_percentage = None;
    let sender_sk = Secp256k1PrivateKey::new();
    let sender_signer_sk = Secp256k1PrivateKey::new();
    let sender_signer_addr = tests::to_addr(&sender_signer_sk);

    // setup sender + recipient for some test stx transfers
    // these are necessary for the interim blocks to get mined at all
    let sender_addr = tests::to_addr(&sender_sk);
    let send_amt = 100;
    let send_fee = 180;
    let deploy_fee = 3000;
    naka_conf.add_initial_balance(
        PrincipalData::from(sender_addr).to_string(),
        3 * deploy_fee + (send_amt + send_fee) * 2,
    );
    naka_conf.add_initial_balance(PrincipalData::from(sender_signer_addr).to_string(), 100000);
    let recipient = PrincipalData::from(StacksAddress::burn_address(false));
    let stacker_sk = setup_stacker(&mut naka_conf);
    let contract3_name = "test-contract-3";

    test_observer::spawn();
    test_observer::register_any(&mut naka_conf);

    let mut btcd_controller = BitcoinCoreController::new(naka_conf.clone());
    btcd_controller
        .start_bitcoind()
        .expect("Failed starting bitcoind");
    let mut btc_regtest_controller = BitcoinRegtestController::new(naka_conf.clone(), None);
    btc_regtest_controller.bootstrap_chain(201);

    let mut run_loop = boot_nakamoto::BootRunLoop::new(naka_conf.clone()).unwrap();
    let run_loop_stopper = run_loop.get_termination_switch();
    let Counters {
        blocks_processed,
        naka_submitted_commits: commits_submitted,
        naka_proposed_blocks: proposals_submitted,
        ..
    } = run_loop.counters();

    let coord_channel = run_loop.coordinator_channels();

    let run_loop_thread = thread::Builder::new()
        .name("run_loop".into())
        .spawn(move || run_loop.start(None, 0))
        .unwrap();
    wait_for_runloop(&blocks_processed);

    let mut sender_nonce = 0;

    let get_block_info = |contract_name: &str, query_height: u128| {
        let result = call_read_only(
            &naka_conf,
            &sender_addr,
            contract_name,
            "get-block-info",
            vec![&clarity::vm::Value::UInt(query_height)],
        );
        result.expect_tuple().unwrap().data_map
    };

    let get_tenure_info = |query_height: u128| {
        let result = call_read_only(
            &naka_conf,
            &sender_addr,
            contract3_name,
            "get-tenure-info",
            vec![&clarity::vm::Value::UInt(query_height)],
        );
        result.expect_tuple().unwrap().data_map
    };

    let (chainstate, _) = StacksChainState::open(
        naka_conf.is_mainnet(),
        naka_conf.burnchain.chain_id,
        &naka_conf.get_chainstate_path_str(),
        None,
    )
    .unwrap();

    let miner = clarity::vm::Value::Principal(
        PrincipalData::parse_standard_principal("ST25WA53N4PWF8XZGQH2J5A4CGCWV4JADPM8MHTRV")
            .unwrap()
            .into(),
    );
    let miner_spend = clarity::vm::Value::UInt(20000);

    // Deploy this version with the Clarity 1 / 2 before epoch 3
    let contract0_name = "test-contract-0";
    let contract_clarity1 = "(define-read-only (get-block-info (height uint))
            {
                burnchain-header-hash: (get-block-info? burnchain-header-hash height),
                id-header-hash: (get-block-info? id-header-hash height),
                header-hash: (get-block-info? header-hash height),
                miner-address: (get-block-info? miner-address height),
                time: (get-block-info? time height),
                vrf-seed: (get-block-info? vrf-seed height),
                block-reward: (get-block-info? block-reward height),
                miner-spend-total: (get-block-info? miner-spend-total height),
                miner-spend-winner: (get-block-info? miner-spend-winner height),
            }
        )";
    // This version uses the Clarity 3 functions
    let contract_clarity3 = "(define-read-only (get-block-info (height uint))
            {
                id-header-hash: (get-stacks-block-info? id-header-hash height),
                header-hash: (get-stacks-block-info? header-hash height),
                time: (get-stacks-block-info? time height),
            }
        )
        (define-read-only (get-tenure-info (height uint))
            {
                burnchain-header-hash: (get-tenure-info? burnchain-header-hash height),
                miner-address: (get-tenure-info? miner-address height),
                time: (get-tenure-info? time height),
                vrf-seed: (get-tenure-info? vrf-seed height),
                block-reward: (get-tenure-info? block-reward height),
                miner-spend-total: (get-tenure-info? miner-spend-total height),
                miner-spend-winner: (get-tenure-info? miner-spend-winner height),
            }
        )";

    let contract_tx0 = make_contract_publish(
        &sender_sk,
        sender_nonce,
        deploy_fee,
        naka_conf.burnchain.chain_id,
        contract0_name,
        contract_clarity1,
    );
    sender_nonce += 1;
    submit_tx(&http_origin, &contract_tx0);

    boot_to_epoch_3(
        &naka_conf,
        &blocks_processed,
        &[stacker_sk],
        &[sender_signer_sk],
        &mut Some(&mut signers),
        &mut btc_regtest_controller,
    );

    let info = get_chain_info(&naka_conf);
    let last_pre_nakamoto_block_height = info.stacks_tip_height.into();

    blind_signer(&naka_conf, &signers, proposals_submitted);

    let c0_block_ht_1_pre_3 = get_block_info(contract0_name, 1);
    info!("Info from pre-epoch 3.0: {c0_block_ht_1_pre_3:?}");

    wait_for_first_naka_block_commit(60, &commits_submitted);

    // This version uses the Clarity 1 / 2 function
    let contract1_name = "test-contract-1";
    let contract_tx1 = make_contract_publish_versioned(
        &sender_sk,
        sender_nonce,
        deploy_fee,
        naka_conf.burnchain.chain_id,
        contract1_name,
        contract_clarity1,
        Some(ClarityVersion::Clarity2),
    );
    sender_nonce += 1;
    submit_tx(&http_origin, &contract_tx1);

    let contract_tx3 = make_contract_publish(
        &sender_sk,
        sender_nonce,
        deploy_fee,
        naka_conf.burnchain.chain_id,
        contract3_name,
        contract_clarity3,
    );
    sender_nonce += 1;
    submit_tx(&http_origin, &contract_tx3);

    // sleep to ensure seconds have changed
    next_block_and_process_new_stacks_block(&mut btc_regtest_controller, 60, &coord_channel)
        .unwrap();

    // make sure that the contracts are published
    wait_for(30, || {
        let cur_sender_nonce = get_account(&http_origin, &to_addr(&sender_sk)).nonce;
        Ok(cur_sender_nonce >= sender_nonce)
    })
    .expect("Timed out waiting for contracts to publish");

    // the first test we want to do is around the behavior of
    //  looking up 2.x blocks.

    // look up block height 1 with all 3 contracts after nakamoto activates
    let c0_block_ht_1_post_3 = get_block_info(contract0_name, 1);
    let c1_block_ht_1_post_3 = get_block_info(contract1_name, 1);
    let c3_block_ht_1_post_3 = get_block_info(contract3_name, 1);
    assert_eq!(c0_block_ht_1_post_3, c0_block_ht_1_pre_3);
    assert_eq!(c0_block_ht_1_post_3, c1_block_ht_1_post_3);
    for (key, value) in c3_block_ht_1_post_3.iter() {
        assert_eq!(&c0_block_ht_1_post_3[key], value);
    }

    // look up last 2.x height with all 3 contracts
    let c0_last_2x_block = get_block_info(contract0_name, last_pre_nakamoto_block_height);
    let c1_last_2x_block = get_block_info(contract1_name, last_pre_nakamoto_block_height);
    let c3_last_2x_block = get_block_info(contract3_name, last_pre_nakamoto_block_height);
    assert_eq!(c0_last_2x_block, c1_last_2x_block);
    for (key, value) in c3_last_2x_block.iter() {
        assert_eq!(&c0_last_2x_block[key], value);
    }

    // now we want to test the behavior of the first block in a tenure
    // so, we'll issue a bitcoin block, and not submit any transactions
    // (which will keep the miner from issuing any blocks after the first
    //  one in the tenure)

    let info = get_chain_info(&naka_conf);
    info!("Chain info: {info:?}");
    let last_stacks_block_height = info.stacks_tip_height as u128;
    let last_stacks_tip = StacksBlockId::new(&info.stacks_tip_consensus_hash, &info.stacks_tip);
    let last_tenure_height: u128 =
        NakamotoChainState::get_coinbase_height(&mut chainstate.index_conn(), &last_stacks_tip)
            .unwrap()
            .unwrap()
            .into();
    let last_tenure_start_block_header = NakamotoChainState::get_tenure_start_block_header(
        &mut chainstate.index_conn(),
        &last_stacks_tip,
        &info.stacks_tip_consensus_hash,
    )
    .unwrap()
    .unwrap();
    let last_tenure_start_block_id = last_tenure_start_block_header.index_block_hash();
    let last_tenure_start_block_ht = last_tenure_start_block_header.stacks_block_height.into();

    // lets issue the next bitcoin block
    next_block_and_process_new_stacks_block(&mut btc_regtest_controller, 60, &coord_channel)
        .unwrap();

    let info = get_chain_info(&naka_conf);
    info!("Chain info: {info:?}");
    let cur_stacks_block_height = info.stacks_tip_height as u128;
    let cur_stacks_tip = StacksBlockId::new(&info.stacks_tip_consensus_hash, &info.stacks_tip);
    let cur_tenure_height: u128 =
        NakamotoChainState::get_coinbase_height(&mut chainstate.index_conn(), &cur_stacks_tip)
            .unwrap()
            .unwrap()
            .into();
    let cur_tenure_start_block_id = NakamotoChainState::get_tenure_start_block_header(
        &mut chainstate.index_conn(),
        &cur_stacks_tip,
        &info.stacks_tip_consensus_hash,
    )
    .unwrap()
    .unwrap()
    .index_block_hash();

    assert_eq!(cur_tenure_start_block_id, cur_stacks_tip);
    assert_eq!(cur_stacks_block_height, last_stacks_block_height + 1);
    assert_eq!(cur_tenure_height, last_tenure_height + 1);

    // first checks: get-block-info with the current tenure height should return None
    let c0_cur_tenure = get_block_info(contract0_name, cur_tenure_height);
    let c1_cur_tenure = get_block_info(contract1_name, cur_tenure_height);
    // contract 3 uses the current stacks block height rather than current tenure.
    let c3_cur_tenure = get_block_info(contract3_name, cur_stacks_block_height);
    let c3_cur_tenure_ti = get_tenure_info(cur_stacks_block_height);
    assert!(c0_cur_tenure["id-header-hash"]
        .clone()
        .expect_optional()
        .unwrap()
        .is_none());
    assert!(c1_cur_tenure["id-header-hash"]
        .clone()
        .expect_optional()
        .unwrap()
        .is_none());
    assert!(c3_cur_tenure["id-header-hash"]
        .clone()
        .expect_optional()
        .unwrap()
        .is_none());
    assert!(c3_cur_tenure_ti["burnchain-header-hash"]
        .clone()
        .expect_optional()
        .unwrap()
        .is_none());

    // second checks: get-block-info with prior tenure height should return Some
    let c0_last_tenure = get_block_info(contract0_name, last_tenure_height);
    let c1_last_tenure = get_block_info(contract1_name, last_tenure_height);
    // contract 3 uses the current stacks block height rather than current tenure.
    let c3_last_tenure_bi = get_block_info(contract3_name, last_stacks_block_height);
    let c3_last_tenure_ti = get_tenure_info(last_stacks_block_height);
    let c3_last_tenure_start_bi = get_block_info(contract3_name, last_tenure_start_block_ht);

    // assert that c0 and c1 returned some data
    assert_block_info(&c0_last_tenure, &miner, &miner_spend);
    assert_block_info(&c1_last_tenure, &miner, &miner_spend);
    assert_eq!(c0_last_tenure, c1_last_tenure);

    let c3_fetched_id_hash = parse_block_id(&c3_last_tenure_bi["id-header-hash"]);
    assert_eq!(c3_fetched_id_hash, last_stacks_tip);

    // c0 and c1 should have different block info data than c3
    assert_ne!(
        c0_last_tenure["header-hash"],
        c3_last_tenure_bi["header-hash"]
    );
    assert_ne!(
        c0_last_tenure["id-header-hash"],
        c3_last_tenure_bi["id-header-hash"]
    );
    assert_ne!(c0_last_tenure["time"], c3_last_tenure_bi["time"]);
    // c0 and c1 should have the same burn data as the *tenure info* lookup in c3
    for (key, value) in c3_last_tenure_ti.iter() {
        assert_eq!(&c0_last_tenure[key], value);
    }
    // c0 and c1 should have the same header hash data as the *block info* lookup in c3 using last tenure start block ht
    for key in ["header-hash", "id-header-hash"] {
        assert_eq!(&c0_last_tenure[key], &c3_last_tenure_start_bi[key]);
    }
    // c0 should have the same index hash as last_tenure start block id
    assert_eq!(
        parse_block_id(&c0_last_tenure["id-header-hash"]),
        last_tenure_start_block_id
    );

    // Now we want to test the behavior of a new nakamoto block within the same tenure
    // We'll force a nakamoto block by submitting a transfer, then waiting for the nonce to bump
    info!("Mining an interim nakamoto block");
    let transfer_tx = make_stacks_transfer(
        &sender_sk,
        sender_nonce,
        send_fee,
        naka_conf.burnchain.chain_id,
        &recipient,
        send_amt,
    );
    sender_nonce += 1;
    submit_tx(&http_origin, &transfer_tx);

    wait_for(30, || {
        thread::sleep(Duration::from_secs(1));
        let cur_sender_nonce = get_account(&http_origin, &to_addr(&sender_sk)).nonce;
        Ok(cur_sender_nonce >= sender_nonce)
    })
    .expect("Failed to process the submitted transfer tx in a new nakamoto block");

    let info = get_chain_info(&naka_conf);
    let interim_stacks_block_height = info.stacks_tip_height as u128;
    let interim_stacks_tip = StacksBlockId::new(&info.stacks_tip_consensus_hash, &info.stacks_tip);
    let interim_tenure_height: u128 =
        NakamotoChainState::get_coinbase_height(&mut chainstate.index_conn(), &interim_stacks_tip)
            .unwrap()
            .unwrap()
            .into();
    let interim_tenure_start_block_id = NakamotoChainState::get_tenure_start_block_header(
        &mut chainstate.index_conn(),
        &interim_stacks_tip,
        &info.stacks_tip_consensus_hash,
    )
    .unwrap()
    .unwrap()
    .index_block_hash();
    assert_eq!(interim_tenure_height, cur_tenure_height);
    assert_eq!(interim_tenure_start_block_id, cur_tenure_start_block_id);
    assert_eq!(interim_stacks_block_height, cur_stacks_block_height + 1);

    // querying the same block heights that returned data before should yield the identical result
    assert_eq!(
        c0_last_tenure,
        get_block_info(contract0_name, last_tenure_height)
    );
    assert_eq!(
        c1_last_tenure,
        get_block_info(contract1_name, last_tenure_height)
    );
    assert_eq!(
        c3_last_tenure_bi,
        get_block_info(contract3_name, last_stacks_block_height)
    );
    assert_eq!(c3_last_tenure_ti, get_tenure_info(last_stacks_block_height));
    assert_eq!(
        c3_last_tenure_start_bi,
        get_block_info(contract3_name, last_tenure_start_block_ht)
    );

    // querying for the current tenure should work now though
    let c0_cur_tenure = get_block_info(contract0_name, cur_tenure_height);
    let c1_cur_tenure = get_block_info(contract1_name, cur_tenure_height);
    // contract 3 uses the current stacks block height rather than current tenure.
    let c3_cur_tenure = get_block_info(contract3_name, cur_stacks_block_height);
    let c3_cur_tenure_ti = get_tenure_info(cur_stacks_block_height);
    assert_block_info(&c0_cur_tenure, &miner, &miner_spend);
    assert_block_info(&c1_cur_tenure, &miner, &miner_spend);
    assert_eq!(c0_cur_tenure, c1_cur_tenure);

    // c0 and c1 should have the same header hash data as the *block info* lookup in c3 using cur_stacks_block
    //  (because cur_stacks_tip == cur_tenure_start_block_id, as was asserted before)
    for key in ["header-hash", "id-header-hash"] {
        assert_eq!(&c0_cur_tenure[key], &c3_cur_tenure[key]);
    }
    // c0 should have the same index hash as cur_tenure start block id
    assert_eq!(
        parse_block_id(&c0_cur_tenure["id-header-hash"]),
        cur_tenure_start_block_id,
        "c0 should have the same index hash as cur_tenure_start_block_id"
    );
    // c0 and c1 should have the same burn data as the *tenure info* lookup in c3
    for (key, value) in c3_cur_tenure_ti.iter() {
        assert_eq!(&c0_cur_tenure[key], value);
    }

    let c3_interim_bi = get_block_info(contract3_name, interim_stacks_block_height);
    let c3_interim_ti = get_tenure_info(interim_stacks_block_height);
    assert!(c3_interim_bi["id-header-hash"]
        .clone()
        .expect_optional()
        .unwrap()
        .is_none());
    assert!(c3_interim_ti["burnchain-header-hash"]
        .clone()
        .expect_optional()
        .unwrap()
        .is_none());

    // Now we'll mine one more interim block so that we can test that the stacks-block-info outputs update
    //  again.
    info!("Mining a second interim nakamoto block");
    let transfer_tx = make_stacks_transfer(
        &sender_sk,
        sender_nonce,
        send_fee,
        naka_conf.burnchain.chain_id,
        &recipient,
        send_amt,
    );
    sender_nonce += 1;
    submit_tx(&http_origin, &transfer_tx);

    wait_for(30, || {
        thread::sleep(Duration::from_secs(1));
        let cur_sender_nonce = get_account(&http_origin, &to_addr(&sender_sk)).nonce;
        Ok(cur_sender_nonce >= sender_nonce)
    })
    .expect("Failed to process the submitted transfer tx in a new nakamoto block");

    let info = get_chain_info(&naka_conf);
    assert_eq!(
        info.stacks_tip_height as u128,
        interim_stacks_block_height + 1
    );

    // querying for the current tenure should work the same as before
    assert_eq!(
        c0_cur_tenure,
        get_block_info(contract0_name, cur_tenure_height)
    );
    assert_eq!(
        c1_cur_tenure,
        get_block_info(contract1_name, cur_tenure_height)
    );
    // contract 3 uses the current stacks block height rather than current tenure.
    assert_eq!(
        c3_cur_tenure,
        get_block_info(contract3_name, cur_stacks_block_height)
    );
    assert_eq!(c3_cur_tenure_ti, get_tenure_info(cur_stacks_block_height));

    // querying using the first interim's block height should now work in contract 3
    let c3_interim_bi = get_block_info(contract3_name, interim_stacks_block_height);
    let c3_interim_ti = get_tenure_info(interim_stacks_block_height);

    // it will *not* work in contracts 1 and 2
    let c0_interim = get_block_info(contract0_name, interim_stacks_block_height);
    let c1_interim = get_block_info(contract1_name, interim_stacks_block_height);
    assert!(c0_interim["id-header-hash"]
        .clone()
        .expect_optional()
        .unwrap()
        .is_none());
    assert!(c1_interim["id-header-hash"]
        .clone()
        .expect_optional()
        .unwrap()
        .is_none());

    assert_eq!(c3_interim_ti, c3_cur_tenure_ti, "Tenure info should be the same whether queried using the starting block or the interim block height");

    // c0 and c1 should have different block info data than the interim block
    assert_ne!(c0_cur_tenure["header-hash"], c3_interim_bi["header-hash"]);
    assert_ne!(
        c0_cur_tenure["id-header-hash"],
        c3_interim_bi["id-header-hash"]
    );
    assert_ne!(c0_cur_tenure["time"], c3_interim_bi["time"]);

    // c3 should have gotten the interim's tip
    assert_eq!(
        parse_block_id(&c3_interim_bi["id-header-hash"]),
        interim_stacks_tip,
        "Contract 3 should be able to fetch the StacksBlockId of the tip"
    );

    let mut blocks = test_observer::get_blocks();
    blocks.sort_by_key(|block| block["block_height"].as_u64().unwrap());

    let mut last_tenture_height = 0;
    for block in blocks.iter() {
        let transactions = block.get("transactions").unwrap().as_array().unwrap();
        let mut block_has_tenure_change = false;
        for tx in transactions.iter().rev() {
            let raw_tx = tx.get("raw_tx").unwrap().as_str().unwrap();
            if raw_tx != "0x00" {
                let tx_bytes = hex_bytes(&raw_tx[2..]).unwrap();
                let parsed =
                    StacksTransaction::consensus_deserialize(&mut tx_bytes.as_slice()).unwrap();
                if let TransactionPayload::TenureChange(_tenure_change) = parsed.payload {
                    block_has_tenure_change = true;
                    continue;
                }
            }
        }
        // if `signer_bitvec` is set on a block, then it's a nakamoto block
        let is_nakamoto_block = block.get("signer_bitvec").map_or(false, |v| !v.is_null());
        let tenure_height = block.get("tenure_height").unwrap().as_u64().unwrap();
        let block_height = block.get("block_height").unwrap().as_u64().unwrap();

        if block_height == 0 {
            // genesis block
            continue;
        }

        if is_nakamoto_block {
            if block_has_tenure_change {
                // tenure change block should have tenure height 1 more than the last tenure height
                assert_eq!(last_tenture_height + 1, tenure_height);
                last_tenture_height = tenure_height;
            } else {
                // tenure extend block should have the same tenure height as the last tenure height
                assert_eq!(last_tenture_height, tenure_height);
            }
        } else {
            // epoch2.x block tenure height is the same as the block height
            assert_eq!(tenure_height, block_height);
            last_tenture_height = block_height;
        }
    }

    coord_channel
        .lock()
        .expect("Mutex poisoned")
        .stop_chains_coordinator();
    run_loop_stopper.store(false, Ordering::SeqCst);

    run_loop_thread.join().unwrap();
}

fn get_expected_reward_for_height(blocks: &[serde_json::Value], block_height: u128) -> u128 {
    // Find the target block
    let target_block = blocks
        .iter()
        .find(|b| b["block_height"].as_u64().unwrap() == block_height as u64)
        .unwrap();

    // Find the tenure change block (the first block with this burn block hash)
    let tenure_burn_block_hash = target_block["burn_block_hash"].as_str().unwrap();
    let tenure_block = blocks
        .iter()
        .find(|b| b["burn_block_hash"].as_str().unwrap() == tenure_burn_block_hash)
        .unwrap();
    let matured_block_hash = tenure_block["block_hash"].as_str().unwrap();

    let mut expected_reward_opt = None;
    for block in blocks.iter().rev() {
        for rewards in block["matured_miner_rewards"].as_array().unwrap() {
            if rewards.as_object().unwrap()["from_stacks_block_hash"]
                .as_str()
                .unwrap()
                == matured_block_hash
            {
                let reward_object = rewards.as_object().unwrap();
                let coinbase_amount: u128 = reward_object["coinbase_amount"]
                    .as_str()
                    .unwrap()
                    .parse()
                    .unwrap();
                let tx_fees_anchored: u128 = reward_object["tx_fees_anchored"]
                    .as_str()
                    .unwrap()
                    .parse()
                    .unwrap();
                let tx_fees_streamed_confirmed: u128 = reward_object["tx_fees_streamed_confirmed"]
                    .as_str()
                    .unwrap()
                    .parse()
                    .unwrap();
                let tx_fees_streamed_produced: u128 = reward_object["tx_fees_streamed_produced"]
                    .as_str()
                    .unwrap()
                    .parse()
                    .unwrap();
                expected_reward_opt = Some(
                    expected_reward_opt.unwrap_or(0)
                        + coinbase_amount
                        + tx_fees_anchored
                        + tx_fees_streamed_confirmed
                        + tx_fees_streamed_produced,
                );
            }
        }

        if let Some(expected_reward) = expected_reward_opt {
            return expected_reward;
        }
    }
    panic!("Expected reward not found");
}

#[test]
#[ignore]
/// Verify `block-reward` property in `get-block-info?` and `get-tenure-info?`.
/// This test is separated from `check_block_info` above because it needs to
/// mine 100+ blocks to mature the block reward, so it is slow.
fn check_block_info_rewards() {
    if env::var("BITCOIND_TEST") != Ok("1".into()) {
        return;
    }

    let mut signers = TestSigners::default();
    let (mut naka_conf, _miner_account) = naka_neon_integration_conf(None);
    let http_origin = format!("http://{}", &naka_conf.node.rpc_bind);
    naka_conf.miner.wait_on_interim_blocks = Duration::from_secs(1);
    naka_conf.burnchain.chain_id = CHAIN_ID_TESTNET + 1;
    let sender_sk = Secp256k1PrivateKey::new();
    let sender_signer_sk = Secp256k1PrivateKey::new();
    let sender_signer_addr = tests::to_addr(&sender_signer_sk);

    // setup sender + recipient for some test stx transfers
    // these are necessary for the interim blocks to get mined at all
    let sender_addr = tests::to_addr(&sender_sk);
    let send_amt = 100;
    let send_fee = 180;
    let deploy_fee = 3000;
    naka_conf.add_initial_balance(
        PrincipalData::from(sender_addr).to_string(),
        3 * deploy_fee + (send_amt + send_fee) * 2,
    );
    naka_conf.add_initial_balance(PrincipalData::from(sender_signer_addr).to_string(), 100000);
    let recipient = PrincipalData::from(StacksAddress::burn_address(false));
    let stacker_sk = setup_stacker(&mut naka_conf);

    test_observer::spawn();
    test_observer::register_any(&mut naka_conf);

    let mut btcd_controller = BitcoinCoreController::new(naka_conf.clone());
    btcd_controller
        .start_bitcoind()
        .expect("Failed starting bitcoind");
    let mut btc_regtest_controller = BitcoinRegtestController::new(naka_conf.clone(), None);
    btc_regtest_controller.bootstrap_chain(201);

    let mut run_loop = boot_nakamoto::BootRunLoop::new(naka_conf.clone()).unwrap();
    let run_loop_stopper = run_loop.get_termination_switch();
    let Counters {
        blocks_processed,
        naka_submitted_commits: commits_submitted,
        naka_proposed_blocks: proposals_submitted,
        ..
    } = run_loop.counters();

    let coord_channel = run_loop.coordinator_channels();

    let run_loop_thread = thread::Builder::new()
        .name("run_loop".into())
        .spawn(move || run_loop.start(None, 0))
        .unwrap();
    wait_for_runloop(&blocks_processed);

    let mut sender_nonce = 0;

    // Deploy this version with the Clarity 1 / 2 before epoch 3
    let contract0_name = "test-contract-0";
    let contract_clarity1 = "(define-read-only (get-block-info (height uint))
            {
                burnchain-header-hash: (get-block-info? burnchain-header-hash height),
                id-header-hash: (get-block-info? id-header-hash height),
                header-hash: (get-block-info? header-hash height),
                miner-address: (get-block-info? miner-address height),
                time: (get-block-info? time height),
                vrf-seed: (get-block-info? vrf-seed height),
                block-reward: (get-block-info? block-reward height),
                miner-spend-total: (get-block-info? miner-spend-total height),
                miner-spend-winner: (get-block-info? miner-spend-winner height),
            }
        )";

    let contract_tx0 = make_contract_publish(
        &sender_sk,
        sender_nonce,
        deploy_fee,
        naka_conf.burnchain.chain_id,
        contract0_name,
        contract_clarity1,
    );
    sender_nonce += 1;
    submit_tx(&http_origin, &contract_tx0);

    let get_block_info = |contract_name: &str, query_height: u128| {
        let result = call_read_only(
            &naka_conf,
            &sender_addr,
            contract_name,
            "get-block-info",
            vec![&clarity::vm::Value::UInt(query_height)],
        );
        result.expect_tuple().unwrap().data_map
    };

    boot_to_epoch_3(
        &naka_conf,
        &blocks_processed,
        &[stacker_sk],
        &[sender_signer_sk],
        &mut Some(&mut signers),
        &mut btc_regtest_controller,
    );

    info!("Bootstrapped to Epoch-3.0 boundary, starting nakamoto miner");

    info!("Nakamoto miner started...");
    blind_signer(&naka_conf, &signers, proposals_submitted);

    let tuple0 = get_block_info(contract0_name, 1);
    info!("Info from pre-epoch 3.0: {tuple0:?}");

    wait_for_first_naka_block_commit(60, &commits_submitted);

    // This version uses the Clarity 1 / 2 function
    let contract1_name = "test-contract-1";
    let contract_tx1 = make_contract_publish_versioned(
        &sender_sk,
        sender_nonce,
        deploy_fee,
        naka_conf.burnchain.chain_id,
        contract1_name,
        contract_clarity1,
        Some(ClarityVersion::Clarity2),
    );
    sender_nonce += 1;
    submit_tx(&http_origin, &contract_tx1);

    // This version uses the Clarity 3 functions
    let contract3_name = "test-contract-3";
    let contract_clarity3 = "(define-read-only (get-tenure-info (height uint))
            {
                burnchain-header-hash: (get-tenure-info? burnchain-header-hash height),
                miner-address: (get-tenure-info? miner-address height),
                time: (get-tenure-info? time height),
                vrf-seed: (get-tenure-info? vrf-seed height),
                block-reward: (get-tenure-info? block-reward height),
                miner-spend-total: (get-tenure-info? miner-spend-total height),
                miner-spend-winner: (get-tenure-info? miner-spend-winner height),
            }
        )";

    let contract_tx3 = make_contract_publish(
        &sender_sk,
        sender_nonce,
        deploy_fee,
        naka_conf.burnchain.chain_id,
        contract3_name,
        contract_clarity3,
    );
    sender_nonce += 1;
    submit_tx(&http_origin, &contract_tx3);

    next_block_and_process_new_stacks_block(&mut btc_regtest_controller, 60, &coord_channel)
        .unwrap();

    // Sleep to ensure the seconds have changed
    thread::sleep(Duration::from_secs(1));

    // Mine a Nakamoto block
    info!("Mining Nakamoto block");
    let blocks_processed_before = coord_channel
        .lock()
        .expect("Mutex poisoned")
        .get_stacks_blocks_processed();

    // submit a tx so that the miner will mine an extra block
    let transfer_tx = make_stacks_transfer(
        &sender_sk,
        sender_nonce,
        send_fee,
        naka_conf.burnchain.chain_id,
        &recipient,
        send_amt,
    );
    sender_nonce += 1;
    submit_tx(&http_origin, &transfer_tx);

    loop {
        let blocks_processed = coord_channel
            .lock()
            .expect("Mutex poisoned")
            .get_stacks_blocks_processed();
        if blocks_processed > blocks_processed_before {
            break;
        }
        thread::sleep(Duration::from_millis(100));
    }

    // Sleep to ensure the seconds have changed
    thread::sleep(Duration::from_secs(1));

    // Mine a Nakamoto block
    info!("Mining Nakamoto block");
    let blocks_processed_before = coord_channel
        .lock()
        .expect("Mutex poisoned")
        .get_stacks_blocks_processed();

    // submit a tx so that the miner will mine an extra block
    let transfer_tx = make_stacks_transfer(
        &sender_sk,
        sender_nonce,
        send_fee,
        naka_conf.burnchain.chain_id,
        &recipient,
        send_amt,
    );
    submit_tx(&http_origin, &transfer_tx);

    loop {
        let blocks_processed = coord_channel
            .lock()
            .expect("Mutex poisoned")
            .get_stacks_blocks_processed();
        if blocks_processed > blocks_processed_before {
            break;
        }
        thread::sleep(Duration::from_millis(100));
    }

    let info = get_chain_info_result(&naka_conf).unwrap();
    info!("Chain info: {info:?}");
    let (chainstate, _) = StacksChainState::open(
        naka_conf.is_mainnet(),
        naka_conf.burnchain.chain_id,
        &naka_conf.get_chainstate_path_str(),
        None,
    )
    .unwrap();

    let last_stacks_block_height = info.stacks_tip_height as u128;
    let last_nakamoto_block = last_stacks_block_height;
    let last_stacks_tip = StacksBlockId::new(&info.stacks_tip_consensus_hash, &info.stacks_tip);
    let last_nakamoto_block_tenure_height: u128 =
        NakamotoChainState::get_coinbase_height(&mut chainstate.index_conn(), &last_stacks_tip)
            .unwrap()
            .unwrap()
            .into();

    // Mine more than 2 burn blocks to get the last block's reward matured
    // (only 2 blocks maturation time in tests)
    info!("Mining 6 tenures to mature the block reward");
    for i in 0..6 {
        next_block_and_mine_commit(
            &mut btc_regtest_controller,
            20,
            &coord_channel,
            &commits_submitted,
        )
        .unwrap();
        info!("Mined a block ({i})");
    }

    let info = get_chain_info_result(&naka_conf).unwrap();
    info!("Chain info: {info:?}");
    let last_stacks_block_height = info.stacks_tip_height as u128;
    let blocks = test_observer::get_blocks();

    let last_stacks_tip = StacksBlockId::new(&info.stacks_tip_consensus_hash, &info.stacks_tip);
    let last_tenure_height: u128 =
        NakamotoChainState::get_coinbase_height(&mut chainstate.index_conn(), &last_stacks_tip)
            .unwrap()
            .unwrap()
            .into();

    // Check the block reward is now matured in one of the tenure-change blocks
    let mature_height = last_stacks_block_height - 4;
    let expected_reward = get_expected_reward_for_height(&blocks, mature_height);
    let tuple0 = get_block_info(contract0_name, last_tenure_height - 4);
    info!(
        "block rewards";
        "fetched" => %tuple0["block-reward"],
        "expected" => expected_reward,
    );
    assert_eq!(
        tuple0["block-reward"]
            .clone()
            .expect_optional()
            .unwrap()
            .unwrap(),
        Value::UInt(expected_reward)
    );

    let tuple1 = get_block_info(contract1_name, last_tenure_height - 4);
    assert_eq!(tuple0, tuple1);

    let result3_tenure = call_read_only(
        &naka_conf,
        &sender_addr,
        contract3_name,
        "get-tenure-info",
        vec![&clarity::vm::Value::UInt(mature_height)],
    );
    let tuple3_tenure = result3_tenure.expect_tuple().unwrap().data_map;
    assert_eq!(tuple3_tenure["block-reward"], tuple0["block-reward"]);

    // Check the block reward is now matured in one of the Nakamoto blocks
    let expected_reward = get_expected_reward_for_height(&blocks, last_nakamoto_block);

    let tuple0 = get_block_info(contract0_name, last_nakamoto_block_tenure_height);

    assert_eq!(
        tuple0["block-reward"]
            .clone()
            .expect_optional()
            .unwrap()
            .unwrap(),
        Value::UInt(expected_reward)
    );

    let tuple1 = get_block_info(contract1_name, last_nakamoto_block_tenure_height);
    assert_eq!(tuple0, tuple1);

    let result3_tenure = call_read_only(
        &naka_conf,
        &sender_addr,
        contract3_name,
        "get-tenure-info",
        vec![&clarity::vm::Value::UInt(last_nakamoto_block)],
    );
    let tuple3_tenure = result3_tenure.expect_tuple().unwrap().data_map;
    assert_eq!(tuple3_tenure["block-reward"], tuple0["block-reward"]);

    coord_channel
        .lock()
        .expect("Mutex poisoned")
        .stop_chains_coordinator();
    run_loop_stopper.store(false, Ordering::SeqCst);

    run_loop_thread.join().unwrap();
}

/// Test Nakamoto mock miner by booting a follower node
#[test]
#[ignore]
fn mock_mining() {
    if env::var("BITCOIND_TEST") != Ok("1".into()) {
        return;
    }

    let (mut naka_conf, _miner_account) = naka_neon_integration_conf(None);
    naka_conf.miner.wait_on_interim_blocks = Duration::from_secs(1);
    naka_conf.node.pox_sync_sample_secs = 30;
    naka_conf.miner.tenure_cost_limit_per_block_percentage = None;
    let sender_sk = Secp256k1PrivateKey::new();
    let sender_signer_sk = Secp256k1PrivateKey::new();
    let sender_signer_addr = tests::to_addr(&sender_signer_sk);
    let mut signers = TestSigners::new(vec![sender_signer_sk]);
    let tenure_count = 3;
    let inter_blocks_per_tenure = 3;
    // setup sender + recipient for some test stx transfers
    // these are necessary for the interim blocks to get mined at all
    let sender_addr = tests::to_addr(&sender_sk);
    let send_amt = 100;
    let send_fee = 180;

    let node_1_rpc = gen_random_port();
    let node_1_p2p = gen_random_port();
    let node_2_rpc = gen_random_port();
    let node_2_p2p = gen_random_port();

    let localhost = "127.0.0.1";
    naka_conf.node.rpc_bind = format!("{localhost}:{node_1_rpc}");
    naka_conf.node.p2p_bind = format!("{localhost}:{node_1_p2p}");
    naka_conf.node.data_url = format!("http://{localhost}:{node_1_rpc}");
    naka_conf.node.p2p_address = format!("{localhost}:{node_1_p2p}");
    let http_origin = format!("http://{}", &naka_conf.node.rpc_bind);

    naka_conf.add_initial_balance(
        PrincipalData::from(sender_addr).to_string(),
        (send_amt + send_fee) * tenure_count * inter_blocks_per_tenure,
    );
    naka_conf.add_initial_balance(PrincipalData::from(sender_signer_addr).to_string(), 100000);
    let recipient = PrincipalData::from(StacksAddress::burn_address(false));
    let stacker_sk = setup_stacker(&mut naka_conf);

    test_observer::spawn();
    test_observer::register_any(&mut naka_conf);

    let mut btcd_controller = BitcoinCoreController::new(naka_conf.clone());
    btcd_controller
        .start_bitcoind()
        .expect("Failed starting bitcoind");
    let mut btc_regtest_controller = BitcoinRegtestController::new(naka_conf.clone(), None);
    btc_regtest_controller.bootstrap_chain(201);

    let mut run_loop = boot_nakamoto::BootRunLoop::new(naka_conf.clone()).unwrap();
    let run_loop_stopper = run_loop.get_termination_switch();
    let Counters {
        blocks_processed,
        naka_submitted_commits: commits_submitted,
        naka_proposed_blocks: proposals_submitted,
        ..
    } = run_loop.counters();

    let coord_channel = run_loop.coordinator_channels();

    let run_loop_thread = thread::Builder::new()
        .name("run_loop".into())
        .spawn(move || run_loop.start(None, 0))
        .unwrap();
    wait_for_runloop(&blocks_processed);
    boot_to_epoch_3(
        &naka_conf,
        &blocks_processed,
        &[stacker_sk],
        &[sender_signer_sk],
        &mut Some(&mut signers),
        &mut btc_regtest_controller,
    );

    info!("Bootstrapped to Epoch-3.0 boundary, starting nakamoto miner");

    let burnchain = naka_conf.get_burnchain();
    let sortdb = burnchain.open_sortition_db(true).unwrap();
    let (chainstate, _) = StacksChainState::open(
        naka_conf.is_mainnet(),
        naka_conf.burnchain.chain_id,
        &naka_conf.get_chainstate_path_str(),
        None,
    )
    .unwrap();

    let block_height_pre_3_0 =
        NakamotoChainState::get_canonical_block_header(chainstate.db(), &sortdb)
            .unwrap()
            .unwrap()
            .stacks_block_height;

    info!("Nakamoto miner started...");
    blind_signer(&naka_conf, &signers, proposals_submitted);

    // Wait one block to confirm the VRF register, wait until a block commit is submitted
    wait_for_first_naka_block_commit(60, &commits_submitted);

    let mut follower_conf = naka_conf.clone();
    follower_conf.node.mock_mining = true;
    follower_conf.events_observers.clear();
    follower_conf.node.working_dir = format!("{}-follower", &naka_conf.node.working_dir);
    follower_conf.node.seed = vec![0x01; 32];
    follower_conf.node.local_peer_seed = vec![0x02; 32];

    follower_conf.node.rpc_bind = format!("{localhost}:{node_2_rpc}");
    follower_conf.node.p2p_bind = format!("{localhost}:{node_2_p2p}");
    follower_conf.node.data_url = format!("http://{localhost}:{node_2_rpc}");
    follower_conf.node.p2p_address = format!("{localhost}:{node_2_p2p}");

    let node_info = get_chain_info(&naka_conf);
    follower_conf.node.add_bootstrap_node(
        &format!(
            "{}@{}",
            &node_info.node_public_key.unwrap(),
            naka_conf.node.p2p_bind
        ),
        naka_conf.burnchain.chain_id,
        PEER_VERSION_TESTNET,
    );

    let mut follower_run_loop = boot_nakamoto::BootRunLoop::new(follower_conf.clone()).unwrap();
    let follower_run_loop_stopper = follower_run_loop.get_termination_switch();
    let follower_coord_channel = follower_run_loop.coordinator_channels();

    let Counters {
        naka_mined_blocks: follower_naka_mined_blocks,
        ..
    } = follower_run_loop.counters();

    let mock_mining_blocks_start = follower_naka_mined_blocks.load(Ordering::SeqCst);

    debug!(
        "Booting follower-thread ({},{})",
        &follower_conf.node.p2p_bind, &follower_conf.node.rpc_bind
    );
    debug!(
        "Booting follower-thread: neighbors = {:?}",
        &follower_conf.node.bootstrap_node
    );

    // spawn a follower thread
    let follower_thread = thread::Builder::new()
        .name("follower-thread".into())
        .spawn(move || follower_run_loop.start(None, 0))
        .unwrap();

    info!("Booting follower-thread, waiting for the follower to sync to the chain tip");

    // use a high timeout for avoiding problem with github workflow
    wait_for(600, || {
        let Some(miner_node_info) = get_chain_info_opt(&naka_conf) else {
            return Ok(false);
        };
        let Some(follower_node_info) = get_chain_info_opt(&follower_conf) else {
            return Ok(false);
        };
        Ok(miner_node_info.stacks_tip_height == follower_node_info.stacks_tip_height)
    })
    .expect("Timed out waiting for follower to catch up to the miner");
    let miner_node_info = get_chain_info(&naka_conf);
    let follower_node_info = get_chain_info(&follower_conf);
    info!("Node heights"; "miner" => miner_node_info.stacks_tip_height, "follower" => follower_node_info.stacks_tip_height);

    // Mine `tenure_count` nakamoto tenures
    for tenure_ix in 0..tenure_count {
        let follower_naka_mined_blocks_before = follower_naka_mined_blocks.load(Ordering::SeqCst);

        let commits_before = commits_submitted.load(Ordering::SeqCst);
        next_block_and_process_new_stacks_block(&mut btc_regtest_controller, 60, &coord_channel)
            .unwrap();

        let mut last_tip = BlockHeaderHash([0x00; 32]);
        let mut last_tip_height = 0;

        // mine the interim blocks
        for interim_block_ix in 0..inter_blocks_per_tenure {
            let blocks_processed_before = coord_channel
                .lock()
                .expect("Mutex poisoned")
                .get_stacks_blocks_processed();
            // submit a tx so that the miner will mine an extra block
            let sender_nonce = tenure_ix * inter_blocks_per_tenure + interim_block_ix;
            let transfer_tx = make_stacks_transfer(
                &sender_sk,
                sender_nonce,
                send_fee,
                naka_conf.burnchain.chain_id,
                &recipient,
                send_amt,
            );
            submit_tx(&http_origin, &transfer_tx);

            loop {
                let blocks_processed = coord_channel
                    .lock()
                    .expect("Mutex poisoned")
                    .get_stacks_blocks_processed();
                if blocks_processed > blocks_processed_before {
                    break;
                }
                thread::sleep(Duration::from_millis(100));
            }

            let info = get_chain_info_result(&naka_conf).unwrap();
            assert_ne!(info.stacks_tip, last_tip);
            assert_ne!(info.stacks_tip_height, last_tip_height);

            last_tip = info.stacks_tip;
            last_tip_height = info.stacks_tip_height;
        }

        let miner_node_info = get_chain_info(&naka_conf);
        let follower_node_info = get_chain_info(&follower_conf);
        info!("Node heights"; "miner" => miner_node_info.stacks_tip_height, "follower" => follower_node_info.stacks_tip_height);

        wait_for(60, || {
            Ok(follower_naka_mined_blocks.load(Ordering::SeqCst)
                > follower_naka_mined_blocks_before)
        })
        .unwrap_or_else(|_| {
            panic!(
                "Timed out waiting for mock miner block {}",
                follower_naka_mined_blocks_before + 1
            )
        });

        wait_for(20, || {
            Ok(commits_submitted.load(Ordering::SeqCst) > commits_before)
        })
        .unwrap_or_else(|_| {
            panic!(
                "Timed out waiting for mock miner block {}",
                follower_naka_mined_blocks_before + 1
            )
        });
    }

    // load the chain tip, and assert that it is a nakamoto block and at least 30 blocks have advanced in epoch 3
    let tip = NakamotoChainState::get_canonical_block_header(chainstate.db(), &sortdb)
        .unwrap()
        .unwrap();
    info!(
        "Latest tip";
        "height" => tip.stacks_block_height,
        "is_nakamoto" => tip.anchored_header.as_stacks_nakamoto().is_some(),
    );

    let expected_blocks_mined = (inter_blocks_per_tenure + 1) * tenure_count;
    let expected_tip_height = block_height_pre_3_0 + expected_blocks_mined;
    assert!(tip.anchored_header.as_stacks_nakamoto().is_some());
    assert_eq!(
        tip.stacks_block_height, expected_tip_height,
        "Should have mined (1 + interim_blocks_per_tenure) * tenure_count nakamoto blocks"
    );

    // Check follower's mock miner
    let mock_mining_blocks_end = follower_naka_mined_blocks.load(Ordering::SeqCst);
    let blocks_mock_mined = mock_mining_blocks_end - mock_mining_blocks_start;
    assert!(
        blocks_mock_mined >= tenure_count,
        "Should have mock mined at least `tenure_count` nakamoto blocks. Mined = {blocks_mock_mined}. Expected = {tenure_count}"
    );

    // wait for follower to reach the chain tip
    loop {
        sleep_ms(1000);
        let follower_node_info = get_chain_info(&follower_conf);

        info!(
            "Follower tip is now {}/{}",
            &follower_node_info.stacks_tip_consensus_hash, &follower_node_info.stacks_tip
        );
        if follower_node_info.stacks_tip_consensus_hash == tip.consensus_hash
            && follower_node_info.stacks_tip == tip.anchored_header.block_hash()
        {
            break;
        }
    }

    coord_channel
        .lock()
        .expect("Mutex poisoned")
        .stop_chains_coordinator();
    run_loop_stopper.store(false, Ordering::SeqCst);

    follower_coord_channel
        .lock()
        .expect("Mutex poisoned")
        .stop_chains_coordinator();
    follower_run_loop_stopper.store(false, Ordering::SeqCst);

    run_loop_thread.join().unwrap();
    follower_thread.join().unwrap();
}

#[test]
#[ignore]
/// This test checks for the proper handling of the case where UTXOs are not
/// available on startup. After 1 minute, the miner thread should panic.
fn utxo_check_on_startup_panic() {
    if env::var("BITCOIND_TEST") != Ok("1".into()) {
        return;
    }

    let (mut naka_conf, _miner_account) = naka_neon_integration_conf(None);
    println!("Nakamoto node started with config: {naka_conf:?}");
    let prom_bind = "127.0.0.1:6000".to_string();
    naka_conf.node.prometheus_bind = Some(prom_bind.clone());
    naka_conf.miner.wait_on_interim_blocks = Duration::from_secs(1000);

    test_observer::spawn();
    test_observer::register_any(&mut naka_conf);

    let mut epochs = NAKAMOTO_INTEGRATION_EPOCHS.to_vec();
    let (last, rest) = epochs.split_last_mut().unwrap();
    for (index, epoch) in rest.iter_mut().enumerate() {
        epoch.start_height = index as u64;
        epoch.end_height = (index + 1) as u64;
    }
    last.start_height = 131;

    let mut btcd_controller = BitcoinCoreController::new(naka_conf.clone());
    btcd_controller
        .start_bitcoind()
        .expect("Failed starting bitcoind");
    let mut btc_regtest_controller = BitcoinRegtestController::new(naka_conf.clone(), None);
    // Do not fully bootstrap the chain, so that the UTXOs are not yet available
    btc_regtest_controller.bootstrap_chain(99);

    let mut run_loop = boot_nakamoto::BootRunLoop::new(naka_conf.clone()).unwrap();
    let run_loop_stopper = run_loop.get_termination_switch();
    let coord_channel = run_loop.coordinator_channels();

    let run_loop_thread = thread::spawn(move || run_loop.start(None, 0));

    let timeout = Duration::from_secs(70);
    let start_time = Instant::now();

    loop {
        // Check if the thread has panicked
        if run_loop_thread.is_finished() {
            match run_loop_thread.join() {
                Ok(_) => {
                    // Thread completed without panicking
                    panic!("Miner should have panicked but it exited cleanly.");
                }
                Err(_) => {
                    // Thread panicked
                    info!("Thread has panicked!");
                    break;
                }
            }
        }

        // Check if 70 seconds have passed
        assert!(
            start_time.elapsed() < timeout,
            "Miner should have panicked."
        );

        thread::sleep(Duration::from_millis(1000));
    }

    coord_channel
        .lock()
        .expect("Mutex poisoned")
        .stop_chains_coordinator();
    run_loop_stopper.store(false, Ordering::SeqCst);
}

#[test]
#[ignore]
/// This test checks for the proper handling of the case where UTXOs are not
/// available on startup, but become available later, before the 1 minute
/// timeout. The miner thread should recover and continue mining.
fn utxo_check_on_startup_recover() {
    if env::var("BITCOIND_TEST") != Ok("1".into()) {
        return;
    }

    let (mut naka_conf, _miner_account) = naka_neon_integration_conf(None);
    println!("Nakamoto node started with config: {naka_conf:?}");
    let prom_bind = "127.0.0.1:6000".to_string();
    naka_conf.node.prometheus_bind = Some(prom_bind.clone());
    naka_conf.miner.wait_on_interim_blocks = Duration::from_secs(1000);

    test_observer::spawn();
    test_observer::register_any(&mut naka_conf);

    let mut epochs = NAKAMOTO_INTEGRATION_EPOCHS.to_vec();
    let (last, rest) = epochs.split_last_mut().unwrap();
    for (index, epoch) in rest.iter_mut().enumerate() {
        epoch.start_height = index as u64;
        epoch.end_height = (index + 1) as u64;
    }
    last.start_height = 131;

    let mut btcd_controller = BitcoinCoreController::new(naka_conf.clone());
    btcd_controller
        .start_bitcoind()
        .expect("Failed starting bitcoind");
    let mut btc_regtest_controller = BitcoinRegtestController::new(naka_conf.clone(), None);
    // Do not fully bootstrap the chain, so that the UTXOs are not yet available
    btc_regtest_controller.bootstrap_chain(99);
    // btc_regtest_controller.bootstrap_chain(108);

    let mut run_loop = boot_nakamoto::BootRunLoop::new(naka_conf.clone()).unwrap();
    let run_loop_stopper = run_loop.get_termination_switch();
    let Counters {
        blocks_processed, ..
    } = run_loop.counters();

    let coord_channel = run_loop.coordinator_channels();

    let run_loop_thread = thread::spawn(move || run_loop.start(None, 0));

    // Sleep for 30s to allow the miner to start and reach the UTXO check loop
    thread::sleep(Duration::from_secs(30));

    btc_regtest_controller.bootstrap_chain(3);

    wait_for_runloop(&blocks_processed);

    coord_channel
        .lock()
        .expect("Mutex poisoned")
        .stop_chains_coordinator();
    run_loop_stopper.store(false, Ordering::SeqCst);
    run_loop_thread.join().unwrap();
}

/// Test `/v3/signer` API endpoint
///
/// This endpoint returns a count of how many blocks a signer has signed during a given reward cycle
#[test]
#[ignore]
fn v3_signer_api_endpoint() {
    if env::var("BITCOIND_TEST") != Ok("1".into()) {
        return;
    }

    let (mut conf, _miner_account) = naka_neon_integration_conf(None);
    let password = "12345".to_string();
    conf.connection_options.auth_token = Some(password.clone());
    conf.miner.wait_on_interim_blocks = Duration::from_secs(1);
    let stacker_sk = setup_stacker(&mut conf);
    let signer_sk = Secp256k1PrivateKey::new();
    let signer_addr = tests::to_addr(&signer_sk);
    let signer_pubkey = Secp256k1PublicKey::from_private(&signer_sk);
    let sender_sk = Secp256k1PrivateKey::new();
    // setup sender + recipient for some test stx transfers
    // these are necessary for the interim blocks to get mined at all
    let sender_addr = tests::to_addr(&sender_sk);
    let send_amt = 100;
    let send_fee = 180;
    conf.add_initial_balance(
        PrincipalData::from(sender_addr).to_string(),
        send_amt + send_fee,
    );
    conf.add_initial_balance(PrincipalData::from(signer_addr).to_string(), 100000);
    let recipient = PrincipalData::from(StacksAddress::burn_address(false));

    // only subscribe to the block proposal events
    test_observer::spawn();
    test_observer::register(&mut conf, &[EventKeyType::BlockProposal]);

    let mut btcd_controller = BitcoinCoreController::new(conf.clone());
    btcd_controller
        .start_bitcoind()
        .expect("Failed starting bitcoind");
    let mut btc_regtest_controller = BitcoinRegtestController::new(conf.clone(), None);
    btc_regtest_controller.bootstrap_chain(201);

    let mut run_loop = boot_nakamoto::BootRunLoop::new(conf.clone()).unwrap();
    let run_loop_stopper = run_loop.get_termination_switch();
    let Counters {
        blocks_processed,
        naka_submitted_commits: commits_submitted,
        naka_proposed_blocks: proposals_submitted,
        ..
    } = run_loop.counters();

    let coord_channel = run_loop.coordinator_channels();

    let run_loop_thread = thread::spawn(move || run_loop.start(None, 0));
    let mut signers = TestSigners::new(vec![signer_sk]);
    wait_for_runloop(&blocks_processed);
    boot_to_epoch_3(
        &conf,
        &blocks_processed,
        &[stacker_sk],
        &[signer_sk],
        &mut Some(&mut signers),
        &mut btc_regtest_controller,
    );

    info!("------------------------- Reached Epoch 3.0 -------------------------");
    blind_signer(&conf, &signers, proposals_submitted);
    // TODO (hack) instantiate the sortdb in the burnchain
    _ = btc_regtest_controller.sortdb_mut();

    info!("------------------------- Setup finished, run test -------------------------");

    let naka_tenures = conf.burnchain.pox_reward_length.unwrap().into();
    let pre_naka_reward_cycle = 1;
    let http_origin = format!("http://{}", &conf.node.rpc_bind);

    let get_v3_signer = |pubkey: &Secp256k1PublicKey, reward_cycle: u64| {
        let url = &format!(
            "{http_origin}/v3/signer/{pk}/{reward_cycle}",
            pk = pubkey.to_hex()
        );
        info!("Send request: GET {url}");
        reqwest::blocking::get(url)
            .unwrap_or_else(|e| panic!("GET request failed: {e}"))
            .json::<GetSignerResponse>()
            .unwrap()
            .blocks_signed
    };

    // Check reward cycle 1, should be 0 (pre-nakamoto)
    let blocks_signed_pre_naka = get_v3_signer(&signer_pubkey, pre_naka_reward_cycle);
    assert_eq!(blocks_signed_pre_naka, 0);

    let block_height = btc_regtest_controller.get_headers_height();
    let first_reward_cycle = btc_regtest_controller
        .get_burnchain()
        .block_height_to_reward_cycle(block_height)
        .unwrap();

    let second_reward_cycle = first_reward_cycle.saturating_add(1);
    let second_reward_cycle_start = btc_regtest_controller
        .get_burnchain()
        .reward_cycle_to_block_height(second_reward_cycle)
        .saturating_sub(1);

    let nmb_naka_blocks_in_first_cycle = second_reward_cycle_start - block_height;
    let nmb_naka_blocks_in_second_cycle = naka_tenures - nmb_naka_blocks_in_first_cycle;

    // Mine some nakamoto tenures
    for _i in 0..naka_tenures {
        next_block_and_mine_commit(
            &mut btc_regtest_controller,
            60,
            &coord_channel,
            &commits_submitted,
        )
        .unwrap();
    }
    let block_height = btc_regtest_controller.get_headers_height();
    let reward_cycle = btc_regtest_controller
        .get_burnchain()
        .block_height_to_reward_cycle(block_height)
        .unwrap();

    assert_eq!(reward_cycle, second_reward_cycle);

    // Assert that we mined a single block (the commit op) per tenure
    let nmb_signed_first_cycle = get_v3_signer(&signer_pubkey, first_reward_cycle);
    let nmb_signed_second_cycle = get_v3_signer(&signer_pubkey, second_reward_cycle);

    assert_eq!(nmb_signed_first_cycle, nmb_naka_blocks_in_first_cycle);
    assert_eq!(nmb_signed_second_cycle, nmb_naka_blocks_in_second_cycle);

    let blocks_processed_before = coord_channel
        .lock()
        .expect("Mutex poisoned")
        .get_stacks_blocks_processed();
    // submit a tx so that the miner will mine an extra stacks block
    let sender_nonce = 0;
    let transfer_tx = make_stacks_transfer(
        &sender_sk,
        sender_nonce,
        send_fee,
        conf.burnchain.chain_id,
        &recipient,
        send_amt,
    );
    submit_tx(&http_origin, &transfer_tx);

    wait_for(30, || {
        Ok(coord_channel
            .lock()
            .expect("Mutex poisoned")
            .get_stacks_blocks_processed()
            > blocks_processed_before)
    })
    .unwrap();
    // Assert that we mined an additional block in the second cycle
    assert_eq!(
        get_v3_signer(&signer_pubkey, second_reward_cycle),
        nmb_naka_blocks_in_second_cycle + 1
    );

    info!("------------------------- Test finished, clean up -------------------------");

    coord_channel
        .lock()
        .expect("Mutex poisoned")
        .stop_chains_coordinator();
    run_loop_stopper.store(false, Ordering::SeqCst);

    run_loop_thread.join().unwrap();
}

/// Test `/v3/blocks/height` API endpoint
///
/// This endpoint returns the block blob given a height
#[test]
#[ignore]
fn v3_blockbyheight_api_endpoint() {
    if env::var("BITCOIND_TEST") != Ok("1".into()) {
        return;
    }

    let (mut conf, _miner_account) = naka_neon_integration_conf(None);
    let password = "12345".to_string();
    conf.connection_options.auth_token = Some(password.clone());
    conf.miner.wait_on_interim_blocks = Duration::from_secs(1);
    let stacker_sk = setup_stacker(&mut conf);
    let signer_sk = Secp256k1PrivateKey::new();
    let signer_addr = tests::to_addr(&signer_sk);
    let sender_sk = Secp256k1PrivateKey::new();
    // setup sender + recipient for some test stx transfers
    // these are necessary for the interim blocks to get mined at all
    let sender_addr = tests::to_addr(&sender_sk);
    let send_amt = 100;
    let send_fee = 180;
    conf.add_initial_balance(
        PrincipalData::from(sender_addr).to_string(),
        send_amt + send_fee,
    );
    conf.add_initial_balance(PrincipalData::from(signer_addr).to_string(), 100000);

    // only subscribe to the block proposal events
    test_observer::spawn();
    test_observer::register(&mut conf, &[EventKeyType::BlockProposal]);

    let mut btcd_controller = BitcoinCoreController::new(conf.clone());
    btcd_controller
        .start_bitcoind()
        .expect("Failed starting bitcoind");
    let mut btc_regtest_controller = BitcoinRegtestController::new(conf.clone(), None);
    btc_regtest_controller.bootstrap_chain(201);

    let mut run_loop = boot_nakamoto::BootRunLoop::new(conf.clone()).unwrap();
    let run_loop_stopper = run_loop.get_termination_switch();
    let Counters {
        blocks_processed,
        naka_submitted_commits: commits_submitted,
        naka_proposed_blocks: proposals_submitted,
        ..
    } = run_loop.counters();

    let coord_channel = run_loop.coordinator_channels();

    let run_loop_thread = thread::spawn(move || run_loop.start(None, 0));
    let mut signers = TestSigners::new(vec![signer_sk]);
    wait_for_runloop(&blocks_processed);
    boot_to_epoch_3(
        &conf,
        &blocks_processed,
        &[stacker_sk],
        &[signer_sk],
        &mut Some(&mut signers),
        &mut btc_regtest_controller,
    );

    info!("------------------------- Reached Epoch 3.0 -------------------------");

    blind_signer(&conf, &signers, proposals_submitted);

    wait_for_first_naka_block_commit(60, &commits_submitted);

    // Mine 1 nakamoto tenure
    next_block_and_mine_commit(
        &mut btc_regtest_controller,
        60,
        &coord_channel,
        &commits_submitted,
    )
    .unwrap();

    let burnchain = conf.get_burnchain();
    let sortdb = burnchain.open_sortition_db(true).unwrap();
    let (chainstate, _) = StacksChainState::open(
        conf.is_mainnet(),
        conf.burnchain.chain_id,
        &conf.get_chainstate_path_str(),
        None,
    )
    .unwrap();

    info!("------------------------- Setup finished, run test -------------------------");

    let http_origin = format!("http://{}", &conf.node.rpc_bind);

    let get_v3_block_by_height = |height: u64| {
        let url = &format!("{http_origin}/v3/blocks/height/{height}");
        info!("Send request: GET {url}");
        reqwest::blocking::get(url).unwrap_or_else(|e| panic!("GET request failed: {e}"))
    };

    let tip = NakamotoChainState::get_canonical_block_header(chainstate.db(), &sortdb)
        .unwrap()
        .unwrap();

    let block_height = tip.stacks_block_height;
    let block_data = get_v3_block_by_height(block_height);

    assert!(block_data.status().is_success());
    let block_bytes_vec = block_data.bytes().unwrap().to_vec();
    assert!(!block_bytes_vec.is_empty());

    // does the block id of the returned blob matches ?
    let block_id = NakamotoBlockHeader::consensus_deserialize(&mut block_bytes_vec.as_slice())
        .unwrap()
        .block_id();
    assert_eq!(block_id, tip.index_block_hash());

    info!("------------------------- Test finished, clean up -------------------------");

    coord_channel
        .lock()
        .expect("Mutex poisoned")
        .stop_chains_coordinator();
    run_loop_stopper.store(false, Ordering::SeqCst);

    run_loop_thread.join().unwrap();
}

/// Verify that lockup events are attached to a phantom tx receipt
/// if the block does not have a coinbase tx
#[test]
#[ignore]
fn nakamoto_lockup_events() {
    if env::var("BITCOIND_TEST") != Ok("1".into()) {
        return;
    }

    let (mut conf, _miner_account) = naka_neon_integration_conf(None);
    let password = "12345".to_string();
    conf.connection_options.auth_token = Some(password.clone());
    conf.miner.wait_on_interim_blocks = Duration::from_secs(1);
    let stacker_sk = setup_stacker(&mut conf);
    let signer_sk = Secp256k1PrivateKey::new();
    let signer_addr = tests::to_addr(&signer_sk);
    let _signer_pubkey = Secp256k1PublicKey::from_private(&signer_sk);
    let sender_sk = Secp256k1PrivateKey::new();
    // setup sender + recipient for some test stx transfers
    // these are necessary for the interim blocks to get mined at all
    let sender_addr = tests::to_addr(&sender_sk);
    let send_amt = 100;
    let send_fee = 180;
    conf.add_initial_balance(
        PrincipalData::from(sender_addr).to_string(),
        (send_amt + send_fee) * 100,
    );
    conf.add_initial_balance(PrincipalData::from(signer_addr).to_string(), 100000);
    let recipient = PrincipalData::from(StacksAddress::burn_address(false));

    // only subscribe to the block proposal events
    test_observer::spawn();
    test_observer::register_any(&mut conf);

    let mut btcd_controller = BitcoinCoreController::new(conf.clone());
    btcd_controller
        .start_bitcoind()
        .expect("Failed starting bitcoind");
    let mut btc_regtest_controller = BitcoinRegtestController::new(conf.clone(), None);
    btc_regtest_controller.bootstrap_chain(201);

    let mut run_loop = boot_nakamoto::BootRunLoop::new(conf.clone()).unwrap();
    let run_loop_stopper = run_loop.get_termination_switch();
    let Counters {
        blocks_processed,
        naka_submitted_commits: commits_submitted,
        naka_proposed_blocks: proposals_submitted,
        ..
    } = run_loop.counters();

    let coord_channel = run_loop.coordinator_channels();

    let run_loop_thread = thread::spawn(move || run_loop.start(None, 0));
    let mut signers = TestSigners::new(vec![signer_sk]);
    wait_for_runloop(&blocks_processed);
    boot_to_epoch_3(
        &conf,
        &blocks_processed,
        &[stacker_sk],
        &[signer_sk],
        &mut Some(&mut signers),
        &mut btc_regtest_controller,
    );

    info!("------------------------- Reached Epoch 3.0 -------------------------");
    blind_signer(&conf, &signers, proposals_submitted);
    let burnchain = conf.get_burnchain();
    let sortdb = burnchain.open_sortition_db(true).unwrap();
    let (chainstate, _) = StacksChainState::open(
        conf.is_mainnet(),
        conf.burnchain.chain_id,
        &conf.get_chainstate_path_str(),
        None,
    )
    .unwrap();
    // TODO (hack) instantiate the sortdb in the burnchain
    _ = btc_regtest_controller.sortdb_mut();

    info!("------------------------- Setup finished, run test -------------------------");

    next_block_and_mine_commit(
        &mut btc_regtest_controller,
        60,
        &coord_channel,
        &commits_submitted,
    )
    .unwrap();

    let http_origin = format!("http://{}", &conf.node.rpc_bind);

    let get_stacks_height = || {
        let tip = NakamotoChainState::get_canonical_block_header(chainstate.db(), &sortdb)
            .unwrap()
            .unwrap();
        tip.stacks_block_height
    };
    let initial_block_height = get_stacks_height();

    // This matches the data in `stx-genesis/chainstate-test.txt`
    // Recipient: ST2CTPPV8BHBVSQR727A3MK00ZD85RNY9015WGW2D
    let unlock_recipient = "ST2CTPPV8BHBVSQR727A3MK00ZD85RNY9015WGW2D";
    let unlock_height = 35_u64;
    let interims_to_mine = unlock_height - initial_block_height;

    info!(
        "----- Mining to unlock height -----";
        "unlock_height" => unlock_height,
        "initial_height" => initial_block_height,
        "interims_to_mine" => interims_to_mine,
    );

    // submit a tx so that the miner will mine an extra stacks block
    let mut sender_nonce = 0;

    for _ in 0..interims_to_mine {
        let height_before = get_stacks_height();
        info!("----- Mining interim block -----";
            "height" => %height_before,
            "nonce" => %sender_nonce,
        );
        let transfer_tx = make_stacks_transfer(
            &sender_sk,
            sender_nonce,
            send_fee,
            conf.burnchain.chain_id,
            &recipient,
            send_amt,
        );
        submit_tx(&http_origin, &transfer_tx);
        sender_nonce += 1;

        wait_for(30, || Ok(get_stacks_height() > height_before)).unwrap();
    }

    let blocks = test_observer::get_blocks();
    let block = blocks.last().unwrap();
    assert_eq!(
        block.get("block_height").unwrap().as_u64().unwrap(),
        unlock_height
    );

    let events = block.get("events").unwrap().as_array().unwrap();
    let mut found_event = false;
    for event in events {
        let mint_event = event.get("stx_mint_event");
        if mint_event.is_some() {
            found_event = true;
            let mint_event = mint_event.unwrap();
            let recipient = mint_event.get("recipient").unwrap().as_str().unwrap();
            assert_eq!(recipient, unlock_recipient);
            let amount = mint_event.get("amount").unwrap().as_str().unwrap();
            assert_eq!(amount, "12345678");
            let txid = event.get("txid").unwrap().as_str().unwrap();
            assert_eq!(
                txid,
                "0x63dd5773338782755e4947a05a336539137dfe13b19a0eac5154306850aca8ef"
            );
        }
    }
    assert!(found_event);

    info!("------------------------- Test finished, clean up -------------------------");

    coord_channel
        .lock()
        .expect("Mutex poisoned")
        .stop_chains_coordinator();
    run_loop_stopper.store(false, Ordering::SeqCst);

    run_loop_thread.join().unwrap();
}

#[test]
#[ignore]
/// This test spins up a nakamoto-neon node.
/// It starts in Epoch 2.0, mines with `neon_node` to Epoch 3.0, and then switches
///  to Nakamoto operation (activating pox-4 by submitting a stack-stx tx). The BootLoop
///  struct handles the epoch-2/3 tear-down and spin-up.
/// This test asserts that a long running transaction doesn't get mined,
///  but that the stacks-node continues to make progress
fn skip_mining_long_tx() {
    if env::var("BITCOIND_TEST") != Ok("1".into()) {
        return;
    }

    let (mut naka_conf, _miner_account) = naka_neon_integration_conf(None);
    let prom_bind = "127.0.0.1:6000".to_string();
    naka_conf.node.prometheus_bind = Some(prom_bind.clone());
    naka_conf.miner.wait_on_interim_blocks = Duration::from_secs(1);
    naka_conf.miner.nakamoto_attempt_time_ms = 5_000;
    naka_conf.miner.tenure_cost_limit_per_block_percentage = None;
    let sender_1_sk = Secp256k1PrivateKey::from_seed(&[30]);
    let sender_2_sk = Secp256k1PrivateKey::from_seed(&[31]);
    // setup sender + recipient for a test stx transfer
    let sender_1_addr = tests::to_addr(&sender_1_sk);
    let sender_2_addr = tests::to_addr(&sender_2_sk);
    let send_amt = 1000;
    let send_fee = 180;
    naka_conf.add_initial_balance(
        PrincipalData::from(sender_1_addr).to_string(),
        send_amt * 15 + send_fee * 15,
    );
    naka_conf.add_initial_balance(PrincipalData::from(sender_2_addr).to_string(), 10000);
    let sender_signer_sk = Secp256k1PrivateKey::new();
    let sender_signer_addr = tests::to_addr(&sender_signer_sk);
    let mut signers = TestSigners::new(vec![sender_signer_sk]);
    naka_conf.add_initial_balance(PrincipalData::from(sender_signer_addr).to_string(), 100000);
    let recipient = PrincipalData::from(StacksAddress::burn_address(false));
    let stacker_sk = setup_stacker(&mut naka_conf);
    let http_origin = format!("http://{}", &naka_conf.node.rpc_bind);

    test_observer::spawn();
    test_observer::register_any(&mut naka_conf);

    let mut btcd_controller = BitcoinCoreController::new(naka_conf.clone());
    btcd_controller
        .start_bitcoind()
        .expect("Failed starting bitcoind");
    let mut btc_regtest_controller = BitcoinRegtestController::new(naka_conf.clone(), None);
    btc_regtest_controller.bootstrap_chain(201);

    let mut run_loop = boot_nakamoto::BootRunLoop::new(naka_conf.clone()).unwrap();
    let run_loop_stopper = run_loop.get_termination_switch();
    let Counters {
        blocks_processed,
        naka_submitted_commits: commits_submitted,
        naka_proposed_blocks: proposals_submitted,
        naka_mined_blocks: mined_naka_blocks,
        ..
    } = run_loop.counters();

    let coord_channel = run_loop.coordinator_channels();

    let run_loop_thread = thread::spawn(move || run_loop.start(None, 0));
    wait_for_runloop(&blocks_processed);
    boot_to_epoch_3(
        &naka_conf,
        &blocks_processed,
        &[stacker_sk],
        &[sender_signer_sk],
        &mut Some(&mut signers),
        &mut btc_regtest_controller,
    );

    info!("Bootstrapped to Epoch-3.0 boundary, starting nakamoto miner");

    let burnchain = naka_conf.get_burnchain();
    let sortdb = burnchain.open_sortition_db(true).unwrap();
    let (chainstate, _) = StacksChainState::open(
        naka_conf.is_mainnet(),
        naka_conf.burnchain.chain_id,
        &naka_conf.get_chainstate_path_str(),
        None,
    )
    .unwrap();

    info!("Nakamoto miner started...");
    blind_signer(&naka_conf, &signers, proposals_submitted);

    wait_for_first_naka_block_commit(60, &commits_submitted);

    // submit a long running TX and the transfer TX
    let input_list: Vec<_> = (1..100u64).map(|x| x.to_string()).collect();
    let input_list = input_list.join(" ");

    // Mine a few nakamoto tenures with some interim blocks in them
    for i in 0..5 {
        let mined_before = mined_naka_blocks.load(Ordering::SeqCst);
        next_block_and_mine_commit(
            &mut btc_regtest_controller,
            60,
            &coord_channel,
            &commits_submitted,
        )
        .unwrap();

        if i == 0 {
            // we trigger the nakamoto miner to evaluate the long running transaction,
            //  but we disable the block broadcast, so the tx doesn't end up included in a
            //  confirmed block, even though its been evaluated.
            // once we've seen the miner increment the mined counter, we allow it to start
            //  broadcasting (because at this point, any future blocks produced will skip the long
            //  running tx because they have an estimate).
            wait_for(30, || {
                Ok(mined_naka_blocks.load(Ordering::SeqCst) > mined_before)
            })
            .unwrap();

            TEST_SKIP_P2P_BROADCAST.set(true);
            let tx = make_contract_publish(
                &sender_2_sk,
                0,
                9_000,
                naka_conf.burnchain.chain_id,
                "large_contract",
                &format!(
                    "(define-constant INP_LIST (list {input_list}))
                        (define-private (mapping-fn (input int))
                                (begin (sha256 (sha256 (sha256 (sha256 (sha256 (sha256 (sha256 (sha256 (sha256 input)))))))))
                                       0))

                        (define-private (mapping-fn-2 (input int))
                                (begin (map mapping-fn INP_LIST) (map mapping-fn INP_LIST) (map mapping-fn INP_LIST) (map mapping-fn INP_LIST) 0))

                        (begin
                            (map mapping-fn-2 INP_LIST))"
                ),
            );
            submit_tx(&http_origin, &tx);

            wait_for(90, || {
                Ok(mined_naka_blocks.load(Ordering::SeqCst) > mined_before + 1)
            })
            .unwrap();

            TEST_SKIP_P2P_BROADCAST.set(false);
        } else {
            let transfer_tx = make_stacks_transfer(
                &sender_1_sk,
                i - 1,
                send_fee,
                naka_conf.burnchain.chain_id,
                &recipient,
                send_amt,
            );
            submit_tx(&http_origin, &transfer_tx);

            wait_for(30, || {
                let cur_sender_nonce = get_account(&http_origin, &sender_1_addr).nonce;
                Ok(cur_sender_nonce >= i)
            })
            .unwrap();
        }
    }

    let sender_1_nonce = get_account(&http_origin, &sender_1_addr).nonce;
    let sender_2_nonce = get_account(&http_origin, &sender_2_addr).nonce;

    // load the chain tip, and assert that it is a nakamoto block and at least 30 blocks have advanced in epoch 3
    let tip = NakamotoChainState::get_canonical_block_header(chainstate.db(), &sortdb)
        .unwrap()
        .unwrap();
    info!(
        "Latest tip";
        "height" => tip.stacks_block_height,
        "is_nakamoto" => tip.anchored_header.as_stacks_nakamoto().is_some(),
        "sender_1_nonce" => sender_1_nonce,
        "sender_2_nonce" => sender_2_nonce,
    );

    assert_eq!(sender_2_nonce, 0);
    assert_eq!(sender_1_nonce, 4);

    // Check that we aren't missing burn blocks
    let bhh = u64::from(tip.burn_header_height);
    test_observer::contains_burn_block_range(220..=bhh).unwrap();

    check_nakamoto_empty_block_heuristics();

    coord_channel
        .lock()
        .expect("Mutex poisoned")
        .stop_chains_coordinator();
    run_loop_stopper.store(false, Ordering::SeqCst);

    run_loop_thread.join().unwrap();
}

/// Verify that a node in which there is no prepare-phase block can be recovered by
/// live-instantiating shadow tenures in the prepare phase
#[test]
#[ignore]
fn test_shadow_recovery() {
    if env::var("BITCOIND_TEST") != Ok("1".into()) {
        return;
    }

    let mut signer_test: SignerTest<SpawnedSigner> = SignerTest::new(1, vec![]);
    signer_test.boot_to_epoch_3();

    let naka_conf = signer_test.running_nodes.conf.clone();
    let btc_regtest_controller = &mut signer_test.running_nodes.btc_regtest_controller;
    let coord_channel = signer_test.running_nodes.coord_channel.clone();
    let commits_submitted = signer_test.running_nodes.commits_submitted.clone();

    // make another tenure
    next_block_and_mine_commit(
        btc_regtest_controller,
        60,
        &coord_channel,
        &commits_submitted,
    )
    .unwrap();

    let block_height = btc_regtest_controller.get_headers_height();
    let reward_cycle = btc_regtest_controller
        .get_burnchain()
        .block_height_to_reward_cycle(block_height)
        .unwrap();
    let prepare_phase_start = btc_regtest_controller
        .get_burnchain()
        .pox_constants
        .prepare_phase_start(
            btc_regtest_controller.get_burnchain().first_block_height,
            reward_cycle,
        );

    let blocks_until_next_rc = prepare_phase_start + 1 - block_height
        + (btc_regtest_controller
            .get_burnchain()
            .pox_constants
            .prepare_length as u64)
        + 1;

    // kill the chain by blowing through a prepare phase
    btc_regtest_controller.bootstrap_chain(blocks_until_next_rc);
    let target_burn_height = btc_regtest_controller.get_headers_height();

    let burnchain = naka_conf.get_burnchain();
    let mut sortdb = burnchain.open_sortition_db(true).unwrap();
    let (mut chainstate, _) = StacksChainState::open(
        false,
        CHAIN_ID_TESTNET,
        &naka_conf.get_chainstate_path_str(),
        None,
    )
    .unwrap();

    wait_for(30, || {
        let burn_height = get_chain_info(&naka_conf).burn_block_height;
        if burn_height >= target_burn_height {
            return Ok(true);
        }
        sleep_ms(500);
        Ok(false)
    })
    .unwrap();

    let stacks_height_before = get_chain_info(&naka_conf).stacks_tip_height;

    // TODO: stall block processing; otherwise this test can flake
    // stop block processing on the node
    TEST_COORDINATOR_STALL.lock().unwrap().replace(true);

    // fix node
    let shadow_blocks = shadow_chainstate_repair(&mut chainstate, &mut sortdb).unwrap();
    assert!(!shadow_blocks.is_empty());

    wait_for(30, || {
        let Some(info) = get_chain_info_opt(&naka_conf) else {
            sleep_ms(500);
            return Ok(false);
        };
        Ok(info.stacks_tip_height >= stacks_height_before)
    })
    .unwrap();

    TEST_COORDINATOR_STALL.lock().unwrap().replace(false);
    info!("Beginning post-shadow tenures");

    // revive ATC-C by waiting for commits
    for _i in 0..4 {
        btc_regtest_controller.bootstrap_chain(1);
        sleep_ms(30_000);
    }

    // make another tenure
    next_block_and_mine_commit(
        btc_regtest_controller,
        60,
        &coord_channel,
        &commits_submitted,
    )
    .unwrap();

    // all shadow blocks are present and processed
    let mut shadow_ids = HashSet::new();
    for sb in shadow_blocks {
        let (_, processed, orphaned, _) = chainstate
            .nakamoto_blocks_db()
            .get_block_processed_and_signed_weight(
                &sb.header.consensus_hash,
                &sb.header.block_hash(),
            )
            .unwrap()
            .unwrap();
        assert!(processed);
        assert!(!orphaned);
        shadow_ids.insert(sb.block_id());
    }

    let tip = NakamotoChainState::get_canonical_block_header(chainstate.db(), &sortdb)
        .unwrap()
        .unwrap();
    let mut cursor = tip.index_block_hash();

    // the chainstate has four parts:
    // * epoch 2
    // * epoch 3 prior to failure
    // * shadow blocks
    // * epoch 3 after recovery
    // Make sure they're all there

    let mut has_epoch_3_recovery = false;
    let mut has_shadow_blocks = false;
    let mut has_epoch_3_failure = false;

    loop {
        let header = NakamotoChainState::get_block_header(chainstate.db(), &cursor)
            .unwrap()
            .unwrap();
        if header.anchored_header.as_stacks_epoch2().is_some() {
            break;
        }

        let header = header.anchored_header.as_stacks_nakamoto().clone().unwrap();

        if header.is_shadow_block() {
            assert!(shadow_ids.contains(&header.block_id()));
        } else {
            assert!(!shadow_ids.contains(&header.block_id()));
        }

        if !header.is_shadow_block() && !has_epoch_3_recovery {
            has_epoch_3_recovery = true;
        } else if header.is_shadow_block() && has_epoch_3_recovery && !has_shadow_blocks {
            has_shadow_blocks = true;
        } else if !header.is_shadow_block()
            && has_epoch_3_recovery
            && has_shadow_blocks
            && !has_epoch_3_failure
        {
            has_epoch_3_failure = true;
        }

        cursor = header.parent_block_id;
    }

    assert!(has_epoch_3_recovery);
    assert!(has_shadow_blocks);
    assert!(has_epoch_3_failure);
}

#[test]
#[ignore]
/// Integration test for SIP-029
fn sip029_coinbase_change() {
    if env::var("BITCOIND_TEST") != Ok("1".into()) {
        return;
    }
    let new_sched = vec![
        CoinbaseInterval {
            coinbase: 1_000_000_000,
            effective_start_height: 0,
        },
        // NOTE: epoch 3.1 goes into effect at 241
        CoinbaseInterval {
            coinbase: 500_000_000,
            effective_start_height: 245,
        },
        CoinbaseInterval {
            coinbase: 125_000_000,
            effective_start_height: 255,
        },
        CoinbaseInterval {
            coinbase: 62_500_000,
            effective_start_height: 265,
        },
    ];

    set_test_coinbase_schedule(Some(new_sched.clone()));

    let (mut naka_conf, _miner_account) = naka_neon_integration_conf(None);
    naka_conf.miner.wait_on_interim_blocks = Duration::from_secs(1);
    naka_conf.node.pox_sync_sample_secs = 180;
    naka_conf.burnchain.max_rbf = 10_000_000;

    let sender_sk = Secp256k1PrivateKey::new();
    let sender_signer_sk = Secp256k1PrivateKey::new();
    let sender_signer_addr = tests::to_addr(&sender_signer_sk);
    let mut signers = TestSigners::new(vec![sender_signer_sk]);
    let tenure_count = 5;
    let inter_blocks_per_tenure = 9;
    // setup sender + recipient for some test stx transfers
    // these are necessary for the interim blocks to get mined at all
    let sender_addr = tests::to_addr(&sender_sk);
    let send_amt = 100;
    let send_fee = 180;
    naka_conf.add_initial_balance(
        PrincipalData::from(sender_addr).to_string(),
        (send_amt + send_fee) * tenure_count * inter_blocks_per_tenure,
    );
    naka_conf.add_initial_balance(PrincipalData::from(sender_signer_addr).to_string(), 100000);
    let stacker_sk = setup_stacker(&mut naka_conf);

    test_observer::spawn();
    test_observer::register_any(&mut naka_conf);

    let mut btcd_controller = BitcoinCoreController::new(naka_conf.clone());
    btcd_controller
        .start_bitcoind()
        .expect("Failed starting bitcoind");
    let mut btc_regtest_controller = BitcoinRegtestController::new(naka_conf.clone(), None);
    btc_regtest_controller.bootstrap_chain(201);

    let mut run_loop = boot_nakamoto::BootRunLoop::new(naka_conf.clone()).unwrap();
    let run_loop_stopper = run_loop.get_termination_switch();
    let Counters {
        blocks_processed,
        naka_submitted_commits: commits_submitted,
        naka_proposed_blocks: proposals_submitted,
        ..
    } = run_loop.counters();

    let coord_channel = run_loop.coordinator_channels();

    let run_loop_thread = thread::Builder::new()
        .name("run_loop".into())
        .spawn(move || run_loop.start(None, 0))
        .unwrap();
    wait_for_runloop(&blocks_processed);
    boot_to_epoch_3(
        &naka_conf,
        &blocks_processed,
        &[stacker_sk],
        &[sender_signer_sk],
        &mut Some(&mut signers),
        &mut btc_regtest_controller,
    );

    info!("Bootstrapped to Epoch-3.0 boundary, starting nakamoto miner");

    let burnchain = naka_conf.get_burnchain();
    let sortdb = burnchain.open_sortition_db(true).unwrap();
    let (chainstate, _) = StacksChainState::open(
        naka_conf.is_mainnet(),
        naka_conf.burnchain.chain_id,
        &naka_conf.get_chainstate_path_str(),
        None,
    )
    .unwrap();

    info!("Nakamoto miner started...");
    blind_signer(&naka_conf, &signers, proposals_submitted);

    wait_for_first_naka_block_commit(60, &commits_submitted);

    // mine until burnchain height 270
    loop {
        let commits_before = commits_submitted.load(Ordering::SeqCst);
        next_block_and_process_new_stacks_block(&mut btc_regtest_controller, 60, &coord_channel)
            .unwrap();
        wait_for(20, || {
            Ok(commits_submitted.load(Ordering::SeqCst) > commits_before)
        })
        .unwrap();

        let node_info = get_chain_info_opt(&naka_conf).unwrap();
        if node_info.burn_block_height >= 270 {
            break;
        }
    }

    info!("Nakamoto miner has advanced to burn height 270");

    // inspect `payments` table to see that coinbase was applied
    let all_snapshots = sortdb.get_all_snapshots().unwrap();

    // whether or not the last snapshot had a sortition
    let mut prev_sortition = false;

    // whether or not we witnessed the requisite coinbases
    let mut witnessed_1000 = false;
    let mut witnessed_500 = false;
    let mut witnessed_125 = false;
    let mut witnessed_62_5 = false;

    // initial mining bonus
    let initial_mining_bonus = 20400000;

    for sn in all_snapshots {
        if !sn.sortition {
            prev_sortition = false;
            continue;
        }
        if sn.consensus_hash == ConsensusHash([0x00; 20]) {
            continue;
        }
        let coinbase = {
            let sql = "SELECT coinbase FROM payments WHERE consensus_hash = ?1";
            let args = rusqlite::params![&sn.consensus_hash];
            let Some(coinbase) = chainstate
                .db()
                .query_row(sql, args, |r| {
                    let coinbase_txt: String = r.get_unwrap(0);
                    let coinbase: u64 = coinbase_txt.parse().unwrap();
                    Ok(coinbase)
                })
                .optional()
                .unwrap()
            else {
                info!("No coinbase for {} {}", sn.block_height, &sn.consensus_hash);
                continue;
            };

            coinbase
        };

        info!(
            "Coinbase at {} {}: {}",
            sn.block_height, &sn.consensus_hash, coinbase
        );
        // use >= for coinbases since a missed sortition can lead to coinbase accumulation
        if sn.block_height < 245 {
            if prev_sortition {
                assert_eq!(coinbase, 1_000_000_000 + initial_mining_bonus);
                witnessed_1000 = true;
            } else {
                assert!(coinbase >= 1_000_000_000 + initial_mining_bonus);
            }
        } else if sn.block_height < 255 {
            if prev_sortition {
                assert_eq!(coinbase, 500_000_000 + initial_mining_bonus);
                witnessed_500 = true;
            } else {
                assert!(coinbase >= 500_000_000 + initial_mining_bonus);
            }
        } else if sn.block_height < 265 {
            if prev_sortition {
                assert_eq!(coinbase, 125_000_000 + initial_mining_bonus);
                witnessed_125 = true;
            } else {
                assert!(coinbase >= 125_000_000 + initial_mining_bonus);
            }
        } else {
            if prev_sortition {
                assert_eq!(coinbase, 62_500_000 + initial_mining_bonus);
                witnessed_62_5 = true;
            } else {
                assert!(coinbase >= 62_500_000 + initial_mining_bonus);
            }
        }

        prev_sortition = true;
    }

    assert!(witnessed_1000);
    assert!(witnessed_500);
    assert!(witnessed_125);
    assert!(witnessed_62_5);

    coord_channel
        .lock()
        .expect("Mutex poisoned")
        .stop_chains_coordinator();
    run_loop_stopper.store(false, Ordering::SeqCst);

    run_loop_thread.join().unwrap();
}

/// This test is testing that the clarity cost spend down works as expected,
/// spreading clarity contract calls across the tenure instead of all in the first block.
/// It also ensures that the clarity cost resets at the start of each tenure.
#[test]
#[ignore]
fn clarity_cost_spend_down() {
    if env::var("BITCOIND_TEST") != Ok("1".into()) {
        return;
    }

    let (mut naka_conf, _miner_account) = naka_neon_integration_conf(None);
    let http_origin = format!("http://{}", &naka_conf.node.rpc_bind);
    let num_signers = 30;
    naka_conf.miner.wait_on_interim_blocks = Duration::from_secs(1);
    let sender_sks: Vec<_> = (0..num_signers)
        .map(|_| Secp256k1PrivateKey::new())
        .collect();
    let sender_signer_sks: Vec<_> = (0..num_signers)
        .map(|_| Secp256k1PrivateKey::new())
        .collect();
    let sender_signer_addrs: Vec<_> = sender_signer_sks.iter().map(tests::to_addr).collect();
    let sender_addrs: Vec<_> = sender_sks.iter().map(tests::to_addr).collect();
    let deployer_sk = sender_sks[0];
    let deployer_addr = sender_addrs[0];
    let mut sender_nonces: HashMap<String, u64> = HashMap::new();

    let get_and_increment_nonce =
        |sender_sk: &Secp256k1PrivateKey, sender_nonces: &mut HashMap<String, u64>| {
            let nonce = sender_nonces.get(&sender_sk.to_hex()).unwrap_or(&0);
            let result = *nonce;
            sender_nonces.insert(sender_sk.to_hex(), result + 1);
            result
        };
    let tenure_count = 5;
    let nmb_txs_per_signer = 2;
    let mut signers = TestSigners::new(sender_signer_sks.clone());
    // setup sender + recipient for some test stx transfers
    // these are necessary for the interim blocks to get mined at all
    let tx_fee = 10000;
    let small_deploy_fee = 190200;
    let large_deploy_fee = 570200;
    let amount =
        (large_deploy_fee + small_deploy_fee) + tx_fee * nmb_txs_per_signer + 100 * tenure_count;
    for sender_addr in sender_addrs {
        naka_conf.add_initial_balance(PrincipalData::from(sender_addr).to_string(), amount);
    }
    for sender_signer_addr in sender_signer_addrs {
        naka_conf.add_initial_balance(
            PrincipalData::from(sender_signer_addr).to_string(),
            amount * 2,
        );
    }
    naka_conf.miner.tenure_cost_limit_per_block_percentage = Some(5);
    let stacker_sks: Vec<_> = (0..num_signers)
        .map(|_| setup_stacker(&mut naka_conf))
        .collect();

    test_observer::spawn();
    test_observer::register(&mut naka_conf, &[EventKeyType::MinedBlocks]);

    let mut btcd_controller = BitcoinCoreController::new(naka_conf.clone());
    btcd_controller
        .start_bitcoind()
        .expect("Failed starting bitcoind");
    let mut btc_regtest_controller = BitcoinRegtestController::new(naka_conf.clone(), None);
    btc_regtest_controller.bootstrap_chain(201);

    let mut run_loop = boot_nakamoto::BootRunLoop::new(naka_conf.clone()).unwrap();
    let run_loop_stopper = run_loop.get_termination_switch();
    let Counters {
        blocks_processed,
        naka_submitted_commits: commits_submitted,
        naka_proposed_blocks: proposals_submitted,
        naka_mined_blocks: mined_blocks,
        ..
    } = run_loop.counters();

    let coord_channel = run_loop.coordinator_channels();

    let run_loop_thread = thread::Builder::new()
        .name("run_loop".into())
        .spawn(move || run_loop.start(None, 0))
        .unwrap();
    wait_for_runloop(&blocks_processed);

    boot_to_epoch_3(
        &naka_conf,
        &blocks_processed,
        &stacker_sks,
        &sender_signer_sks,
        &mut Some(&mut signers),
        &mut btc_regtest_controller,
    );

    info!("Bootstrapped to Epoch-3.0 boundary, starting nakamoto miner");

    info!("Nakamoto miner started...");
    blind_signer(&naka_conf, &signers, proposals_submitted);

    wait_for_first_naka_block_commit(60, &commits_submitted);

    let small_contract = format!(
        r#"
(define-data-var my-var uint u0)
(define-public (f) (begin {} (ok 1))) (begin (f))
        "#,
        (0..250)
            .map(|_| format!("(var-get my-var)"))
            .collect::<Vec<String>>()
            .join(" ")
    );

    // Create an expensive contract that will be republished multiple times
    let large_contract = format!(
        "(define-public (f) (begin {} (ok 1))) (begin (f))",
        (0..250)
            .map(|_| format!(
                "(unwrap! (contract-call? '{} submit-proposal '{} \"cost-old\" '{} \"cost-new\") (err 1))",
                boot_code_id("cost-voting", false),
                boot_code_id("costs", false),
                boot_code_id("costs", false),
            ))
            .collect::<Vec<String>>()
            .join(" ")
    );

    // First, lets deploy the contract
    let deployer_nonce = get_and_increment_nonce(&deployer_sk, &mut sender_nonces);
    let small_contract_tx = make_contract_publish(
        &deployer_sk,
        deployer_nonce,
        large_deploy_fee,
        naka_conf.burnchain.chain_id,
        "small-contract",
        &small_contract,
    );
    submit_tx(&http_origin, &small_contract_tx);
    let deployer_nonce = get_and_increment_nonce(&deployer_sk, &mut sender_nonces);
    let large_contract_tx = make_contract_publish(
        &deployer_sk,
        deployer_nonce,
        large_deploy_fee,
        naka_conf.burnchain.chain_id,
        "big-contract",
        &large_contract,
    );
    submit_tx(&http_origin, &large_contract_tx);

    info!("----- Submitted deploy txs, mining BTC block -----");

    let blocks_before = mined_blocks.load(Ordering::SeqCst);
    let blocks_processed_before = coord_channel
        .lock()
        .expect("Mutex poisoned")
        .get_stacks_blocks_processed();
    next_block_and(&mut btc_regtest_controller, 60, || {
        let blocks_count = mined_blocks.load(Ordering::SeqCst);
        let blocks_processed = coord_channel
            .lock()
            .expect("Mutex poisoned")
            .get_stacks_blocks_processed();
        Ok(blocks_count > blocks_before && blocks_processed > blocks_processed_before)
    })
    .unwrap();

    let blocks_processed_before = coord_channel
        .lock()
        .expect("Mutex poisoned")
        .get_stacks_blocks_processed();
    let mined_before = test_observer::get_mined_nakamoto_blocks();
    let commits_before = commits_submitted.load(Ordering::SeqCst);
    info!("----- Waiting for deploy txs to be mined -----");
    wait_for(30, || {
        let blocks_processed = coord_channel
            .lock()
            .expect("Mutex poisoned")
            .get_stacks_blocks_processed();
        Ok(blocks_processed > blocks_processed_before
            && test_observer::get_mined_nakamoto_blocks().len() > mined_before.len()
            && commits_submitted.load(Ordering::SeqCst) > commits_before)
    })
    .expect("Timed out waiting for interim blocks to be mined");

    info!("----- Mining interim blocks -----");

    // Mine `tenure_count` nakamoto tenures
    for tenure_ix in 0..tenure_count {
        info!("Mining tenure {tenure_ix}");
        // Wait for the tenure change payload to be mined
        let blocks_before = mined_blocks.load(Ordering::SeqCst);
        let blocks_processed_before = coord_channel
            .lock()
            .expect("Mutex poisoned")
            .get_stacks_blocks_processed();
        let commits_before = commits_submitted.load(Ordering::SeqCst);
        next_block_and(&mut btc_regtest_controller, 60, || {
            let blocks_count = mined_blocks.load(Ordering::SeqCst);
            let blocks_processed = coord_channel
                .lock()
                .expect("Mutex poisoned")
                .get_stacks_blocks_processed();
            Ok(blocks_count > blocks_before
                && blocks_processed > blocks_processed_before
                && commits_submitted.load(Ordering::SeqCst) > commits_before)
        })
        .unwrap();

        // mine the interim blocks
        let mined_before = test_observer::get_mined_nakamoto_blocks();
        let blocks_processed_before = coord_channel
            .lock()
            .expect("Mutex poisoned")
            .get_stacks_blocks_processed();
        // Pause mining so we can add all our transactions to the mempool at once.
        TEST_MINE_STALL.set(true);
        let mut submitted_txs = vec![];
        for _nmb_tx in 0..nmb_txs_per_signer {
            for sender_sk in sender_sks.iter() {
                let sender_nonce = get_and_increment_nonce(&sender_sk, &mut sender_nonces);
                // Fill up the mempool with contract calls
                let contract_tx = make_contract_call(
                    &sender_sk,
                    sender_nonce,
                    tx_fee,
                    naka_conf.burnchain.chain_id,
                    &deployer_addr,
                    "small-contract",
                    "f",
                    &[],
                );
                match submit_tx_fallible(&http_origin, &contract_tx) {
                    Ok(txid) => {
                        submitted_txs.push(txid);
                    }
                    Err(_e) => {
                        // If we fail to submit a tx, we need to make sure we don't
                        // increment the nonce for this sender, so we don't end up
                        // skipping a tx.
                        sender_nonces.insert(sender_sk.to_hex(), sender_nonce);
                    }
                }
            }
        }
        TEST_MINE_STALL.set(false);
        wait_for(120, || {
            let blocks_processed = coord_channel
                .lock()
                .expect("Mutex poisoned")
                .get_stacks_blocks_processed();
            Ok(blocks_processed >= blocks_processed_before + 7)
        })
        .expect("Timed out waiting for interim blocks to be mined");

        let mined_after = test_observer::get_mined_nakamoto_blocks();
        let mined_blocks: Vec<_> = mined_after.iter().skip(mined_before.len()).collect();
        let total_nmb_txs = mined_after.iter().map(|b| b.tx_events.len()).sum::<usize>();
        let nmb_mined_blocks = mined_blocks.len();
        debug!(
            "Mined a total of {total_nmb_txs} transactions across {nmb_mined_blocks} mined blocks"
        );
        let mut last_tx_count = None;
        for (i, block) in mined_blocks.into_iter().enumerate() {
            let tx_count = block.tx_events.len();
            if let Some(count) = last_tx_count {
                assert!(
                    tx_count <= count,
                    "Expected fewer txs to be mined each block. Last block: {count}, Current block: {tx_count}"
                );
            };
            last_tx_count = Some(tx_count);

            // All but the last transaction should hit the soft limit
            for (j, tx_event) in block.tx_events.iter().enumerate() {
                if let TransactionEvent::Success(TransactionSuccessEvent {
                    soft_limit_reached,
                    ..
                }) = tx_event
                {
                    if i == nmb_mined_blocks - 1 || j != block.tx_events.len() - 1 {
                        assert!(
                            !soft_limit_reached,
                            "Expected tx to not hit the soft limit in the very last block or in any txs but the last in all other blocks"
                        );
                    } else {
                        assert!(soft_limit_reached, "Expected tx to hit the soft limit.");
                    }
                }
            }
        }
    }

    coord_channel
        .lock()
        .expect("Mutex poisoned")
        .stop_chains_coordinator();
    run_loop_stopper.store(false, Ordering::SeqCst);

    run_loop_thread.join().unwrap();
}

<<<<<<< HEAD
/// Miner wins sortition at Bitcoin height N
/// Relayer processes sortition N
/// Miner wins sortition at Bitcoin height N+1
/// Transactions that depend on the burn view get submitted to the mempool
/// A flash block at height N+2 happens before the miner can publish its block-found for N+1
/// The miner mines these transactions with a burn view for height N+2
/// Result: the miner issues a tenure-extend from N+1 with burn view for N+2
#[test]
#[ignore]
fn test_tenure_extend_from_flashblocks() {
=======
#[test]
#[ignore]
fn consensus_hash_event_dispatcher() {
>>>>>>> ce3158c5
    if env::var("BITCOIND_TEST") != Ok("1".into()) {
        return;
    }

<<<<<<< HEAD
    let mut account_keys: Vec<_> = (0..11)
        .map(|i| StacksPrivateKey::from_seed(&[6, 6, 6, i as u8]))
        .collect();
    let initial_balances: Vec<_> = account_keys
        .iter()
        .map(|privk| {
            let address = to_addr(&privk).into();
            (address, 1_000_000)
        })
        .collect();

    let deployer_sk = account_keys.pop().unwrap();
    let deployer_addr = tests::to_addr(&deployer_sk);

    let mut signer_test: SignerTest<SpawnedSigner> = SignerTest::new_with_config_modifications(
        1,
        initial_balances,
        |_| {},
        |config| {
            config.miner.tenure_extend_wait_secs = Duration::from_secs(15);
        },
        None,
        None,
    );
    signer_test.boot_to_epoch_3();

    let naka_conf = signer_test.running_nodes.conf.clone();
    let mining_key = naka_conf.miner.mining_key.clone().unwrap();
    let mining_key_pkh = Hash160::from_node_public_key(&StacksPublicKey::from_private(&mining_key));

    let http_origin = format!("http://{}", &naka_conf.node.rpc_bind);
    let btc_regtest_controller = &mut signer_test.running_nodes.btc_regtest_controller;
    let coord_channel = signer_test.running_nodes.coord_channel.clone();
    let commits_submitted = signer_test.running_nodes.commits_submitted.clone();
    let sortitions_processed = signer_test.running_nodes.sortitions_processed.clone();
    let nakamoto_test_skip_commit_op = signer_test
        .running_nodes
        .nakamoto_test_skip_commit_op
        .clone();
    let nakamoto_miner_directives = signer_test.running_nodes.nakamoto_miner_directives.clone();

    let tx_fee = 1_000;

    let burnchain = naka_conf.get_burnchain();
    let sortdb = burnchain.open_sortition_db(true).unwrap();
    for _ in 0..3 {
        next_block_and_mine_commit(
            btc_regtest_controller,
            60,
            &coord_channel,
            &commits_submitted,
        )
        .unwrap();
    }

    let burn_view_contract = r#"
(define-data-var my-var uint u0)
(define-data-var my-counter uint u0)

(define-public (f) 
   (begin
      (var-set my-var burn-block-height)
      (if (is-eq u0 (mod burn-block-height u2))
        (var-set my-counter (+ u1 (var-get my-counter)))
        (var-set my-counter (+ u2 (var-get my-counter))))
      (print burn-block-height)
      (ok 1)
   )
)

(begin (f))
"#
    .to_string();

    let contract_tx = make_contract_publish(
        &deployer_sk,
        0,
        tx_fee,
        naka_conf.burnchain.chain_id,
        "burn-view-contract",
        &burn_view_contract,
    );
    submit_tx(&http_origin, &contract_tx);

    let blocks_processed_before = coord_channel
        .lock()
        .expect("Mutex poisoned")
        .get_stacks_blocks_processed();

    wait_for(120, || {
        let blocks_processed = coord_channel
            .lock()
            .expect("Mutex poisoned")
            .get_stacks_blocks_processed();
        Ok(blocks_processed > blocks_processed_before)
    })
    .expect("Timed out waiting for interim blocks to be mined");

    next_block_and_mine_commit(
        btc_regtest_controller,
        60,
        &coord_channel,
        &commits_submitted,
    )
    .unwrap();

    // stall miner and relayer

    // make tenure but don't wait for a stacks block
    next_block_and_commits_only(
        btc_regtest_controller,
        60,
        &coord_channel,
        &commits_submitted,
    )
    .unwrap();

    // prevent the mienr from sending another block-commit
    nakamoto_test_skip_commit_op.set(true);

    // make sure we get a block-found tenure change
    let blocks_processed_before = coord_channel
        .lock()
        .expect("Mutex poisoned")
        .get_stacks_blocks_processed();

    // make sure the relayer processes both sortitions
    let sortitions_processed_before = sortitions_processed.load(Ordering::SeqCst);

    // mine another Bitcoin block right away, since it will contain a block-commit
    btc_regtest_controller.bootstrap_chain(1);

    wait_for(60, || {
        sleep_ms(100);
        let sortitions_cnt = sortitions_processed.load(Ordering::SeqCst);
        Ok(sortitions_cnt > sortitions_processed_before)
    })
    .unwrap();

    wait_for(120, || {
        let blocks_processed = coord_channel
            .lock()
            .expect("Mutex poisoned")
            .get_stacks_blocks_processed();
        Ok(blocks_processed > blocks_processed_before)
    })
    .expect("Timed out waiting for interim blocks to be mined");

    let (canonical_stacks_tip_ch, _) =
        SortitionDB::get_canonical_stacks_chain_tip_hash(&sortdb.conn()).unwrap();
    let election_tip =
        SortitionDB::get_block_snapshot_consensus(&sortdb.conn(), &canonical_stacks_tip_ch)
            .unwrap()
            .unwrap();
    let sort_tip = SortitionDB::get_canonical_burn_chain_tip(&sortdb.conn()).unwrap();

    // Stacks chain tip originates from the tenure started at the burnchain tip
    assert!(sort_tip.sortition);
    assert_eq!(sort_tip.consensus_hash, election_tip.consensus_hash);

    // stop the relayer thread from starting a miner thread, and stop the miner thread from mining
    TEST_MINE_STALL.set(true);
    TEST_MINER_THREAD_STALL.set(true);

    // mine another Bitcoin block right away, and force it to be a flash block
    btc_regtest_controller.bootstrap_chain(1);

    let miner_directives_before = nakamoto_miner_directives.load(Ordering::SeqCst);

    // unblock the relayer so it can process the flash block sortition.
    // Given the above, this will be an `Extend` tenure.
    TEST_MINER_THREAD_STALL.set(false);

    let sortitions_processed_before = sortitions_processed.load(Ordering::SeqCst);
    wait_for(60, || {
        sleep_ms(100);
        let sortitions_cnt = sortitions_processed.load(Ordering::SeqCst);
        Ok(sortitions_cnt > sortitions_processed_before)
    })
    .unwrap();

    let (new_canonical_stacks_tip_ch, _) =
        SortitionDB::get_canonical_stacks_chain_tip_hash(&sortdb.conn()).unwrap();
    let election_tip =
        SortitionDB::get_block_snapshot_consensus(&sortdb.conn(), &new_canonical_stacks_tip_ch)
            .unwrap()
            .unwrap();
    let sort_tip = SortitionDB::get_canonical_burn_chain_tip(&sortdb.conn()).unwrap();

    // this was a flash block -- no sortition
    assert!(!sort_tip.sortition);
    // canonical stacks tip burn view has not advanced
    assert_eq!(new_canonical_stacks_tip_ch, canonical_stacks_tip_ch);
    // the sortition that elected the ongoing tenure is not the canonical sortition tip
    assert_ne!(sort_tip.consensus_hash, election_tip.consensus_hash);

    // we can, however, continue the tenure
    let canonical_stacks_tip = RelayerThread::can_continue_tenure(
        &sortdb,
        sort_tip.consensus_hash.clone(),
        Some(mining_key_pkh.clone()),
    )
    .unwrap()
    .unwrap();
    assert_eq!(canonical_stacks_tip, election_tip);

    // if we didn't win the last block -- tantamount to the sortition winner miner key being
    // different -- then we can't continue the tenure.
    assert!(RelayerThread::can_continue_tenure(
        &sortdb,
        sort_tip.consensus_hash.clone(),
        Some(Hash160([0x11; 20]))
    )
    .unwrap()
    .is_none());

    let mut accounts_before = vec![];
    let mut sent_txids = vec![];

    // fill mempool with transactions that depend on the burn view
    for sender_sk in account_keys.iter() {
        let sender_addr = tests::to_addr(&sender_sk);
        let account = loop {
            let Ok(account) = get_account_result(&http_origin, &sender_addr) else {
                debug!("follower_bootup: Failed to load miner account");
                thread::sleep(Duration::from_millis(100));
                continue;
            };
            break account;
        };

        // Fill up the mempool with contract calls
        let contract_tx = make_contract_call(
            &sender_sk,
            account.nonce,
            tx_fee,
            naka_conf.burnchain.chain_id,
            &deployer_addr,
            "burn-view-contract",
            "f",
            &[],
        );
        let txid = submit_tx(&http_origin, &contract_tx);
        sent_txids.push(format!("0x{}", &txid.to_string()));
        accounts_before.push(account);
    }

    // unstall miner thread and allow block-commits again
    nakamoto_test_skip_commit_op.set(false);
    TEST_MINE_STALL.set(false);

    // wait for the miner directive to be processed
    wait_for(60, || {
        sleep_ms(30_000);
        let directives_cnt = nakamoto_miner_directives.load(Ordering::SeqCst);
        Ok(directives_cnt > miner_directives_before)
    })
    .unwrap();

    // wait for all of the aforementioned transactions to get mined
    wait_for(120, || {
        // fill mempool with transactions that depend on the burn view
        for (sender_sk, account_before) in account_keys.iter().zip(accounts_before.iter()) {
            let sender_addr = tests::to_addr(&sender_sk);
            let account = loop {
                let Ok(account) = get_account_result(&http_origin, &sender_addr) else {
                    thread::sleep(Duration::from_millis(100));
                    continue;
                };
                break account;
            };

            if account.nonce > account_before.nonce {
                continue;
            }
            return Ok(false);
        }
        Ok(true)
    })
    .unwrap();

    // transactions are all mined, and all reflect the flash block's burn view.
    // we had a tenure-extend as well.
    let mut blocks = test_observer::get_blocks();
    blocks.sort_by_key(|block| block["block_height"].as_u64().unwrap());

    let mut included_txids = HashSet::new();
    let mut has_extend = false;
    for block in blocks.iter() {
        for tx in block.get("transactions").unwrap().as_array().unwrap() {
            let txid_str = tx.get("txid").unwrap().as_str().unwrap().to_string();
            included_txids.insert(txid_str);

            let raw_tx = tx.get("raw_tx").unwrap().as_str().unwrap();
            if raw_tx == "0x00" {
                continue;
            }
            let tx_bytes = hex_bytes(&raw_tx[2..]).unwrap();
            let parsed = StacksTransaction::consensus_deserialize(&mut &tx_bytes[..]).unwrap();

            if let TransactionPayload::TenureChange(payload) = &parsed.payload {
                if payload.cause == TenureChangeCause::Extended {
                    has_extend = true;
                }
            }
        }
    }

    assert!(has_extend);

    let expected_txids: HashSet<_> = sent_txids.clone().into_iter().collect();
    for expected_txid in expected_txids.iter() {
        if !included_txids.contains(expected_txid) {
            panic!("Missing {}", expected_txid);
        }
    }

    // mine one additional tenure, to verify that we're on track
    let commits_before = commits_submitted.load(Ordering::SeqCst);
    let node_info_before = get_chain_info_opt(&naka_conf).unwrap();

    btc_regtest_controller.bootstrap_chain(1);

    wait_for(20, || {
        Ok(commits_submitted.load(Ordering::SeqCst) > commits_before)
    })
    .unwrap();

    // there was a sortition winner
    let sort_tip = SortitionDB::get_canonical_burn_chain_tip(&sortdb.conn()).unwrap();
    assert!(sort_tip.sortition);

    wait_for(20, || {
        let node_info = get_chain_info_opt(&naka_conf).unwrap();
        Ok(
            node_info.burn_block_height > node_info_before.burn_block_height
                && node_info.stacks_tip_height > node_info_before.stacks_tip_height,
        )
    })
    .unwrap();

    // boot a follower. it should reach the chain tip
    info!("----- BEGIN FOLLOWR BOOTUP ------");

    // see if we can boot a follower off of this node now
    let mut follower_conf = naka_conf.clone();
    follower_conf.node.miner = false;
    follower_conf.events_observers.clear();
    follower_conf.node.working_dir = format!("{}-follower", &naka_conf.node.working_dir);
    follower_conf.node.seed = vec![0x01; 32];
    follower_conf.node.local_peer_seed = vec![0x02; 32];

    let rpc_port = gen_random_port();
    let p2p_port = gen_random_port();

    let localhost = "127.0.0.1";
    follower_conf.node.rpc_bind = format!("{localhost}:{rpc_port}");
    follower_conf.node.p2p_bind = format!("{localhost}:{p2p_port}");
    follower_conf.node.data_url = format!("http://{localhost}:{rpc_port}");
    follower_conf.node.p2p_address = format!("{localhost}:{p2p_port}");
    follower_conf.node.pox_sync_sample_secs = 30;

    let node_info = get_chain_info(&naka_conf);
    follower_conf.node.add_bootstrap_node(
        &format!(
            "{}@{}",
            &node_info.node_public_key.unwrap(),
            naka_conf.node.p2p_bind
        ),
        naka_conf.burnchain.chain_id,
        PEER_VERSION_TESTNET,
    );

    let mut follower_run_loop = boot_nakamoto::BootRunLoop::new(follower_conf.clone()).unwrap();
    let follower_run_loop_stopper = follower_run_loop.get_termination_switch();
    let follower_coord_channel = follower_run_loop.coordinator_channels();

    debug!(
        "Booting follower-thread ({},{})",
        &follower_conf.node.p2p_bind, &follower_conf.node.rpc_bind
    );
    debug!(
        "Booting follower-thread: neighbors = {:?}",
        &follower_conf.node.bootstrap_node
    );

    // spawn a follower thread
    let follower_thread = thread::Builder::new()
        .name("follower-thread".into())
        .spawn(move || follower_run_loop.start(None, 0))
        .unwrap();

    debug!("Booted follower-thread");

    let miner_info = get_chain_info_result(&naka_conf).unwrap();

    wait_for(300, || {
        let Ok(info) = get_chain_info_result(&follower_conf) else {
            sleep_ms(1000);
            return Ok(false);
        };
        debug!(
            "Miner tip is {}/{}; follower tip is {}/{}",
            &miner_info.stacks_tip_consensus_hash,
            &miner_info.stacks_tip,
            &info.stacks_tip_consensus_hash,
            &info.stacks_tip
        );
        Ok(miner_info.stacks_tip == info.stacks_tip
            && miner_info.stacks_tip_consensus_hash == info.stacks_tip_consensus_hash)
    })
    .unwrap();

=======
    let (mut conf, _miner_account) = naka_neon_integration_conf(None);
    let password = "12345".to_string();
    conf.connection_options.auth_token = Some(password.clone());
    conf.miner.wait_on_interim_blocks = Duration::from_secs(1);
    let stacker_sk = setup_stacker(&mut conf);
    let signer_sk = Secp256k1PrivateKey::new();
    let signer_addr = tests::to_addr(&signer_sk);
    let sender_sk = Secp256k1PrivateKey::new();
    // setup sender + recipient for some test stx transfers
    // these are necessary for the interim blocks to get mined at all
    let sender_addr = tests::to_addr(&sender_sk);
    let send_amt = 100;
    let send_fee = 180;
    conf.add_initial_balance(
        PrincipalData::from(sender_addr).to_string(),
        send_amt + send_fee,
    );
    conf.add_initial_balance(PrincipalData::from(signer_addr).to_string(), 100000);

    // only subscribe to the block proposal events
    test_observer::spawn();
    test_observer::register(&mut conf, &[EventKeyType::AnyEvent]);

    let mut btcd_controller = BitcoinCoreController::new(conf.clone());
    btcd_controller
        .start_bitcoind()
        .expect("Failed starting bitcoind");
    let mut btc_regtest_controller = BitcoinRegtestController::new(conf.clone(), None);
    btc_regtest_controller.bootstrap_chain(201);

    let mut run_loop = boot_nakamoto::BootRunLoop::new(conf.clone()).unwrap();
    let run_loop_stopper = run_loop.get_termination_switch();
    let Counters {
        blocks_processed,
        naka_submitted_commits: commits_submitted,
        naka_proposed_blocks: proposals_submitted,
        ..
    } = run_loop.counters();

    let coord_channel = run_loop.coordinator_channels();

    let run_loop_thread = thread::spawn(move || run_loop.start(None, 0));
    let mut signers = TestSigners::new(vec![signer_sk]);
    wait_for_runloop(&blocks_processed);
    boot_to_epoch_3(
        &conf,
        &blocks_processed,
        &[stacker_sk],
        &[signer_sk],
        &mut Some(&mut signers),
        &mut btc_regtest_controller,
    );

    info!("------------------------- Reached Epoch 3.0 -------------------------");

    blind_signer(&conf, &signers, proposals_submitted);

    wait_for_first_naka_block_commit(60, &commits_submitted);

    let burnchain = conf.get_burnchain();
    let sortdb = burnchain.open_sortition_db(true).unwrap();

    let tip = SortitionDB::get_canonical_burn_chain_tip(sortdb.conn()).unwrap();
    let expected_consensus_hash = format!("0x{}", tip.consensus_hash);

    let burn_blocks = test_observer::get_burn_blocks();
    let burn_block = burn_blocks.last().unwrap();
    assert_eq!(
        burn_block.get("consensus_hash").unwrap().as_str().unwrap(),
        expected_consensus_hash
    );

    let stacks_blocks = test_observer::get_blocks();
    for block in stacks_blocks.iter() {
        if block.get("block_height").unwrap().as_u64().unwrap() == tip.stacks_block_height {
            assert_eq!(
                block.get("consensus_hash").unwrap().as_str().unwrap(),
                expected_consensus_hash
            );
        }
    }

>>>>>>> ce3158c5
    coord_channel
        .lock()
        .expect("Mutex poisoned")
        .stop_chains_coordinator();
<<<<<<< HEAD

    follower_coord_channel
        .lock()
        .expect("Mutex poisoned")
        .stop_chains_coordinator();
    follower_run_loop_stopper.store(false, Ordering::SeqCst);

    follower_thread.join().unwrap();
=======
    run_loop_stopper.store(false, Ordering::SeqCst);

    run_loop_thread.join().unwrap();
>>>>>>> ce3158c5
}<|MERGE_RESOLUTION|>--- conflicted
+++ resolved
@@ -10544,7 +10544,100 @@
     run_loop_thread.join().unwrap();
 }
 
-<<<<<<< HEAD
+#[test]
+#[ignore]
+fn consensus_hash_event_dispatcher() {
+    if env::var("BITCOIND_TEST") != Ok("1".into()) {
+        return;
+    }
+
+    let (mut conf, _miner_account) = naka_neon_integration_conf(None);
+    let password = "12345".to_string();
+    conf.connection_options.auth_token = Some(password.clone());
+    conf.miner.wait_on_interim_blocks = Duration::from_secs(1);
+    let stacker_sk = setup_stacker(&mut conf);
+    let signer_sk = Secp256k1PrivateKey::new();
+    let signer_addr = tests::to_addr(&signer_sk);
+    let sender_sk = Secp256k1PrivateKey::new();
+    // setup sender + recipient for some test stx transfers
+    // these are necessary for the interim blocks to get mined at all
+    let sender_addr = tests::to_addr(&sender_sk);
+    let send_amt = 100;
+    let send_fee = 180;
+    conf.add_initial_balance(
+        PrincipalData::from(sender_addr).to_string(),
+        send_amt + send_fee,
+    );
+    conf.add_initial_balance(PrincipalData::from(signer_addr).to_string(), 100000);
+
+    // only subscribe to the block proposal events
+    test_observer::spawn();
+    test_observer::register(&mut conf, &[EventKeyType::AnyEvent]);
+
+    let mut btcd_controller = BitcoinCoreController::new(conf.clone());
+    btcd_controller
+        .start_bitcoind()
+        .expect("Failed starting bitcoind");
+    let mut btc_regtest_controller = BitcoinRegtestController::new(conf.clone(), None);
+    btc_regtest_controller.bootstrap_chain(201);
+
+    let mut run_loop = boot_nakamoto::BootRunLoop::new(conf.clone()).unwrap();
+    let run_loop_stopper = run_loop.get_termination_switch();
+    let Counters {
+        blocks_processed,
+        naka_submitted_commits: commits_submitted,
+        naka_proposed_blocks: proposals_submitted,
+        ..
+    } = run_loop.counters();
+
+    let coord_channel = run_loop.coordinator_channels();
+
+    let run_loop_thread = thread::spawn(move || run_loop.start(None, 0));
+    let mut signers = TestSigners::new(vec![signer_sk]);
+    wait_for_runloop(&blocks_processed);
+    boot_to_epoch_3(
+        &conf,
+        &blocks_processed,
+        &[stacker_sk],
+        &[signer_sk],
+        &mut Some(&mut signers),
+        &mut btc_regtest_controller,
+    );
+
+    info!("------------------------- Reached Epoch 3.0 -------------------------");
+
+    blind_signer(&conf, &signers, proposals_submitted);
+
+    wait_for_first_naka_block_commit(60, &commits_submitted);
+
+    let burnchain = conf.get_burnchain();
+    let sortdb = burnchain.open_sortition_db(true).unwrap();
+
+    let tip = SortitionDB::get_canonical_burn_chain_tip(sortdb.conn()).unwrap();
+    let expected_consensus_hash = format!("0x{}", tip.consensus_hash);
+
+    let burn_blocks = test_observer::get_burn_blocks();
+    let burn_block = burn_blocks.last().unwrap();
+    assert_eq!(
+        burn_block.get("consensus_hash").unwrap().as_str().unwrap(),
+        expected_consensus_hash
+    );
+
+    let stacks_blocks = test_observer::get_blocks();
+    for block in stacks_blocks.iter() {
+        if block.get("block_height").unwrap().as_u64().unwrap() == tip.stacks_block_height {
+            assert_eq!(
+                block.get("consensus_hash").unwrap().as_str().unwrap(),
+                expected_consensus_hash
+            );
+        }
+    }
+
+    run_loop_stopper.store(false, Ordering::SeqCst);
+
+    run_loop_thread.join().unwrap();
+}
+
 /// Miner wins sortition at Bitcoin height N
 /// Relayer processes sortition N
 /// Miner wins sortition at Bitcoin height N+1
@@ -10555,16 +10648,10 @@
 #[test]
 #[ignore]
 fn test_tenure_extend_from_flashblocks() {
-=======
-#[test]
-#[ignore]
-fn consensus_hash_event_dispatcher() {
->>>>>>> ce3158c5
     if env::var("BITCOIND_TEST") != Ok("1".into()) {
         return;
     }
 
-<<<<<<< HEAD
     let mut account_keys: Vec<_> = (0..11)
         .map(|i| StacksPrivateKey::from_seed(&[6, 6, 6, i as u8]))
         .collect();
@@ -10978,95 +11065,10 @@
     })
     .unwrap();
 
-=======
-    let (mut conf, _miner_account) = naka_neon_integration_conf(None);
-    let password = "12345".to_string();
-    conf.connection_options.auth_token = Some(password.clone());
-    conf.miner.wait_on_interim_blocks = Duration::from_secs(1);
-    let stacker_sk = setup_stacker(&mut conf);
-    let signer_sk = Secp256k1PrivateKey::new();
-    let signer_addr = tests::to_addr(&signer_sk);
-    let sender_sk = Secp256k1PrivateKey::new();
-    // setup sender + recipient for some test stx transfers
-    // these are necessary for the interim blocks to get mined at all
-    let sender_addr = tests::to_addr(&sender_sk);
-    let send_amt = 100;
-    let send_fee = 180;
-    conf.add_initial_balance(
-        PrincipalData::from(sender_addr).to_string(),
-        send_amt + send_fee,
-    );
-    conf.add_initial_balance(PrincipalData::from(signer_addr).to_string(), 100000);
-
-    // only subscribe to the block proposal events
-    test_observer::spawn();
-    test_observer::register(&mut conf, &[EventKeyType::AnyEvent]);
-
-    let mut btcd_controller = BitcoinCoreController::new(conf.clone());
-    btcd_controller
-        .start_bitcoind()
-        .expect("Failed starting bitcoind");
-    let mut btc_regtest_controller = BitcoinRegtestController::new(conf.clone(), None);
-    btc_regtest_controller.bootstrap_chain(201);
-
-    let mut run_loop = boot_nakamoto::BootRunLoop::new(conf.clone()).unwrap();
-    let run_loop_stopper = run_loop.get_termination_switch();
-    let Counters {
-        blocks_processed,
-        naka_submitted_commits: commits_submitted,
-        naka_proposed_blocks: proposals_submitted,
-        ..
-    } = run_loop.counters();
-
-    let coord_channel = run_loop.coordinator_channels();
-
-    let run_loop_thread = thread::spawn(move || run_loop.start(None, 0));
-    let mut signers = TestSigners::new(vec![signer_sk]);
-    wait_for_runloop(&blocks_processed);
-    boot_to_epoch_3(
-        &conf,
-        &blocks_processed,
-        &[stacker_sk],
-        &[signer_sk],
-        &mut Some(&mut signers),
-        &mut btc_regtest_controller,
-    );
-
-    info!("------------------------- Reached Epoch 3.0 -------------------------");
-
-    blind_signer(&conf, &signers, proposals_submitted);
-
-    wait_for_first_naka_block_commit(60, &commits_submitted);
-
-    let burnchain = conf.get_burnchain();
-    let sortdb = burnchain.open_sortition_db(true).unwrap();
-
-    let tip = SortitionDB::get_canonical_burn_chain_tip(sortdb.conn()).unwrap();
-    let expected_consensus_hash = format!("0x{}", tip.consensus_hash);
-
-    let burn_blocks = test_observer::get_burn_blocks();
-    let burn_block = burn_blocks.last().unwrap();
-    assert_eq!(
-        burn_block.get("consensus_hash").unwrap().as_str().unwrap(),
-        expected_consensus_hash
-    );
-
-    let stacks_blocks = test_observer::get_blocks();
-    for block in stacks_blocks.iter() {
-        if block.get("block_height").unwrap().as_u64().unwrap() == tip.stacks_block_height {
-            assert_eq!(
-                block.get("consensus_hash").unwrap().as_str().unwrap(),
-                expected_consensus_hash
-            );
-        }
-    }
-
->>>>>>> ce3158c5
     coord_channel
         .lock()
         .expect("Mutex poisoned")
         .stop_chains_coordinator();
-<<<<<<< HEAD
 
     follower_coord_channel
         .lock()
@@ -11075,9 +11077,4 @@
     follower_run_loop_stopper.store(false, Ordering::SeqCst);
 
     follower_thread.join().unwrap();
-=======
-    run_loop_stopper.store(false, Ordering::SeqCst);
-
-    run_loop_thread.join().unwrap();
->>>>>>> ce3158c5
 }