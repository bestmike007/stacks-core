--- conflicted
+++ resolved
@@ -11239,7 +11239,148 @@
     run_loop_thread.join().unwrap();
 }
 
-<<<<<<< HEAD
+/// Test that a new block commit is issued when the miner spend or config changes.
+///
+/// The test boots into Nakamoto. Then, it waits for a block commit on the most recent
+/// tip. The config is updated, and then the test ensures that a new commit was submitted after that
+/// config change.
+#[test]
+#[ignore]
+fn rbf_on_config_change() {
+    if env::var("BITCOIND_TEST") != Ok("1".into()) {
+        return;
+    }
+
+    let (mut conf, _miner_account) = naka_neon_integration_conf(None);
+    let password = "12345".to_string();
+    let _http_origin = format!("http://{}", &conf.node.rpc_bind);
+    conf.connection_options.auth_token = Some(password.clone());
+    conf.miner.wait_on_interim_blocks = Duration::from_secs(1);
+    conf.node.next_initiative_delay = 500;
+    let stacker_sk = setup_stacker(&mut conf);
+    let signer_sk = Secp256k1PrivateKey::random();
+    let signer_addr = tests::to_addr(&signer_sk);
+    let sender_sk = Secp256k1PrivateKey::random();
+    let recipient_sk = Secp256k1PrivateKey::random();
+    let _recipient_addr = tests::to_addr(&recipient_sk);
+    // setup sender + recipient for some test stx transfers
+    // these are necessary for the interim blocks to get mined at all
+    let sender_addr = tests::to_addr(&sender_sk);
+    let old_burn_fee_cap: u64 = 100000;
+    conf.burnchain.burn_fee_cap = old_burn_fee_cap;
+    conf.add_initial_balance(PrincipalData::from(sender_addr).to_string(), 1000000);
+    conf.add_initial_balance(PrincipalData::from(signer_addr).to_string(), 100000);
+
+    test_observer::spawn();
+    test_observer::register(&mut conf, &[EventKeyType::AnyEvent]);
+
+    let mut btcd_controller = BitcoinCoreController::new(conf.clone());
+    btcd_controller
+        .start_bitcoind()
+        .expect("Failed starting bitcoind");
+    let mut btc_regtest_controller = BitcoinRegtestController::new(conf.clone(), None);
+    btc_regtest_controller.bootstrap_chain(201);
+
+    let conf_path =
+        std::env::temp_dir().join(format!("miner-config-test-{}.toml", rand::random::<u64>()));
+    conf.config_path = Some(conf_path.clone().to_str().unwrap().to_string());
+
+    // Make a minimum-viable config file
+    let update_config = |burn_fee_cap: u64, sats_vbyte: u64| {
+        use std::io::Write;
+
+        let new_config = format!(
+            r#"
+            [burnchain]
+            burn_fee_cap = {}
+            satoshis_per_byte = {}
+            "#,
+            burn_fee_cap, sats_vbyte,
+        );
+        // Write to a file
+        let mut file = File::create(&conf_path).unwrap();
+        file.write_all(new_config.as_bytes()).unwrap();
+    };
+
+    let mut run_loop = boot_nakamoto::BootRunLoop::new(conf.clone()).unwrap();
+    let run_loop_stopper = run_loop.get_termination_switch();
+    let counters = run_loop.counters();
+    let Counters {
+        blocks_processed,
+        naka_submitted_commits: commits_submitted,
+        ..
+    } = run_loop.counters();
+
+    let coord_channel = run_loop.coordinator_channels();
+
+    let run_loop_thread = thread::spawn(move || run_loop.start(None, 0));
+    let mut signers = TestSigners::new(vec![signer_sk]);
+    wait_for_runloop(&blocks_processed);
+    boot_to_epoch_3(
+        &conf,
+        &blocks_processed,
+        &[stacker_sk],
+        &[signer_sk],
+        &mut Some(&mut signers),
+        &mut btc_regtest_controller,
+    );
+
+    info!("------------------------- Reached Epoch 3.0 -------------------------");
+
+    blind_signer(&conf, &signers, &counters);
+
+    wait_for_first_naka_block_commit(60, &commits_submitted);
+
+    next_block_and_mine_commit(&mut btc_regtest_controller, 60, &conf, &counters).unwrap();
+
+    let burnchain = conf.get_burnchain();
+    let sortdb = burnchain.open_sortition_db(true).unwrap();
+
+    let tip = SortitionDB::get_canonical_burn_chain_tip(sortdb.conn()).unwrap();
+    let stacks_height = tip.stacks_block_height;
+
+    let mut last_log = Instant::now();
+    last_log -= Duration::from_secs(5);
+    wait_for(30, || {
+        let last_commit = &counters.naka_submitted_commit_last_stacks_tip.get();
+        if last_log.elapsed() >= Duration::from_secs(5) {
+            info!(
+                "---- last_commit: {:?} stacks_height: {:?} ---- ",
+                last_commit, stacks_height
+            );
+            last_log = Instant::now();
+        }
+        Ok(*last_commit >= stacks_height)
+    })
+    .expect("Failed to wait for last commit");
+
+    let commits_before = counters.naka_submitted_commits.get();
+
+    let commit_amount_before = counters.naka_submitted_commit_last_commit_amount.get();
+
+    info!("---- Updating config ----");
+
+    update_config(155000, 57);
+
+    wait_for(30, || {
+        let commit_count = &counters.naka_submitted_commits.get();
+        Ok(*commit_count > commits_before)
+    })
+    .expect("Expected new commit after config change");
+
+    let commit_amount_after = counters.naka_submitted_commit_last_commit_amount.get();
+    assert_eq!(commit_amount_after, 155000);
+    assert_ne!(commit_amount_after, commit_amount_before);
+
+    coord_channel
+        .lock()
+        .expect("Mutex poisoned")
+        .stop_chains_coordinator();
+    run_loop_stopper.store(false, Ordering::SeqCst);
+
+    run_loop_thread.join().unwrap();
+}
+
 /// This function intends to check the timing of the mempool iteration when there
 /// are a large number of transactions in the mempool. It will boot to epoch 3,
 /// fan out some STX transfers to a large number of accounts, wait for these to
@@ -11588,21 +11729,10 @@
 /// block mining and check how long it takes for the miner to mine the first
 /// block, and how long it takes to empty the mempool.
 fn larger_mempool() {
-=======
-/// Test that a new block commit is issued when the miner spend or config changes.
-///
-/// The test boots into Nakamoto. Then, it waits for a block commit on the most recent
-/// tip. The config is updated, and then the test ensures that a new commit was submitted after that
-/// config change.
-#[test]
-#[ignore]
-fn rbf_on_config_change() {
->>>>>>> f8f19d0a
     if env::var("BITCOIND_TEST") != Ok("1".into()) {
         return;
     }
 
-<<<<<<< HEAD
     let (mut naka_conf, _miner_account) = naka_neon_integration_conf(None);
     naka_conf.miner.wait_on_interim_blocks = Duration::from_secs(1);
     naka_conf.miner.mempool_walk_strategy = MemPoolWalkStrategy::NextNonceWithHighestFeeRate;
@@ -11683,83 +11813,10 @@
         &blocks_processed,
         &[stacker_sk],
         &[sender_signer_sk],
-=======
-    let (mut conf, _miner_account) = naka_neon_integration_conf(None);
-    let password = "12345".to_string();
-    let _http_origin = format!("http://{}", &conf.node.rpc_bind);
-    conf.connection_options.auth_token = Some(password.clone());
-    conf.miner.wait_on_interim_blocks = Duration::from_secs(1);
-    conf.node.next_initiative_delay = 500;
-    let stacker_sk = setup_stacker(&mut conf);
-    let signer_sk = Secp256k1PrivateKey::random();
-    let signer_addr = tests::to_addr(&signer_sk);
-    let sender_sk = Secp256k1PrivateKey::random();
-    let recipient_sk = Secp256k1PrivateKey::random();
-    let _recipient_addr = tests::to_addr(&recipient_sk);
-    // setup sender + recipient for some test stx transfers
-    // these are necessary for the interim blocks to get mined at all
-    let sender_addr = tests::to_addr(&sender_sk);
-    let old_burn_fee_cap: u64 = 100000;
-    conf.burnchain.burn_fee_cap = old_burn_fee_cap;
-    conf.add_initial_balance(PrincipalData::from(sender_addr).to_string(), 1000000);
-    conf.add_initial_balance(PrincipalData::from(signer_addr).to_string(), 100000);
-
-    test_observer::spawn();
-    test_observer::register(&mut conf, &[EventKeyType::AnyEvent]);
-
-    let mut btcd_controller = BitcoinCoreController::new(conf.clone());
-    btcd_controller
-        .start_bitcoind()
-        .expect("Failed starting bitcoind");
-    let mut btc_regtest_controller = BitcoinRegtestController::new(conf.clone(), None);
-    btc_regtest_controller.bootstrap_chain(201);
-
-    let conf_path =
-        std::env::temp_dir().join(format!("miner-config-test-{}.toml", rand::random::<u64>()));
-    conf.config_path = Some(conf_path.clone().to_str().unwrap().to_string());
-
-    // Make a minimum-viable config file
-    let update_config = |burn_fee_cap: u64, sats_vbyte: u64| {
-        use std::io::Write;
-
-        let new_config = format!(
-            r#"
-            [burnchain]
-            burn_fee_cap = {}
-            satoshis_per_byte = {}
-            "#,
-            burn_fee_cap, sats_vbyte,
-        );
-        // Write to a file
-        let mut file = File::create(&conf_path).unwrap();
-        file.write_all(new_config.as_bytes()).unwrap();
-    };
-
-    let mut run_loop = boot_nakamoto::BootRunLoop::new(conf.clone()).unwrap();
-    let run_loop_stopper = run_loop.get_termination_switch();
-    let counters = run_loop.counters();
-    let Counters {
-        blocks_processed,
-        naka_submitted_commits: commits_submitted,
-        ..
-    } = run_loop.counters();
-
-    let coord_channel = run_loop.coordinator_channels();
-
-    let run_loop_thread = thread::spawn(move || run_loop.start(None, 0));
-    let mut signers = TestSigners::new(vec![signer_sk]);
-    wait_for_runloop(&blocks_processed);
-    boot_to_epoch_3(
-        &conf,
-        &blocks_processed,
-        &[stacker_sk],
-        &[signer_sk],
->>>>>>> f8f19d0a
         &mut Some(&mut signers),
         &mut btc_regtest_controller,
     );
 
-<<<<<<< HEAD
     info!("Bootstrapped to Epoch-3.0 boundary, starting nakamoto miner");
     blind_signer(&naka_conf, &signers, &counters);
 
@@ -11957,54 +12014,6 @@
     .expect("Timed out waiting for transfers to be mined");
 
     info!("Mining transfers took {:?}", timer.elapsed());
-=======
-    info!("------------------------- Reached Epoch 3.0 -------------------------");
-
-    blind_signer(&conf, &signers, &counters);
-
-    wait_for_first_naka_block_commit(60, &commits_submitted);
-
-    next_block_and_mine_commit(&mut btc_regtest_controller, 60, &conf, &counters).unwrap();
-
-    let burnchain = conf.get_burnchain();
-    let sortdb = burnchain.open_sortition_db(true).unwrap();
-
-    let tip = SortitionDB::get_canonical_burn_chain_tip(sortdb.conn()).unwrap();
-    let stacks_height = tip.stacks_block_height;
-
-    let mut last_log = Instant::now();
-    last_log -= Duration::from_secs(5);
-    wait_for(30, || {
-        let last_commit = &counters.naka_submitted_commit_last_stacks_tip.get();
-        if last_log.elapsed() >= Duration::from_secs(5) {
-            info!(
-                "---- last_commit: {:?} stacks_height: {:?} ---- ",
-                last_commit, stacks_height
-            );
-            last_log = Instant::now();
-        }
-        Ok(*last_commit >= stacks_height)
-    })
-    .expect("Failed to wait for last commit");
-
-    let commits_before = counters.naka_submitted_commits.get();
-
-    let commit_amount_before = counters.naka_submitted_commit_last_commit_amount.get();
-
-    info!("---- Updating config ----");
-
-    update_config(155000, 57);
-
-    wait_for(30, || {
-        let commit_count = &counters.naka_submitted_commits.get();
-        Ok(*commit_count > commits_before)
-    })
-    .expect("Expected new commit after config change");
-
-    let commit_amount_after = counters.naka_submitted_commit_last_commit_amount.get();
-    assert_eq!(commit_amount_after, 155000);
-    assert_ne!(commit_amount_after, commit_amount_before);
->>>>>>> f8f19d0a
 
     coord_channel
         .lock()
