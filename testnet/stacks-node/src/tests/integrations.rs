use std::collections::HashMap;
use std::fmt::Write;
use std::sync::Mutex;

use reqwest;

use stacks::chainstate::stacks::db::blocks::MINIMUM_TX_FEE_RATE_PER_BYTE;
use stacks::chainstate::stacks::{
    db::blocks::MemPoolRejection, db::StacksChainState, StacksBlockHeader, StacksPrivateKey,
    StacksTransaction,
};
use stacks::chainstate::stacks::{TokenTransferMemo, TransactionContractCall, TransactionPayload};
use stacks::clarity_vm::clarity::ClarityConnection;
use stacks::codec::StacksMessageCodec;
use stacks::core::mempool::MAXIMUM_MEMPOOL_TX_CHAINING;
use stacks::core::PEER_VERSION_EPOCH_2_0;
use stacks::net::GetIsTraitImplementedResponse;
use stacks::net::{AccountEntryResponse, CallReadOnlyRequestBody, ContractSrcResponse};
use stacks::types::chainstate::{StacksAddress, VRFSeed};
use stacks::util::hash::Sha256Sum;
use stacks::util::hash::{hex_bytes, to_hex};
use stacks::vm::{
    analysis::{
        contract_interface_builder::{build_contract_interface, ContractInterface},
        mem_type_check,
    },
    database::ClaritySerializable,
    types::{QualifiedContractIdentifier, ResponseData, TupleData},
    Value,
};
use stacks::{burnchains::Address, vm::ClarityVersion};

use crate::config::InitialBalance;
use crate::helium::RunLoop;
use crate::tests::make_sponsored_stacks_transfer_on_testnet;
use stacks::core::StacksEpoch;
use stacks::core::StacksEpochId;
use stacks::vm::costs::ExecutionCost;
use stacks::vm::types::StacksAddressExtensions;

use stacks_common::types::chainstate::StacksBlockId;

use super::{
    make_contract_call, make_contract_publish, make_stacks_transfer, to_addr, ADDR_4, SK_1, SK_2,
    SK_3,
};

const OTHER_CONTRACT: &'static str = "
  (define-data-var x uint u0)
  (define-public (f1)
    (ok (var-get x)))
  (define-public (f2 (val uint))
    (ok (var-set x val)))
";

const CALL_READ_CONTRACT: &'static str = "
  (define-public (public-no-write)
    (ok (contract-call? .other f1)))
  (define-public (public-write)
    (ok (contract-call? .other f2 u5)))
";

const GET_INFO_CONTRACT: &'static str = "
        (define-map block-data
          { height: uint }
          { stacks-hash: (buff 32),
            id-hash: (buff 32),
            btc-hash: (buff 32),
            vrf-seed: (buff 32),
            burn-block-time: uint,
            stacks-miner: principal })
        (define-private (test-1) (get-block-info? time u1))
        (define-private (test-2) (get-block-info? time block-height))
        (define-private (test-3) (get-block-info? time u100000))
        (define-private (test-4 (x uint)) (get-block-info? header-hash x))
        (define-private (test-5) (get-block-info? header-hash (- block-height u1)))
        (define-private (test-6) (get-block-info? burnchain-header-hash u1))
        (define-private (test-7) (get-block-info? vrf-seed u1))
        (define-private (test-8) (get-block-info? miner-address u1))
        (define-private (test-9) (get-block-info? miner-address block-height))
        (define-private (test-10) (get-block-info? miner-address u100000))
        (define-private (test-11) burn-block-height)

        (define-private (get-block-id-hash (height uint)) (unwrap-panic
          (get id-hash (map-get? block-data { height: height }))))

        ;; should always return true!
        ;;   evaluates 'block-height' at the block in question.
        ;;   NOTABLY, this would fail if the MARF couldn't figure out
        ;;    the height of the 'current chain tip'.
        (define-private (exotic-block-height (height uint))
          (is-eq (at-block (get-block-id-hash height) block-height)
                 height))
        (define-read-only (get-exotic-data-info (height uint))
          (unwrap-panic (map-get? block-data { height: height })))

        (define-read-only (get-exotic-data-info? (height uint))
          (unwrap-panic (map-get? block-data { height: height })))

        (define-private (exotic-data-checks (height uint))
          (let ((block-to-check (unwrap-panic (get-block-info? id-header-hash height)))
                (block-info (unwrap-panic (map-get? block-data { height: (- height u1) }))))
            (and (is-eq (print (unwrap-panic (at-block block-to-check (get-block-info? id-header-hash (- block-height u1)))))
                        (print (get id-hash block-info)))
                 (is-eq (print (unwrap-panic (at-block block-to-check (get-block-info? header-hash (- block-height u1)))))
                        (print (unwrap-panic (get-block-info? header-hash (- height u1))))
                        (print (get stacks-hash block-info)))
                 (is-eq (print (unwrap-panic (at-block block-to-check (get-block-info? vrf-seed (- block-height u1)))))
                        (print (unwrap-panic (get-block-info? vrf-seed (- height u1))))
                        (print (get vrf-seed block-info)))
                 (is-eq (print (unwrap-panic (at-block block-to-check (get-block-info? burnchain-header-hash (- block-height u1)))))
                        (print (unwrap-panic (get-block-info? burnchain-header-hash (- height u1))))
                        (print (get btc-hash block-info)))
                 (is-eq (print (unwrap-panic (at-block block-to-check (get-block-info? time (- block-height u1)))))
                        (print (unwrap-panic (get-block-info? time (- height u1))))
                        (print (get burn-block-time block-info)))
                 (is-eq (print (unwrap-panic (at-block block-to-check (get-block-info? miner-address (- block-height u1)))))
                        (print (unwrap-panic (get-block-info? miner-address (- height u1))))
                        (print (get stacks-miner block-info))))))

        (define-private (inner-update-info (height uint))
            (let ((value (tuple
              (stacks-hash (unwrap-panic (get-block-info? header-hash height)))
              (id-hash (unwrap-panic (get-block-info? id-header-hash height)))
              (btc-hash (unwrap-panic (get-block-info? burnchain-header-hash height)))
              (vrf-seed (unwrap-panic (get-block-info? vrf-seed height)))
              (burn-block-time (unwrap-panic (get-block-info? time height)))
              (stacks-miner (unwrap-panic (get-block-info? miner-address height))))))
             (ok (map-set block-data { height: height } value))))

        (define-public (update-info)
          (begin
            (unwrap-panic (inner-update-info (- block-height u2)))
            (inner-update-info (- block-height u1))))

        (define-trait trait-1 (
            (foo-exec (int) (response int int))))

        (define-trait trait-2 (
            (get-1 (uint) (response uint uint))
            (get-2 (uint) (response uint uint))))

        (define-trait trait-3 (
            (fn-1 (uint) (response uint uint))
            (fn-2 (uint) (response uint uint))))
       ";

const IMPL_TRAIT_CONTRACT: &'static str = "
        ;; explicit trait compliance for trait 1
        (impl-trait .get-info.trait-1)
        (define-private (test-height) burn-block-height)
        (define-public (foo-exec (a int)) (ok 1))

        ;; implicit trait compliance for trait-2
        (define-public (get-1 (x uint)) (ok u1))
        (define-public (get-2 (x uint)) (ok u1))

        ;; invalid trait compliance for trait-3
        (define-public (fn-1 (x uint)) (ok u1))
       ";

lazy_static! {
    static ref HTTP_BINDING: Mutex<Option<String>> = Mutex::new(None);
}

#[test]
#[ignore]
fn integration_test_get_info() {
    let mut conf = super::new_test_conf();
    let spender_addr = to_addr(&StacksPrivateKey::from_hex(SK_3).unwrap()).into();
    let principal_sk = StacksPrivateKey::from_hex(SK_2).unwrap();
    let contract_sk = StacksPrivateKey::from_hex(SK_1).unwrap();

    conf.initial_balances.push(InitialBalance {
        address: spender_addr,
        amount: 100300,
    });
    conf.initial_balances.push(InitialBalance {
        address: to_addr(&principal_sk).into(), // contract-publish
        amount: 1000,
    });
    conf.initial_balances.push(InitialBalance {
        address: to_addr(&contract_sk).into(),
        amount: 1000,
    });

    conf.burnchain.commit_anchor_block_within = 5000;
    conf.miner.min_tx_fee = 0;
    conf.miner.first_attempt_time_ms = i64::max_value() as u64;
    conf.miner.subsequent_attempt_time_ms = i64::max_value() as u64;

    let num_rounds = 5;

    let rpc_bind = conf.node.rpc_bind.clone();
    let mut run_loop = RunLoop::new(conf);

    {
        let mut http_opt = HTTP_BINDING.lock().unwrap();
        http_opt.replace(format!("http://{}", &rpc_bind));
    }

    run_loop
        .callbacks
        .on_new_tenure(|round, _burnchain_tip, chain_tip, tenure| {
            let mut chainstate_copy = tenure.open_chainstate();

            let contract_sk = StacksPrivateKey::from_hex(SK_1).unwrap();
            let principal_sk = StacksPrivateKey::from_hex(SK_2).unwrap();
            let spender_sk = StacksPrivateKey::from_hex(SK_3).unwrap();
            let header_hash = chain_tip.block.block_hash();
            let consensus_hash = chain_tip.metadata.consensus_hash;

            if round == 1 {
                // block-height = 2
                eprintln!("Tenure in 1 started!");
                let publish_tx =
                    make_contract_publish(&contract_sk, 0, 10, "get-info", GET_INFO_CONTRACT);
                tenure
                    .mem_pool
                    .submit_raw(
                        &mut chainstate_copy,
                        &consensus_hash,
                        &header_hash,
                        publish_tx,
                        &ExecutionCost::max_value(),
                        &StacksEpochId::Epoch20,
                    )
                    .unwrap();
                let publish_tx =
                    make_contract_publish(&contract_sk, 1, 10, "other", OTHER_CONTRACT);
                tenure
                    .mem_pool
                    .submit_raw(
                        &mut chainstate_copy,
                        &consensus_hash,
                        &header_hash,
                        publish_tx,
                        &ExecutionCost::max_value(),
                        &StacksEpochId::Epoch20,
                    )
                    .unwrap();
                let publish_tx =
                    make_contract_publish(&contract_sk, 2, 10, "main", CALL_READ_CONTRACT);
                tenure
                    .mem_pool
                    .submit_raw(
                        &mut chainstate_copy,
                        &consensus_hash,
                        &header_hash,
                        publish_tx,
                        &ExecutionCost::max_value(),
                        &StacksEpochId::Epoch20,
                    )
                    .unwrap();

                // store this for later, because we can't just do it in a refcell or any outer
                // variable because this is a function pointer type, and thus can't access anything
                // outside its scope :(
                let tmppath = "/tmp/integration_test_get_info-old-tip";
                let old_tip = StacksBlockId::new(&consensus_hash, &header_hash);
                use std::fs;
                use std::io::Write;
                if fs::metadata(&tmppath).is_ok() {
                    fs::remove_file(&tmppath).unwrap();
                }
                let mut f = fs::File::create(&tmppath).unwrap();
                f.write_all(&old_tip.serialize_to_vec()).unwrap();
            } else if round == 2 {
                // block-height = 3
                let publish_tx = make_contract_publish(
                    &contract_sk,
                    3,
                    10,
                    "impl-trait-contract",
                    IMPL_TRAIT_CONTRACT,
                );
                eprintln!("Tenure in 2 started!");
                tenure
                    .mem_pool
                    .submit_raw(
                        &mut chainstate_copy,
                        &consensus_hash,
                        &header_hash,
                        publish_tx,
                        &ExecutionCost::max_value(),
                        &StacksEpochId::Epoch20,
                    )
                    .unwrap();
            } else if round >= 3 {
                // block-height > 3
                let tx = make_contract_call(
                    &principal_sk,
                    (round - 3).into(),
                    10,
                    &to_addr(&contract_sk),
                    "get-info",
                    "update-info",
                    &[],
                );
                eprintln!("update-info submitted");
                tenure
                    .mem_pool
                    .submit_raw(
                        &mut chainstate_copy,
                        &consensus_hash,
                        &header_hash,
                        tx,
                        &ExecutionCost::max_value(),
                        &StacksEpochId::Epoch20,
                    )
                    .unwrap();
            }

            if round >= 1 {
                let tx_xfer = make_stacks_transfer(
                    &spender_sk,
                    (round - 1).into(),
                    10,
                    &StacksAddress::from_string(ADDR_4).unwrap().into(),
                    100,
                );
                tenure
                    .mem_pool
                    .submit_raw(
                        &mut chainstate_copy,
                        &consensus_hash,
                        &header_hash,
                        tx_xfer,
                        &ExecutionCost::max_value(),
                        &StacksEpochId::Epoch20,
                    )
                    .unwrap();
            }

            return;
        });

    run_loop.callbacks.on_new_stacks_chain_state(|round, _burnchain_tip, chain_tip, chain_state, burn_dbconn| {
        let contract_addr = to_addr(&StacksPrivateKey::from_hex(SK_1).unwrap());
        let contract_identifier =
            QualifiedContractIdentifier::parse(&format!("{}.{}", &contract_addr, "get-info")).unwrap();
        let impl_trait_contract_identifier =
            QualifiedContractIdentifier::parse(&format!("{}.{}", &contract_addr, "impl-trait-contract")).unwrap();

        let http_origin = {
            HTTP_BINDING.lock().unwrap().clone().unwrap()
        };

        match round {
            1 => {
                // - Chain length should be 2.
                let blocks = StacksChainState::list_blocks(&chain_state.db()).unwrap();
                assert!(chain_tip.metadata.stacks_block_height == 2);

                // Block #1 should have 5 txs
                assert_eq!(chain_tip.block.txs.len(), 5);

                let parent = chain_tip.block.header.parent_block;
                let bhh = &chain_tip.metadata.index_block_hash();
                eprintln!("Current Block: {}       Parent Block: {}", bhh, parent);
                let parent_val = Value::buff_from(parent.as_bytes().to_vec()).unwrap();

                // find header metadata
                let mut headers = vec![];
                for block in blocks.iter() {
                    let header = StacksChainState::get_anchored_block_header_info(chain_state.db(), &block.0, &block.1).unwrap().unwrap();
                    eprintln!("{}/{}: {:?}", &block.0, &block.1, &header);
                    headers.push(header);
                }

                let _tip_header_info = headers.last().unwrap();

                // find miner metadata
                let mut miners = vec![];
                for block in blocks.iter() {
                    let miner = StacksChainState::get_miner_info(chain_state.db(), &block.0, &block.1).unwrap().unwrap();
                    miners.push(miner);
                }

                let _tip_miner = miners.last().unwrap();

                assert_eq!(
                    chain_state.clarity_eval_read_only(
                        burn_dbconn, bhh, &contract_identifier, "block-height"),
                    Value::UInt(2));

                assert_eq!(
                    chain_state.clarity_eval_read_only(
                        burn_dbconn,bhh, &contract_identifier, "(test-1)"),
                    Value::some(Value::UInt(headers[0].burn_header_timestamp as u128)).unwrap());

                assert_eq!(
                    chain_state.clarity_eval_read_only(
                        burn_dbconn, bhh, &contract_identifier, "(test-2)"),
                    Value::none());

                assert_eq!(
                    chain_state.clarity_eval_read_only(
                        burn_dbconn, bhh, &contract_identifier, "(test-3)"),
                    Value::none());

                assert_eq!(
                    chain_state.clarity_eval_read_only(
                        burn_dbconn, bhh, &contract_identifier, "(test-4 u1)"),
                    Value::some(parent_val.clone()).unwrap());

                assert_eq!(
                    chain_state.clarity_eval_read_only(
                        burn_dbconn, bhh, &contract_identifier, "(test-5)"),
                    Value::some(parent_val).unwrap());

                // test-6 and test-7 return the block at height 1's VRF-seed,
                //   which in this integration test, should be blocks[0]
                let last_tip = blocks[0];
                eprintln!("Last block info: stacks: {}, burn: {}", last_tip.1, last_tip.0);
                let last_block = StacksChainState::load_block(&chain_state.blocks_path, &last_tip.0, &last_tip.1).unwrap().unwrap();
                assert_eq!(parent, last_block.header.block_hash());

                let last_vrf_seed = VRFSeed::from_proof(&last_block.header.proof).as_bytes().to_vec();
                let last_burn_header = headers[0].burn_header_hash.as_bytes().to_vec();

                assert_eq!(
                    chain_state.clarity_eval_read_only(
                        burn_dbconn, bhh, &contract_identifier, "(test-6)"),
                    Value::some(Value::buff_from(last_burn_header).unwrap()).unwrap());
                assert_eq!(
                    chain_state.clarity_eval_read_only(
                        burn_dbconn, bhh, &contract_identifier, "(test-7)"),
                    Value::some(Value::buff_from(last_vrf_seed).unwrap()).unwrap());

                // verify that we can get the block miner
                assert_eq!(
                    chain_state.clarity_eval_read_only(
                        burn_dbconn, bhh, &contract_identifier, "(test-8)"),
                    Value::some(Value::Principal(miners[0].address.to_account_principal())).unwrap());

                assert_eq!(
                    chain_state.clarity_eval_read_only(
                        burn_dbconn, bhh, &contract_identifier, "(test-9)"),
                    Value::none());

                assert_eq!(
                    chain_state.clarity_eval_read_only(
                        burn_dbconn, bhh, &contract_identifier, "(test-10)"),
                    Value::none());

                // verify we can read the burn block height
                assert_eq!(
                    chain_state.clarity_eval_read_only(
                        burn_dbconn, bhh, &contract_identifier, "(test-11)"),
                    Value::UInt(2));

            },
            2 => {
                // Chain height should be 3
                let bhh = &chain_tip.metadata.index_block_hash();
                assert_eq!(
                    chain_state.clarity_eval_read_only(
                        burn_dbconn, bhh, &impl_trait_contract_identifier, "(test-height)"),
                    Value::UInt(3));
            }
            4 => {
                let bhh = &chain_tip.metadata.index_block_hash();

                assert_eq!(Value::Bool(true), chain_state.clarity_eval_read_only(
                    burn_dbconn, bhh, &contract_identifier, "(exotic-block-height u2)"));
                assert_eq!(Value::Bool(true), chain_state.clarity_eval_read_only(
                    burn_dbconn, bhh, &contract_identifier, "(exotic-block-height u3)"));
                assert_eq!(Value::Bool(true), chain_state.clarity_eval_read_only(
                    burn_dbconn, bhh, &contract_identifier, "(exotic-block-height u4)"));

                assert_eq!(Value::Bool(true), chain_state.clarity_eval_read_only(
                    burn_dbconn, bhh, &contract_identifier, "(exotic-data-checks u3)"));
                assert_eq!(Value::Bool(true), chain_state.clarity_eval_read_only(
                    burn_dbconn, bhh, &contract_identifier, "(exotic-data-checks u4)"));

                let client = reqwest::blocking::Client::new();
                let path = format!("{}/v2/map_entry/{}/{}/{}",
                                   &http_origin, &contract_addr, "get-info", "block-data");

                let key: Value = TupleData::from_data(vec![("height".into(), Value::UInt(3))])
                    .unwrap().into();

                eprintln!("Test: POST {}", path);
                let res = client.post(&path)
                    .json(&key.serialize())
                    .send()
                    .unwrap().json::<HashMap<String, String>>().unwrap();
                let result_data = Value::try_deserialize_hex_untyped(&res["data"][2..]).unwrap();
                let expected_data = chain_state.clarity_eval_read_only(burn_dbconn, bhh, &contract_identifier,
                                                                       "(some (get-exotic-data-info u3))");
                assert!(res.get("proof").is_some());

                assert_eq!(result_data, expected_data);

                let key: Value = TupleData::from_data(vec![("height".into(), Value::UInt(100))])
                    .unwrap().into();

                eprintln!("Test: POST {}", path);
                let res = client.post(&path)
                    .json(&key.serialize())
                    .send()
                    .unwrap().json::<HashMap<String, String>>().unwrap();
                let result_data = Value::try_deserialize_hex_untyped(&res["data"][2..]).unwrap();
                assert_eq!(result_data, Value::none());

                let sender_addr = to_addr(&StacksPrivateKey::from_hex(SK_3).unwrap());

                // now, let's use a query string to get data without a proof
                let path = format!("{}/v2/map_entry/{}/{}/{}?proof=0",
                                   &http_origin, &contract_addr, "get-info", "block-data");

                let key: Value = TupleData::from_data(vec![("height".into(), Value::UInt(3))])
                    .unwrap().into();

                eprintln!("Test: POST {}", path);
                let res = client.post(&path)
                    .json(&key.serialize())
                    .send()
                    .unwrap().json::<HashMap<String, String>>().unwrap();

                assert!(res.get("proof").is_none());
                let result_data = Value::try_deserialize_hex_untyped(&res["data"][2..]).unwrap();
                let expected_data = chain_state.clarity_eval_read_only(burn_dbconn, bhh, &contract_identifier,
                                                                       "(some (get-exotic-data-info u3))");
                eprintln!("{}", serde_json::to_string(&res).unwrap());

                assert_eq!(result_data, expected_data);

                // now, let's use a query string to get data _with_ a proof
                let path = format!("{}/v2/map_entry/{}/{}/{}?proof=1",
                                   &http_origin, &contract_addr, "get-info", "block-data");

                let key: Value = TupleData::from_data(vec![("height".into(), Value::UInt(3))])
                    .unwrap().into();

                eprintln!("Test: POST {}", path);
                let res = client.post(&path)
                    .json(&key.serialize())
                    .send()
                    .unwrap().json::<HashMap<String, String>>().unwrap();

                assert!(res.get("proof").is_some());
                let result_data = Value::try_deserialize_hex_untyped(&res["data"][2..]).unwrap();
                let expected_data = chain_state.clarity_eval_read_only(burn_dbconn, bhh, &contract_identifier,
                                                                       "(some (get-exotic-data-info u3))");
                eprintln!("{}", serde_json::to_string(&res).unwrap());

                assert_eq!(result_data, expected_data);

                // account with a nonce entry + a balance entry
                let path = format!("{}/v2/accounts/{}",
                                   &http_origin, &sender_addr);
                eprintln!("Test: GET {}", path);
                let res = client.get(&path).send().unwrap().json::<AccountEntryResponse>().unwrap();
                assert_eq!(u128::from_str_radix(&res.balance[2..], 16).unwrap(), 99860);
                assert_eq!(res.nonce, 4);
                assert!(res.nonce_proof.is_some());
                assert!(res.balance_proof.is_some());

                // account with a nonce entry but not a balance entry
                let path = format!("{}/v2/accounts/{}",
                                   &http_origin, &contract_addr);
                eprintln!("Test: GET {}", path);
                let res = client.get(&path).send().unwrap().json::<AccountEntryResponse>().unwrap();
                assert_eq!(u128::from_str_radix(&res.balance[2..], 16).unwrap(), 960);
                assert_eq!(res.nonce, 4);
                assert!(res.nonce_proof.is_some());
                assert!(res.balance_proof.is_some());

                // account with a balance entry but not a nonce entry
                let path = format!("{}/v2/accounts/{}",
                                   &http_origin, ADDR_4);
                eprintln!("Test: GET {}", path);
                let res = client.get(&path).send().unwrap().json::<AccountEntryResponse>().unwrap();
                assert_eq!(u128::from_str_radix(&res.balance[2..], 16).unwrap(), 400);
                assert_eq!(res.nonce, 0);
                assert!(res.nonce_proof.is_some());
                assert!(res.balance_proof.is_some());

                // account with neither!
                let path = format!("{}/v2/accounts/{}.get-info",
                                   &http_origin, &contract_addr);
                eprintln!("Test: GET {}", path);
                let res = client.get(&path).send().unwrap().json::<AccountEntryResponse>().unwrap();
                assert_eq!(u128::from_str_radix(&res.balance[2..], 16).unwrap(), 0);
                assert_eq!(res.nonce, 0);
                assert!(res.nonce_proof.is_some());
                assert!(res.balance_proof.is_some());

                let path = format!("{}/v2/accounts/{}?proof=0",
                                   &http_origin, ADDR_4);
                eprintln!("Test: GET {}", path);
                let res = client.get(&path).send().unwrap().json::<AccountEntryResponse>().unwrap();
                assert_eq!(u128::from_str_radix(&res.balance[2..], 16).unwrap(), 400);
                assert_eq!(res.nonce, 0);
                assert!(res.nonce_proof.is_none());
                assert!(res.balance_proof.is_none());

                let path = format!("{}/v2/accounts/{}?proof=1",
                                   &http_origin, ADDR_4);
                eprintln!("Test: GET {}", path);
                let res = client.get(&path).send().unwrap().json::<AccountEntryResponse>().unwrap();
                assert_eq!(u128::from_str_radix(&res.balance[2..], 16).unwrap(), 400);
                assert_eq!(res.nonce, 0);
                assert!(res.nonce_proof.is_some());
                assert!(res.balance_proof.is_some());

                // let's try getting the transfer cost
                let path = format!("{}/v2/fees/transfer", &http_origin);
                eprintln!("Test: GET {}", path);
                let res = client.get(&path).send().unwrap().json::<u64>().unwrap();
                assert!(res > 0);

                // let's get a contract ABI

                let path = format!("{}/v2/contracts/interface/{}/{}", &http_origin, &contract_addr, "get-info");
                eprintln!("Test: GET {}", path);
                let res = client.get(&path).send().unwrap().json::<ContractInterface>().unwrap();

                let contract_analysis = mem_type_check(GET_INFO_CONTRACT, ClarityVersion::Clarity1, StacksEpochId::Epoch20).unwrap().1;
                let expected_interface = build_contract_interface(&contract_analysis);

                eprintln!("{}", serde_json::to_string(&expected_interface).unwrap());

                assert_eq!(res, expected_interface);

                // a missing one?

                let path = format!("{}/v2/contracts/interface/{}/{}", &http_origin, &contract_addr, "not-there");
                eprintln!("Test: GET {}", path);
                assert_eq!(client.get(&path).send().unwrap().status(), 404);

                // let's get a contract SRC

                let path = format!("{}/v2/contracts/source/{}/{}", &http_origin, &contract_addr, "get-info");
                eprintln!("Test: GET {}", path);
                let res = client.get(&path).send().unwrap().json::<ContractSrcResponse>().unwrap();

                assert_eq!(res.source, GET_INFO_CONTRACT);
                assert_eq!(res.publish_height, 2);
                assert!(res.marf_proof.is_some());


                let path = format!("{}/v2/contracts/source/{}/{}?proof=0", &http_origin, &contract_addr, "get-info");
                eprintln!("Test: GET {}", path);
                let res = client.get(&path).send().unwrap().json::<ContractSrcResponse>().unwrap();

                assert_eq!(res.source, GET_INFO_CONTRACT);
                assert_eq!(res.publish_height, 2);
                assert!(res.marf_proof.is_none());

                // a missing one?

                let path = format!("{}/v2/contracts/source/{}/{}", &http_origin, &contract_addr, "not-there");
                eprintln!("Test: GET {}", path);
                assert_eq!(client.get(&path).send().unwrap().status(), 404);


                // how about a read-only function call!
                let path = format!("{}/v2/contracts/call-read/{}/{}/{}", &http_origin, &contract_addr, "get-info", "get-exotic-data-info");
                eprintln!("Test: POST {}", path);

                let body = CallReadOnlyRequestBody {
                    sender: "'SP139Q3N9RXCJCD1XVA4N5RYWQ5K9XQ0T9PKQ8EE5".into(),
                    sponsor: None,
                    arguments: vec![Value::UInt(3).serialize()]
                };

                let res = client.post(&path)
                    .json(&body)
                    .send()
                    .unwrap().json::<serde_json::Value>().unwrap();
                assert!(res.get("cause").is_none());
                assert!(res["okay"].as_bool().unwrap());

                let result_data = Value::try_deserialize_hex_untyped(&res["result"].as_str().unwrap()[2..]).unwrap();
                let expected_data = chain_state.clarity_eval_read_only(burn_dbconn, bhh, &contract_identifier,
                                                                       "(get-exotic-data-info u3)");
                assert_eq!(result_data, expected_data);

                // how about a non read-only function call which does not modify anything
                let path = format!("{}/v2/contracts/call-read/{}/{}/{}", &http_origin, &contract_addr, "main", "public-no-write");
                eprintln!("Test: POST {}", path);

                let body = CallReadOnlyRequestBody {
                    sender: "'SP139Q3N9RXCJCD1XVA4N5RYWQ5K9XQ0T9PKQ8EE5".into(),
                    sponsor: None,
                    arguments: vec![]
                };

                let res = client.post(&path)
                    .json(&body)
                    .send()
                    .unwrap().json::<serde_json::Value>().unwrap();
                assert!(res.get("cause").is_none());
                assert!(res["okay"].as_bool().unwrap());

                let result_data = Value::try_deserialize_hex_untyped(&res["result"].as_str().unwrap()[2..]).unwrap();
                let expected_data = Value::Response(ResponseData {
                    committed: true,
                    data: Box::new(Value::Response(ResponseData {
                        committed: true,
                        data: Box::new(Value::UInt(0))
                    }))
                });
                assert_eq!(result_data, expected_data);

                // how about a non read-only function call which does modify something and should fail
                let path = format!("{}/v2/contracts/call-read/{}/{}/{}", &http_origin, &contract_addr, "main", "public-write");
                eprintln!("Test: POST {}", path);

                let body = CallReadOnlyRequestBody {
                    sender: "'SP139Q3N9RXCJCD1XVA4N5RYWQ5K9XQ0T9PKQ8EE5".into(),
                    sponsor: None,
                    arguments: vec![]
                };

                let res = client.post(&path)
                    .json(&body)
                    .send()
                    .unwrap().json::<serde_json::Value>().unwrap();
                assert!(res.get("cause").is_some());
                assert!(!res["okay"].as_bool().unwrap());
                assert!(res["cause"].as_str().unwrap().contains("NotReadOnly"));

                // let's try a call with a url-encoded string.
                let path = format!("{}/v2/contracts/call-read/{}/{}/{}", &http_origin, &contract_addr, "get-info",
                                   "get-exotic-data-info%3F");
                eprintln!("Test: POST {}", path);

                let body = CallReadOnlyRequestBody {
                    sender: "'SP139Q3N9RXCJCD1XVA4N5RYWQ5K9XQ0T9PKQ8EE5".into(),
                    sponsor: None,
                    arguments: vec![Value::UInt(3).serialize()]
                };

                let res = client.post(&path)
                    .json(&body)
                    .send()
                    .unwrap()
                    .json::<serde_json::Value>().unwrap();
                assert!(res.get("cause").is_none());
                assert!(res["okay"].as_bool().unwrap());

                let result_data = Value::try_deserialize_hex_untyped(&res["result"].as_str().unwrap()[2..]).unwrap();
                let expected_data = chain_state.clarity_eval_read_only(burn_dbconn, bhh, &contract_identifier,
                                                                       "(get-exotic-data-info? u3)");
                assert_eq!(result_data, expected_data);

                // let's have a runtime error!
                let path = format!("{}/v2/contracts/call-read/{}/{}/{}", &http_origin, &contract_addr, "get-info", "get-exotic-data-info");
                eprintln!("Test: POST {}", path);

                let body = CallReadOnlyRequestBody {
                    sender: "'SP139Q3N9RXCJCD1XVA4N5RYWQ5K9XQ0T9PKQ8EE5".into(),
                    sponsor: None,
                    arguments: vec![Value::UInt(100).serialize()]
                };

                let res = client.post(&path)
                    .json(&body)
                    .send()
                    .unwrap().json::<serde_json::Value>().unwrap();

                assert!(res.get("result").is_none());
                assert!(!res["okay"].as_bool().unwrap());
                assert!(res["cause"].as_str().unwrap().contains("UnwrapFailure"));

                // let's have a runtime error!
                let path = format!("{}/v2/contracts/call-read/{}/{}/{}", &http_origin, &contract_addr, "get-info", "update-info");
                eprintln!("Test: POST {}", path);

                let body = CallReadOnlyRequestBody {
                    sender: "'SP139Q3N9RXCJCD1XVA4N5RYWQ5K9XQ0T9PKQ8EE5".into(),
                    sponsor: None,
                    arguments: vec![]
                };

                let res = client.post(&path)
                    .json(&body)
                    .send()
                    .unwrap().json::<serde_json::Value>().unwrap();

                eprintln!("{:#?}", res["cause"].as_str().unwrap());
                assert!(res.get("result").is_none());
                assert!(!res["okay"].as_bool().unwrap());
                assert!(res["cause"].as_str().unwrap().contains("NotReadOnly"));

                // let's submit a valid transaction!
                let spender_sk = StacksPrivateKey::from_hex(SK_3).unwrap();
                let path = format!("{}/v2/transactions", &http_origin);
                eprintln!("Test: POST {} (valid)", path);

                // tx_xfer is 180 bytes long
                let tx_xfer = make_stacks_transfer(&spender_sk, round.into(), 200,
                                                   &StacksAddress::from_string(ADDR_4).unwrap().into(), 123);

                let res: String = client.post(&path)
                    .header("Content-Type", "application/octet-stream")
                    .body(tx_xfer.clone())
                    .send()
                    .unwrap()
                    .json()
                    .unwrap();

                assert_eq!(res, format!("{}", StacksTransaction::consensus_deserialize(&mut &tx_xfer[..]).unwrap().txid()));

                // let's test a posttransaction call that fails to deserialize,
                let tx_hex = "80800000000400f942874ce525e87f21bbe8c121b12fac831d02f4000000000000000000000000000003e80001031734446f0870af42bb0cafad27f405e5d9eba441375eada8607a802b875fbb7ba7c4da3474f2bfd76851fb6314a48fe98b57440b8ccec6c9b8362c843a89f303020000000001047465737400000007282b2031203129";
                let tx_xfer_invalid = hex_bytes(tx_hex).unwrap();

                let res = client.post(&path)
                    .header("Content-Type", "application/octet-stream")
                    .body(tx_xfer_invalid.clone())
                    .send()
                    .unwrap().json::<serde_json::Value>().unwrap();

                eprintln!("{}", res);
                assert_eq!(res.get("error").unwrap().as_str().unwrap(), "transaction rejected");
                assert!(res.get("reason").is_some());

                // let's submit an invalid transaction!
                let path = format!("{}/v2/transactions", &http_origin);
                eprintln!("Test: POST {} (invalid)", path);

                // tx_xfer_invalid is 180 bytes long
                let tx_xfer_invalid = make_stacks_transfer(&spender_sk, (round + 30).into(), 200,     // bad nonce
                                                           &StacksAddress::from_string(ADDR_4).unwrap().into(), 456);

                let tx_xfer_invalid_tx = StacksTransaction::consensus_deserialize(&mut &tx_xfer_invalid[..]).unwrap();

                let res = client.post(&path)
                    .header("Content-Type", "application/octet-stream")
                    .body(tx_xfer_invalid.clone())
                    .send()
                    .unwrap()
                    .json::<serde_json::Value>()
                    .unwrap();

                eprintln!("{}", res);
                assert_eq!(res.get("txid").unwrap().as_str().unwrap(), format!("{}", tx_xfer_invalid_tx.txid()));
                assert_eq!(res.get("error").unwrap().as_str().unwrap(), "transaction rejected");
                assert!(res.get("reason").is_some());

                // testing /v2/trait/<contract info>/<trait info>
                // trait does not exist
                let path = format!("{}/v2/traits/{}/{}/{}/{}/{}", &http_origin, &contract_addr, "get-info", &contract_addr, "get-info", "dummy-trait");
                eprintln!("Test: GET {}", path);
                assert_eq!(client.get(&path).send().unwrap().status(), 404);

                // explicit trait compliance
                let path = format!("{}/v2/traits/{}/{}/{}/{}/{}", &http_origin, &contract_addr, "impl-trait-contract", &contract_addr, "get-info",  "trait-1");
                let res = client.get(&path).send().unwrap().json::<GetIsTraitImplementedResponse>().unwrap();
                eprintln!("Test: GET {}", path);
                assert!(res.is_implemented);

                // No trait found
                let path = format!("{}/v2/traits/{}/{}/{}/{}/{}", &http_origin, &contract_addr, "impl-trait-contract", &contract_addr, "get-info", "trait-4");
                eprintln!("Test: GET {}", path);
                assert_eq!(client.get(&path).send().unwrap().status(), 404);

                // implicit trait compliance
                let path = format!("{}/v2/traits/{}/{}/{}/{}/{}", &http_origin, &contract_addr, "impl-trait-contract", &contract_addr, "get-info", "trait-2");
                let res = client.get(&path).send().unwrap().json::<GetIsTraitImplementedResponse>().unwrap();
                eprintln!("Test: GET {}", path);
                assert!(res.is_implemented);


                // invalid trait compliance
                let path = format!("{}/v2/traits/{}/{}/{}/{}/{}", &http_origin, &contract_addr, "impl-trait-contract", &contract_addr, "get-info", "trait-3");
                let res = client.get(&path).send().unwrap().json::<GetIsTraitImplementedResponse>().unwrap();
                eprintln!("Test: GET {}", path);
                assert!(!res.is_implemented);

                // test query parameters for v2/trait endpoint
                // evaluate check for explicit compliance against the chain tip of the first block (contract DNE at that block)
<<<<<<< HEAD

                // Recover the stored tip
                let tmppath = "/tmp/integration_test_get_info-old-tip";
                use std::fs;
                use std::io::Read;
                let mut f = fs::File::open(&tmppath).unwrap();
                let mut buf = vec![];
                f.read_to_end(&mut buf);
                let old_tip = StacksBlockId::consensus_deserialize(&mut &buf[..]).unwrap();

                let path = format!("{}/v2/traits/{}/{}/{}/{}/{}?tip={}", &http_origin, &contract_addr, "impl-trait-contract", &contract_addr, "get-info",  "trait-1", &old_tip);
=======
                // N.B. if the block version changes (e.g. due to a new release), this tip value
                // will also change
                let path = format!("{}/v2/traits/{}/{}/{}/{}/{}?tip=7d0edc26639d8da442da75999909f4fb0247f66d4d87f72e7ea63e5d9f7fabd0", &http_origin, &contract_addr, "impl-trait-contract", &contract_addr, "get-info",  "trait-1");
>>>>>>> b3723ca0
                let res = client.get(&path).send().unwrap();
                eprintln!("Test: GET {}", path);
                assert_eq!(res.text().unwrap(), "No contract analysis found or trait definition not found");

                // evaluate check for explicit compliance where tip is the chain tip of the first block (contract DNE at that block), but tip is "latest"
                let path = format!("{}/v2/traits/{}/{}/{}/{}/{}?tip=latest", &http_origin, &contract_addr, "impl-trait-contract", &contract_addr, "get-info",  "trait-1");
                let res = client.get(&path).send().unwrap().json::<GetIsTraitImplementedResponse>().unwrap();
                eprintln!("Test: GET {}", path);
                assert!(res.is_implemented);

                // perform some tests of the fee rate interface
                let path = format!("{}/v2/fees/transaction", &http_origin);

                let tx_payload =
                    TransactionPayload::TokenTransfer(contract_addr.clone().into(), 10_000_000, TokenTransferMemo([0; 34]));

                let payload_data = tx_payload.serialize_to_vec();
                let payload_hex = format!("0x{}", to_hex(&payload_data));

                eprintln!("Test: POST {}", path);

                let body = json!({ "transaction_payload": payload_hex.clone() });

                let res = client.post(&path)
                    .json(&body)
                    .send()
                    .expect("Should be able to post")
                    .json::<serde_json::Value>()
                    .expect("Failed to parse result into JSON");

                eprintln!("{}", res);

                // destruct the json result
                //  estimated_cost for transfers should be 0 -- their cost is just in their length
                let estimated_cost = res.get("estimated_cost").expect("Response should have estimated_cost field");
                assert_eq!(estimated_cost.get("read_count").unwrap().as_u64().unwrap(), 0);
                assert_eq!(estimated_cost.get("read_length").unwrap().as_u64().unwrap(), 0);
                assert_eq!(estimated_cost.get("write_count").unwrap().as_u64().unwrap(), 0);
                assert_eq!(estimated_cost.get("write_length").unwrap().as_u64().unwrap(), 0);
                assert_eq!(estimated_cost.get("runtime").unwrap().as_u64().unwrap(), 0);

                // the estimated scalar should still be non-zero, because the length of the tx goes into this field.
                assert!(res.get("estimated_cost_scalar").unwrap().as_u64().unwrap() > 0);

                let estimations = res.get("estimations").expect("Should have an estimations field")
                    .as_array()
                    .expect("Fees should be array");

                let estimated_fee_rates: Vec<_> = estimations
                    .iter()
                    .map(|x| x.get("fee_rate").expect("Should have fee_rate field"))
                    .collect();
                let estimated_fees: Vec<_> = estimations
                    .iter()
                    .map(|x| x.get("fee").expect("Should have fee field"))
                    .collect();

                assert!(estimated_fee_rates.len() == 3, "Fee rates should be length 3 array");
                assert!(estimated_fees.len() == 3, "Fees should be length 3 array");

                let tx_payload = TransactionPayload::from(TransactionContractCall {
                    address: contract_addr.clone(),
                    contract_name: "get-info".into(),
                    function_name: "update-info".into(),
                    function_args: vec![],
                });

                let payload_data = tx_payload.serialize_to_vec();
                let payload_hex = to_hex(&payload_data);

                eprintln!("Test: POST {}", path);

                let body = json!({ "transaction_payload": payload_hex.clone() });

                let res = client.post(&path)
                    .json(&body)
                    .send()
                    .expect("Should be able to post")
                    .json::<serde_json::Value>()
                    .expect("Failed to parse result into JSON");

                eprintln!("{}", res);

                // destruct the json result
                //  estimated_cost for transfers should be non-zero
                let estimated_cost = res.get("estimated_cost").expect("Response should have estimated_cost field");
                assert!(estimated_cost.get("read_count").unwrap().as_u64().unwrap() > 0);
                assert!(estimated_cost.get("read_length").unwrap().as_u64().unwrap() > 0);
                assert!(estimated_cost.get("write_count").unwrap().as_u64().unwrap() > 0);
                assert!(estimated_cost.get("write_length").unwrap().as_u64().unwrap() > 0);
                assert!(estimated_cost.get("runtime").unwrap().as_u64().unwrap() > 0);

                let estimated_cost_scalar = res.get("estimated_cost_scalar").unwrap().as_u64().unwrap();
                assert!(estimated_cost_scalar > 0);

                let estimations = res.get("estimations").expect("Should have an estimations field")
                    .as_array()
                    .expect("Fees should be array");

                let estimated_fee_rates: Vec<_> = estimations
                    .iter()
                    .map(|x| x.get("fee_rate").expect("Should have fee_rate field"))
                    .collect();
                let estimated_fees: Vec<_> = estimations
                    .iter()
                    .map(|x| x.get("fee").expect("Should have fee field"))
                    .collect();

                assert!(estimated_fee_rates.len() == 3, "Fee rates should be length 3 array");
                assert!(estimated_fees.len() == 3, "Fees should be length 3 array");

                let tx_payload = TransactionPayload::from(TransactionContractCall {
                    address: contract_addr.clone(),
                    contract_name: "get-info".into(),
                    function_name: "update-info".into(),
                    function_args: vec![],
                });

                let payload_data = tx_payload.serialize_to_vec();
                let payload_hex = to_hex(&payload_data);

                let estimated_len = 1550;
                let body = json!({ "transaction_payload": payload_hex.clone(), "estimated_len": estimated_len });
                info!("POST body\n {}", body);

                let res = client.post(&path)
                    .json(&body)
                    .send()
                    .expect("Should be able to post")
                    .json::<serde_json::Value>()
                    .expect("Failed to parse result into JSON");

                info!("{}", res);

                // destruct the json result
                //  estimated_cost for transfers should be non-zero
                let estimated_cost = res.get("estimated_cost").expect("Response should have estimated_cost field");
                assert!(estimated_cost.get("read_count").unwrap().as_u64().unwrap() > 0);
                assert!(estimated_cost.get("read_length").unwrap().as_u64().unwrap() > 0);
                assert!(estimated_cost.get("write_count").unwrap().as_u64().unwrap() > 0);
                assert!(estimated_cost.get("write_length").unwrap().as_u64().unwrap() > 0);
                assert!(estimated_cost.get("runtime").unwrap().as_u64().unwrap() > 0);

                let new_estimated_cost_scalar = res.get("estimated_cost_scalar").unwrap().as_u64().unwrap();
                assert!(estimated_cost_scalar > 0);
                assert!(new_estimated_cost_scalar > estimated_cost_scalar, "New scalar estimate should be higher because of the tx length increase");

                let new_estimations = res.get("estimations").expect("Should have an estimations field")
                    .as_array()
                    .expect("Fees should be array");

                let new_estimated_fees: Vec<_> = new_estimations
                    .iter()
                    .map(|x| x.get("fee").expect("Should have fee field"))
                    .collect();

                let minimum_relay_fee = estimated_len * MINIMUM_TX_FEE_RATE_PER_BYTE;

                assert!(new_estimated_fees[2].as_u64().unwrap() >= estimated_fees[2].as_u64().unwrap(),
                        "Supplying an estimated tx length should increase the estimated fees");
                assert!(new_estimated_fees[0].as_u64().unwrap() >= estimated_fees[0].as_u64().unwrap(),
                        "Supplying an estimated tx length should increase the estimated fees");
                assert!(new_estimated_fees[1].as_u64().unwrap() >= estimated_fees[1].as_u64().unwrap(),
                        "Supplying an estimated tx length should increase the estimated fees");
                for estimate in new_estimated_fees.iter() {
                    assert!(estimate.as_u64().unwrap() >= minimum_relay_fee,
                            "The estimated fees must always be greater than minimum_relay_fee");
                }
            },
            _ => {},
        }
    });

    run_loop.start(num_rounds).unwrap();
}

const FAUCET_CONTRACT: &'static str = "
  (define-public (spout)
    (let ((recipient tx-sender))
      (print (as-contract (stx-transfer? u1 .faucet recipient)))))
";

#[test]
fn contract_stx_transfer() {
    let mut conf = super::new_test_conf();

    let contract_sk = StacksPrivateKey::from_hex(SK_1).unwrap();
    let sk_3 = StacksPrivateKey::from_hex(SK_3).unwrap();
    let addr_3 = to_addr(&sk_3);

    conf.burnchain.commit_anchor_block_within = 5000;
    conf.add_initial_balance(addr_3.to_string(), 100000);
    conf.add_initial_balance(
        to_addr(&StacksPrivateKey::from_hex(&SK_2).unwrap()).to_string(),
        1000,
    );
    conf.add_initial_balance(to_addr(&contract_sk).to_string(), 1000);

    let num_rounds = 5;

    let mut run_loop = RunLoop::new(conf);

    run_loop
        .callbacks
        .on_new_tenure(|round, _burnchain_tip, chain_tip, tenure| {
            let mut chainstate_copy = tenure.open_chainstate();

            let contract_sk = StacksPrivateKey::from_hex(SK_1).unwrap();
            let sk_2 = StacksPrivateKey::from_hex(SK_2).unwrap();
            let sk_3 = StacksPrivateKey::from_hex(SK_3).unwrap();
            let header_hash = chain_tip.block.block_hash();
            let consensus_hash = chain_tip.metadata.consensus_hash;

            let contract_identifier = QualifiedContractIdentifier::parse(&format!(
                "{}.{}",
                to_addr(&StacksPrivateKey::from_hex(SK_1).unwrap()).to_string(),
                "faucet"
            ))
            .unwrap();

            if round == 1 {
                // block-height = 2
                let xfer_to_contract =
                    make_stacks_transfer(&sk_3, 0, 10, &contract_identifier.into(), 1000);
                tenure
                    .mem_pool
                    .submit_raw(
                        &mut chainstate_copy,
                        &consensus_hash,
                        &header_hash,
                        xfer_to_contract,
                        &ExecutionCost::max_value(),
                        &StacksEpochId::Epoch20,
                    )
                    .unwrap();
            } else if round == 2 {
                // block-height > 2
                let publish_tx =
                    make_contract_publish(&contract_sk, 0, 10, "faucet", FAUCET_CONTRACT);
                tenure
                    .mem_pool
                    .submit_raw(
                        &mut chainstate_copy,
                        &consensus_hash,
                        &header_hash,
                        publish_tx,
                        &ExecutionCost::max_value(),
                        &StacksEpochId::Epoch20,
                    )
                    .unwrap();
            } else if round == 3 {
                // try to publish again
                let publish_tx =
                    make_contract_publish(&contract_sk, 1, 10, "faucet", FAUCET_CONTRACT);

                let (consensus_hash, block_hash) = (
                    &tenure.parent_block.metadata.consensus_hash,
                    &tenure.parent_block.metadata.anchored_header.block_hash(),
                );
                tenure
                    .mem_pool
                    .submit_raw(
                        &mut chainstate_copy,
                        consensus_hash,
                        block_hash,
                        publish_tx,
                        &ExecutionCost::max_value(),
                        &StacksEpochId::Epoch20,
                    )
                    .unwrap();

                let tx = make_contract_call(
                    &sk_2,
                    0,
                    10,
                    &to_addr(&contract_sk),
                    "faucet",
                    "spout",
                    &[],
                );
                tenure
                    .mem_pool
                    .submit_raw(
                        &mut chainstate_copy,
                        &consensus_hash,
                        &header_hash,
                        tx,
                        &ExecutionCost::max_value(),
                        &StacksEpochId::Epoch20,
                    )
                    .unwrap();
            } else if round == 4 {
                // let's testing "chaining": submit MAXIMUM_MEMPOOL_TX_CHAINING - 1 txs, which should succeed
                for i in 0..MAXIMUM_MEMPOOL_TX_CHAINING {
                    let xfer_to_contract = make_stacks_transfer(
                        &sk_3,
                        1 + i,
                        200,
                        &contract_identifier.clone().into(),
                        1000,
                    );
                    let xfer_to_contract =
                        StacksTransaction::consensus_deserialize(&mut &xfer_to_contract[..])
                            .unwrap();
                    tenure
                        .mem_pool
                        .submit(
                            &mut chainstate_copy,
                            &consensus_hash,
                            &header_hash,
                            &xfer_to_contract,
                            None,
                            &ExecutionCost::max_value(),
                            &StacksEpochId::Epoch20,
                        )
                        .unwrap();
                }
                // this one should fail because the nonce is already in the mempool
                let xfer_to_contract =
                    make_stacks_transfer(&sk_3, 3, 190, &contract_identifier.clone().into(), 1000);
                let xfer_to_contract =
                    StacksTransaction::consensus_deserialize(&mut &xfer_to_contract[..]).unwrap();
                match tenure
                    .mem_pool
                    .submit(
                        &mut chainstate_copy,
                        &consensus_hash,
                        &header_hash,
                        &xfer_to_contract,
                        None,
                        &ExecutionCost::max_value(),
                        &StacksEpochId::Epoch20,
                    )
                    .unwrap_err()
                {
                    MemPoolRejection::ConflictingNonceInMempool => (),
                    e => panic!("{:?}", e),
                };
            }

            return;
        });

    run_loop.callbacks.on_new_stacks_chain_state(
        |round, _burnchain_tip, chain_tip, chain_state, burn_dbconn| {
            let contract_identifier = QualifiedContractIdentifier::parse(&format!(
                "{}.{}",
                to_addr(&StacksPrivateKey::from_hex(SK_1).unwrap()).to_string(),
                "faucet"
            ))
            .unwrap();

            match round {
                1 => {
                    assert!(chain_tip.metadata.stacks_block_height == 2);
                    // Block #1 should have 2 txs -- coinbase + transfer
                    assert_eq!(chain_tip.block.txs.len(), 2);

                    let cur_tip = (
                        chain_tip.metadata.consensus_hash.clone(),
                        chain_tip.metadata.anchored_header.block_hash(),
                    );
                    // check that 1000 stx _was_ transfered to the contract principal
                    assert_eq!(
                        chain_state
                            .with_read_only_clarity_tx(
                                burn_dbconn,
                                &StacksBlockHeader::make_index_block_hash(&cur_tip.0, &cur_tip.1),
                                |conn| {
                                    conn.with_clarity_db_readonly(|db| {
                                        db.get_account_stx_balance(
                                            &contract_identifier.clone().into(),
                                        )
                                        .amount_unlocked()
                                    })
                                }
                            )
                            .unwrap(),
                        1000
                    );
                    // check that 1000 stx _was_ debited from SK_3
                    let sk_3 = StacksPrivateKey::from_hex(SK_3).unwrap();
                    let addr_3 = to_addr(&sk_3).into();
                    assert_eq!(
                        chain_state
                            .with_read_only_clarity_tx(
                                burn_dbconn,
                                &StacksBlockHeader::make_index_block_hash(&cur_tip.0, &cur_tip.1),
                                |conn| {
                                    conn.with_clarity_db_readonly(|db| {
                                        db.get_account_stx_balance(&addr_3).amount_unlocked()
                                    })
                                }
                            )
                            .unwrap(),
                        98990
                    );
                }
                2 => {
                    assert!(chain_tip.metadata.stacks_block_height == 3);
                    // Block #2 should have 2 txs -- coinbase + publish
                    assert_eq!(chain_tip.block.txs.len(), 2);
                }
                3 => {
                    assert!(chain_tip.metadata.stacks_block_height == 4);
                    // Block #3 should have 2 txs -- coinbase + contract-call,
                    //   the second publish _should have been rejected_
                    assert_eq!(chain_tip.block.txs.len(), 2);

                    // check that 1 stx was transfered to SK_2 via the contract-call
                    let cur_tip = (
                        chain_tip.metadata.consensus_hash.clone(),
                        chain_tip.metadata.anchored_header.block_hash(),
                    );

                    let sk_2 = StacksPrivateKey::from_hex(SK_2).unwrap();
                    let addr_2 = to_addr(&sk_2).into();
                    assert_eq!(
                        chain_state
                            .with_read_only_clarity_tx(
                                burn_dbconn,
                                &StacksBlockHeader::make_index_block_hash(&cur_tip.0, &cur_tip.1),
                                |conn| {
                                    conn.with_clarity_db_readonly(|db| {
                                        db.get_account_stx_balance(&addr_2).amount_unlocked()
                                    })
                                }
                            )
                            .unwrap(),
                        991
                    );

                    assert_eq!(
                        chain_state
                            .with_read_only_clarity_tx(
                                burn_dbconn,
                                &StacksBlockHeader::make_index_block_hash(&cur_tip.0, &cur_tip.1),
                                |conn| {
                                    conn.with_clarity_db_readonly(|db| {
                                        db.get_account_stx_balance(
                                            &contract_identifier.clone().into(),
                                        )
                                        .amount_unlocked()
                                    })
                                }
                            )
                            .unwrap(),
                        999
                    );
                }
                4 => {
                    assert!(chain_tip.metadata.stacks_block_height == 5);
                    assert_eq!(
                        chain_tip.block.txs.len() as u64,
                        MAXIMUM_MEMPOOL_TX_CHAINING + 1,
                        "Should have 1 coinbase tx and MAXIMUM_MEMPOOL_TX_CHAINING transfers"
                    );

                    let cur_tip = (
                        chain_tip.metadata.consensus_hash.clone(),
                        chain_tip.metadata.anchored_header.block_hash(),
                    );

                    // check that 1000 stx were sent to the contract
                    assert_eq!(
                        chain_state
                            .with_read_only_clarity_tx(
                                burn_dbconn,
                                &StacksBlockHeader::make_index_block_hash(&cur_tip.0, &cur_tip.1),
                                |conn| {
                                    conn.with_clarity_db_readonly(|db| {
                                        db.get_account_stx_balance(
                                            &contract_identifier.clone().into(),
                                        )
                                        .amount_unlocked()
                                    })
                                }
                            )
                            .unwrap(),
                        25999
                    );
                    // check that 1000 stx _was_ debited from SK_3
                    let sk_3 = StacksPrivateKey::from_hex(SK_3).unwrap();
                    let addr_3 = to_addr(&sk_3).into();
                    assert_eq!(
                        chain_state
                            .with_read_only_clarity_tx(
                                burn_dbconn,
                                &StacksBlockHeader::make_index_block_hash(&cur_tip.0, &cur_tip.1),
                                |conn| {
                                    conn.with_clarity_db_readonly(|db| {
                                        db.get_account_stx_balance(&addr_3).amount_unlocked()
                                    })
                                }
                            )
                            .unwrap(),
                        68990
                    );
                }

                _ => {}
            }
        },
    );

    run_loop.start(num_rounds).unwrap();
}

#[test]
fn mine_transactions_out_of_order() {
    let mut conf = super::new_test_conf();

    let sk = StacksPrivateKey::from_hex(SK_3).unwrap();
    let addr = to_addr(&sk);
    conf.burnchain.commit_anchor_block_within = 5000;
    conf.add_initial_balance(addr.to_string(), 100000);

    let num_rounds = 5;
    let mut run_loop = RunLoop::new(conf);

    run_loop
        .callbacks
        .on_new_tenure(|round, _burnchain_tip, chain_tip, tenure| {
            let mut chainstate_copy = tenure.open_chainstate();

            let sk = StacksPrivateKey::from_hex(SK_3).unwrap();
            let header_hash = chain_tip.block.block_hash();
            let consensus_hash = chain_tip.metadata.consensus_hash;

            let contract_identifier = QualifiedContractIdentifier::parse(&format!(
                "{}.{}",
                to_addr(&StacksPrivateKey::from_hex(SK_1).unwrap()).to_string(),
                "faucet"
            ))
            .unwrap();

            if round == 1 {
                // block-height = 2
                let xfer_to_contract =
                    make_stacks_transfer(&sk, 1, 10, &contract_identifier.into(), 1000);
                tenure
                    .mem_pool
                    .submit_raw(
                        &mut chainstate_copy,
                        &consensus_hash,
                        &header_hash,
                        xfer_to_contract,
                        &ExecutionCost::max_value(),
                        &StacksEpochId::Epoch20,
                    )
                    .unwrap();
            } else if round == 2 {
                // block-height > 2
                let publish_tx = make_contract_publish(&sk, 2, 10, "faucet", FAUCET_CONTRACT);
                tenure
                    .mem_pool
                    .submit_raw(
                        &mut chainstate_copy,
                        &consensus_hash,
                        &header_hash,
                        publish_tx,
                        &ExecutionCost::max_value(),
                        &StacksEpochId::Epoch20,
                    )
                    .unwrap();
            } else if round == 3 {
                let xfer_to_contract =
                    make_stacks_transfer(&sk, 3, 10, &contract_identifier.into(), 1000);
                tenure
                    .mem_pool
                    .submit_raw(
                        &mut chainstate_copy,
                        &consensus_hash,
                        &header_hash,
                        xfer_to_contract,
                        &ExecutionCost::max_value(),
                        &StacksEpochId::Epoch20,
                    )
                    .unwrap();
            } else if round == 4 {
                let xfer_to_contract =
                    make_stacks_transfer(&sk, 0, 10, &contract_identifier.into(), 1000);
                tenure
                    .mem_pool
                    .submit_raw(
                        &mut chainstate_copy,
                        &consensus_hash,
                        &header_hash,
                        xfer_to_contract,
                        &ExecutionCost::max_value(),
                        &StacksEpochId::Epoch20,
                    )
                    .unwrap();
            }

            return;
        });

    run_loop.callbacks.on_new_stacks_chain_state(
        |round, _burnchain_tip, chain_tip, chain_state, burn_dbconn| {
            let contract_identifier = QualifiedContractIdentifier::parse(&format!(
                "{}.{}",
                to_addr(&StacksPrivateKey::from_hex(SK_1).unwrap()).to_string(),
                "faucet"
            ))
            .unwrap();

            match round {
                1 => {
                    assert_eq!(chain_tip.metadata.stacks_block_height, 2);
                    assert_eq!(chain_tip.block.txs.len(), 1);
                }
                2 => {
                    assert_eq!(chain_tip.metadata.stacks_block_height, 3);
                    assert_eq!(chain_tip.block.txs.len(), 1);
                }
                3 => {
                    assert_eq!(chain_tip.metadata.stacks_block_height, 4);
                    assert_eq!(chain_tip.block.txs.len(), 1);
                }
                4 => {
                    assert_eq!(chain_tip.metadata.stacks_block_height, 5);
                    assert_eq!(chain_tip.block.txs.len(), 5);

                    // check that 1000 stx _was_ transfered to the contract principal
                    let curr_tip = (
                        chain_tip.metadata.consensus_hash.clone(),
                        chain_tip.metadata.anchored_header.block_hash(),
                    );
                    assert_eq!(
                        chain_state
                            .with_read_only_clarity_tx(
                                burn_dbconn,
                                &StacksBlockHeader::make_index_block_hash(&curr_tip.0, &curr_tip.1),
                                |conn| {
                                    conn.with_clarity_db_readonly(|db| {
                                        db.get_account_stx_balance(
                                            &contract_identifier.clone().into(),
                                        )
                                        .amount_unlocked()
                                    })
                                }
                            )
                            .unwrap(),
                        3000
                    );
                }
                _ => {}
            }
        },
    );

    run_loop.start(num_rounds).unwrap();
}

/// Test mining a smart contract twice (in non-sequential blocks)
///   this can happen in the testnet leader if they get "behind"
///   the burnchain and a previously mined block doesn't get included
///   in the block it was processed for. Tests issue #1540
#[test]
fn mine_contract_twice() {
    let mut conf = super::new_test_conf();
    let contract_sk = StacksPrivateKey::from_hex(SK_1).unwrap();

    conf.burnchain.commit_anchor_block_within = 1000;
    conf.add_initial_balance(to_addr(&contract_sk).to_string(), 1000);

    let num_rounds = 3;

    let mut run_loop = RunLoop::new(conf);

    run_loop
        .callbacks
        .on_new_tenure(|round, _burnchain_tip, _chain_tip, tenure| {
            let mut chainstate_copy = tenure.open_chainstate();
            let contract_sk = StacksPrivateKey::from_hex(SK_1).unwrap();

            if round == 1 {
                // block-height = 2
                let publish_tx =
                    make_contract_publish(&contract_sk, 0, 10, "faucet", FAUCET_CONTRACT);
                let (consensus_hash, block_hash) = (
                    &tenure.parent_block.metadata.consensus_hash,
                    &tenure.parent_block.metadata.anchored_header.block_hash(),
                );
                tenure
                    .mem_pool
                    .submit_raw(
                        &mut chainstate_copy,
                        consensus_hash,
                        block_hash,
                        publish_tx,
                        &ExecutionCost::max_value(),
                        &StacksEpochId::Epoch20,
                    )
                    .unwrap();

                // throw an extra "run" in.
                // tenure.run().unwrap();
            }
        });

    run_loop.callbacks.on_new_stacks_chain_state(
        |round, _burnchain_tip, chain_tip, chain_state, burn_dbconn| {
            let contract_identifier = QualifiedContractIdentifier::parse(&format!(
                "{}.{}",
                to_addr(&StacksPrivateKey::from_hex(SK_1).unwrap()).to_string(),
                "faucet"
            ))
            .unwrap();

            if round == 2 {
                let cur_tip = (
                    chain_tip.metadata.consensus_hash.clone(),
                    chain_tip.metadata.anchored_header.block_hash(),
                );
                // check that the contract published!
                assert_eq!(
                    &chain_state
                        .with_read_only_clarity_tx(
                            burn_dbconn,
                            &StacksBlockHeader::make_index_block_hash(&cur_tip.0, &cur_tip.1),
                            |conn| {
                                conn.with_clarity_db_readonly(|db| {
                                    db.get_contract_src(&contract_identifier).unwrap()
                                })
                            }
                        )
                        .unwrap(),
                    FAUCET_CONTRACT
                );
            }
        },
    );

    run_loop.start(num_rounds).unwrap();
}

#[test]
fn bad_contract_tx_rollback() {
    let mut conf = super::new_test_conf();

    let contract_sk = StacksPrivateKey::from_hex(SK_1).unwrap();
    let sk_2 = StacksPrivateKey::from_hex(SK_2).unwrap();
    let sk_3 = StacksPrivateKey::from_hex(SK_3).unwrap();
    let addr_3 = to_addr(&sk_3);

    conf.burnchain.commit_anchor_block_within = 5000;
    conf.add_initial_balance(addr_3.to_string(), 100000);
    conf.add_initial_balance(to_addr(&contract_sk).to_string(), 1000);
    conf.add_initial_balance(to_addr(&sk_2).to_string(), 1000);

    let num_rounds = 4;

    let mut run_loop = RunLoop::new(conf);

    run_loop
        .callbacks
        .on_new_tenure(|round, _burnchain_tip, _chain_tip, tenure| {
            let mut chainstate_copy = tenure.open_chainstate();

            let contract_sk = StacksPrivateKey::from_hex(SK_1).unwrap();
            let sk_2 = StacksPrivateKey::from_hex(SK_2).unwrap();
            let sk_3 = StacksPrivateKey::from_hex(SK_3).unwrap();
            let addr_2 = to_addr(&sk_2);

            let contract_identifier = QualifiedContractIdentifier::parse(&format!(
                "{}.{}",
                to_addr(&StacksPrivateKey::from_hex(SK_1).unwrap()).to_string(),
                "faucet"
            ))
            .unwrap();

            if round == 1 {
                // block-height = 2
                let xfer_to_contract =
                    make_stacks_transfer(&sk_3, 0, 10, &contract_identifier.into(), 1000);
                let (consensus_hash, block_hash) = (
                    &tenure.parent_block.metadata.consensus_hash,
                    &tenure.parent_block.metadata.anchored_header.block_hash(),
                );
                tenure
                    .mem_pool
                    .submit_raw(
                        &mut chainstate_copy,
                        consensus_hash,
                        block_hash,
                        xfer_to_contract,
                        &ExecutionCost::max_value(),
                        &StacksEpochId::Epoch20,
                    )
                    .unwrap();
            } else if round == 2 {
                // block-height = 3
                let xfer_to_contract = make_stacks_transfer(&sk_3, 1, 10, &addr_2.into(), 1000);
                let (consensus_hash, block_hash) = (
                    &tenure.parent_block.metadata.consensus_hash,
                    &tenure.parent_block.metadata.anchored_header.block_hash(),
                );
                tenure
                    .mem_pool
                    .submit_raw(
                        &mut chainstate_copy,
                        consensus_hash,
                        block_hash,
                        xfer_to_contract,
                        &ExecutionCost::max_value(),
                        &StacksEpochId::Epoch20,
                    )
                    .unwrap();

                // doesn't consistently get mined by the StacksBlockBuilder, because order matters!
                let xfer_to_contract = make_stacks_transfer(&sk_3, 2, 10, &addr_2.into(), 3000);
                tenure
                    .mem_pool
                    .submit_raw(
                        &mut chainstate_copy,
                        consensus_hash,
                        block_hash,
                        xfer_to_contract,
                        &ExecutionCost::max_value(),
                        &StacksEpochId::Epoch20,
                    )
                    .unwrap();

                let publish_tx =
                    make_contract_publish(&contract_sk, 0, 10, "faucet", FAUCET_CONTRACT);
                tenure
                    .mem_pool
                    .submit_raw(
                        &mut chainstate_copy,
                        consensus_hash,
                        block_hash,
                        publish_tx,
                        &ExecutionCost::max_value(),
                        &StacksEpochId::Epoch20,
                    )
                    .unwrap();

                let publish_tx =
                    make_contract_publish(&contract_sk, 1, 10, "faucet", FAUCET_CONTRACT);
                tenure
                    .mem_pool
                    .submit_raw(
                        &mut chainstate_copy,
                        consensus_hash,
                        block_hash,
                        publish_tx,
                        &ExecutionCost::max_value(),
                        &StacksEpochId::Epoch20,
                    )
                    .unwrap();
            }

            return;
        });

    run_loop.callbacks.on_new_stacks_chain_state(
        |round, _burnchain_tip, chain_tip, chain_state, burn_dbconn| {
            let contract_identifier = QualifiedContractIdentifier::parse(&format!(
                "{}.{}",
                to_addr(&StacksPrivateKey::from_hex(SK_1).unwrap()).to_string(),
                "faucet"
            ))
            .unwrap();

            match round {
                1 => {
                    assert!(chain_tip.metadata.stacks_block_height == 2);
                    // Block #1 should have 2 txs -- coinbase + transfer
                    assert_eq!(chain_tip.block.txs.len(), 2);

                    let cur_tip = (
                        chain_tip.metadata.consensus_hash.clone(),
                        chain_tip.metadata.anchored_header.block_hash(),
                    );
                    // check that 1000 stx _was_ transfered to the contract principal
                    assert_eq!(
                        chain_state
                            .with_read_only_clarity_tx(
                                burn_dbconn,
                                &StacksBlockHeader::make_index_block_hash(&cur_tip.0, &cur_tip.1),
                                |conn| {
                                    conn.with_clarity_db_readonly(|db| {
                                        db.get_account_stx_balance(
                                            &contract_identifier.clone().into(),
                                        )
                                        .amount_unlocked()
                                    })
                                }
                            )
                            .unwrap(),
                        1000
                    );
                    // check that 1000 stx _was_ debited from SK_3
                    let sk_3 = StacksPrivateKey::from_hex(SK_3).unwrap();
                    let addr_3 = to_addr(&sk_3).into();
                    assert_eq!(
                        chain_state
                            .with_read_only_clarity_tx(
                                burn_dbconn,
                                &StacksBlockHeader::make_index_block_hash(&cur_tip.0, &cur_tip.1),
                                |conn| {
                                    conn.with_clarity_db_readonly(|db| {
                                        db.get_account_stx_balance(&addr_3).amount_unlocked()
                                    })
                                }
                            )
                            .unwrap(),
                        98990
                    );
                }
                2 => {
                    assert_eq!(chain_tip.metadata.stacks_block_height, 3);
                    // Block #2 should have 4 txs -- coinbase + 2 transfer + 1 publish
                    assert_eq!(chain_tip.block.txs.len(), 4);
                }
                3 => {
                    assert_eq!(chain_tip.metadata.stacks_block_height, 4);
                    // Block #2 should have 1 txs -- coinbase
                    assert_eq!(chain_tip.block.txs.len(), 1);
                }
                _ => {}
            }
        },
    );

    run_loop.start(num_rounds).unwrap();
}

lazy_static! {
    static ref EXPENSIVE_CONTRACT: String = make_expensive_contract(
        "(define-private (inner-loop (x int)) (begin
           (map sha256 list-9)
           0))",
        ""
    );
}

fn make_expensive_contract(inner_loop: &str, other_decl: &str) -> String {
    let mut contract = "(define-constant list-0 (list 0))".to_string();

    for i in 0..10 {
        contract.push_str("\n");
        contract.push_str(&format!(
            "(define-constant list-{} (concat list-{} list-{}))",
            i + 1,
            i,
            i
        ));
    }

    contract.push_str("\n");
    contract.push_str(other_decl);
    contract.push_str("\n");
    contract.push_str(inner_loop);

    write!(
        contract,
        "\n(define-private (outer-loop) (map inner-loop list-5))\n"
    )
    .unwrap();
    write!(
        contract,
        "(define-public (do-it) (begin (outer-loop) (ok 1)))"
    )
    .unwrap();

    contract
}

fn make_keys(seed: &str, count: u64) -> Vec<StacksPrivateKey> {
    let mut seed = {
        let secret_state = seed.as_bytes().to_vec();
        Sha256Sum::from_data(&secret_state)
    };

    let mut ret = vec![];
    while (ret.len() as u64) < count {
        if let Ok(sk) = StacksPrivateKey::from_slice(seed.as_bytes()) {
            ret.push(sk);
        }
        seed = Sha256Sum::from_data(seed.as_bytes());
    }
    ret
}

#[test]
fn block_limit_runtime_test() {
    let mut conf = super::new_test_conf();

    conf.burnchain.epochs = Some(vec![StacksEpoch {
        epoch_id: StacksEpochId::Epoch20,
        start_height: 0,
        end_height: 9223372036854775807,
        block_limit: ExecutionCost {
            write_length: 150000000,
            write_count: 50000,
            read_length: 1000000000,
            read_count: 50000,
            // use a shorter runtime limit. the current runtime limit
            //    is _painfully_ slow in a opt-level=0 build (i.e., `cargo test`)
            runtime: 1_000_000_000,
        },
        network_epoch: PEER_VERSION_EPOCH_2_0,
    }]);
    conf.burnchain.commit_anchor_block_within = 5000;

    let contract_sk = StacksPrivateKey::from_hex(SK_1).unwrap();
    conf.add_initial_balance(to_addr(&contract_sk).to_string(), 1000);

    let seed = "a948904f2f0f479b8f8197694b30184b0d2ed1c1cd2a1ec0fb85d299a192a447";
    let spender_sks = make_keys(seed, 500);
    for sk in spender_sks.iter() {
        conf.add_initial_balance(to_addr(&sk).to_string(), 1000);
    }

    let num_rounds = 6;
    let mut run_loop = RunLoop::new(conf);

    run_loop
        .callbacks
        .on_new_tenure(|round, _burnchain_tip, _chain_tip, tenure| {
            let mut chainstate_copy = tenure.open_chainstate();

            let contract_sk = StacksPrivateKey::from_hex(SK_1).unwrap();
            let _contract_identifier = QualifiedContractIdentifier::parse(&format!(
                "{}.{}",
                to_addr(&contract_sk),
                "hello-contract"
            ))
            .unwrap();
            let (consensus_hash, block_hash) = (
                &tenure.parent_block.metadata.consensus_hash,
                &tenure.parent_block.metadata.anchored_header.block_hash(),
            );

            if round == 1 {
                let publish_tx = make_contract_publish(
                    &contract_sk,
                    0,
                    10,
                    "hello-contract",
                    EXPENSIVE_CONTRACT.as_str(),
                );
                tenure
                    .mem_pool
                    .submit_raw(
                        &mut chainstate_copy,
                        consensus_hash,
                        block_hash,
                        publish_tx,
                        &ExecutionCost::max_value(),
                        &StacksEpochId::Epoch20,
                    )
                    .unwrap();
            } else if round > 1 {
                eprintln!("Begin Round: {}", round);
                let to_submit = 2 * (round - 1);

                let seed = "a948904f2f0f479b8f8197694b30184b0d2ed1c1cd2a1ec0fb85d299a192a447";
                let spender_sks = make_keys(seed, 500);

                for i in 0..to_submit {
                    let sk = &spender_sks[(i + round * round) as usize];
                    let tx = make_contract_call(
                        sk,
                        0,
                        10,
                        &to_addr(&contract_sk),
                        "hello-contract",
                        "do-it",
                        &[],
                    );
                    tenure
                        .mem_pool
                        .submit_raw(
                            &mut chainstate_copy,
                            consensus_hash,
                            block_hash,
                            tx,
                            &ExecutionCost::max_value(),
                            &StacksEpochId::Epoch20,
                        )
                        .unwrap();
                }
            }

            return;
        });

    run_loop.callbacks.on_new_stacks_chain_state(
        |round, _chain_state, block, _chain_tip_info, _burn_dbconn| {
            let contract_sk = StacksPrivateKey::from_hex(SK_1).unwrap();
            let _contract_identifier = QualifiedContractIdentifier::parse(&format!(
                "{}.{}",
                to_addr(&contract_sk),
                "hello-contract"
            ))
            .unwrap();

            match round {
                2 => {
                    // Block #1 should have 3 txs -- coinbase + 2 contract calls...
                    assert_eq!(block.block.txs.len(), 3);
                }
                3 | 4 | 5 => {
                    // Block >= 2 should have 4 txs -- coinbase + 3 contract calls
                    //   because the _subsequent_ transactions should never have been
                    //   included.
                    assert_eq!(block.block.txs.len(), 4);
                }
                _ => {}
            }
        },
    );

    run_loop.start(num_rounds).unwrap();
}

#[test]
fn mempool_errors() {
    let mut conf = super::new_test_conf();

    conf.burnchain.commit_anchor_block_within = 5000;

    let spender_addr = to_addr(&StacksPrivateKey::from_hex(SK_3).unwrap()).into();
    conf.initial_balances.push(InitialBalance {
        address: spender_addr,
        amount: 100300,
    });

    let contract_sk = StacksPrivateKey::from_hex(SK_1).unwrap();
    conf.add_initial_balance(to_addr(&contract_sk).to_string(), 1000);

    let num_rounds = 2;

    let rpc_bind = conf.node.rpc_bind.clone();

    {
        let mut http_opt = HTTP_BINDING.lock().unwrap();
        http_opt.replace(format!("http://{}", &rpc_bind));
    }

    let mut run_loop = RunLoop::new(conf);

    run_loop
        .callbacks
        .on_new_tenure(|round, _burnchain_tip, chain_tip, tenure| {
            let contract_sk = StacksPrivateKey::from_hex(SK_1).unwrap();
            let mut chainstate_copy = tenure.open_chainstate();

            let header_hash = chain_tip.block.block_hash();
            let consensus_hash = chain_tip.metadata.consensus_hash;

            if round == 1 {
                // block-height = 2
                let publish_tx =
                    make_contract_publish(&contract_sk, 0, 10, "get-info", GET_INFO_CONTRACT);
                eprintln!("Tenure in 1 started!");
                tenure
                    .mem_pool
                    .submit_raw(
                        &mut chainstate_copy,
                        &consensus_hash,
                        &header_hash,
                        publish_tx,
                        &ExecutionCost::max_value(),
                        &StacksEpochId::Epoch20,
                    )
                    .unwrap();
            }

            return;
        });

    run_loop.callbacks.on_new_stacks_chain_state(
        |round, _chain_state, _block, _chain_tip_info, _burn_dbconn| {
            let contract_sk = StacksPrivateKey::from_hex(SK_1).unwrap();
            let _contract_identifier = QualifiedContractIdentifier::parse(&format!(
                "{}.{}",
                to_addr(&contract_sk),
                "hello-contract"
            ))
            .unwrap();
            let http_origin = { HTTP_BINDING.lock().unwrap().clone().unwrap() };
            let client = reqwest::blocking::Client::new();
            let path = format!("{}/v2/transactions", &http_origin);
            let spender_sk = StacksPrivateKey::from_hex(SK_3).unwrap();
            let spender_addr = to_addr(&spender_sk);

            let send_to = StacksAddress::from_string(ADDR_4).unwrap().into();

            if round == 1 {
                // let's submit an invalid transaction!
                eprintln!("Test: POST {} (invalid)", path);
                let tx_xfer_invalid = make_stacks_transfer(
                    &spender_sk,
                    30, // bad nonce -- too much chaining
                    200,
                    &send_to,
                    456,
                );
                let tx_xfer_invalid_tx =
                    StacksTransaction::consensus_deserialize(&mut &tx_xfer_invalid[..]).unwrap();

                let res = client
                    .post(&path)
                    .header("Content-Type", "application/octet-stream")
                    .body(tx_xfer_invalid.clone())
                    .send()
                    .unwrap()
                    .json::<serde_json::Value>()
                    .unwrap();

                eprintln!("{}", res);
                assert_eq!(
                    res.get("txid").unwrap().as_str().unwrap(),
                    tx_xfer_invalid_tx.txid().to_string()
                );
                assert_eq!(
                    res.get("error").unwrap().as_str().unwrap(),
                    "transaction rejected"
                );
                assert_eq!(
                    res.get("reason").unwrap().as_str().unwrap(),
                    "TooMuchChaining"
                );
                let data = res.get("reason_data").unwrap();
                assert_eq!(data.get("is_origin").unwrap().as_bool().unwrap(), true);
                assert_eq!(
                    data.get("principal").unwrap().as_str().unwrap(),
                    &spender_addr.to_string()
                );
                assert_eq!(data.get("expected").unwrap().as_i64().unwrap(), 26);
                assert_eq!(data.get("actual").unwrap().as_i64().unwrap(), 30);

                let tx_xfer_invalid = make_stacks_transfer(
                    &spender_sk,
                    0,
                    1, // bad fee
                    &send_to,
                    456,
                );
                let tx_xfer_invalid_tx =
                    StacksTransaction::consensus_deserialize(&mut &tx_xfer_invalid[..]).unwrap();

                let res = client
                    .post(&path)
                    .header("Content-Type", "application/octet-stream")
                    .body(tx_xfer_invalid.clone())
                    .send()
                    .unwrap()
                    .json::<serde_json::Value>()
                    .unwrap();

                eprintln!("{}", res);
                assert_eq!(
                    res.get("txid").unwrap().as_str().unwrap(),
                    tx_xfer_invalid_tx.txid().to_string()
                );
                assert_eq!(
                    res.get("error").unwrap().as_str().unwrap(),
                    "transaction rejected"
                );
                assert_eq!(res.get("reason").unwrap().as_str().unwrap(), "FeeTooLow");
                let data = res.get("reason_data").unwrap();
                assert_eq!(data.get("expected").unwrap().as_u64().unwrap(), 180);
                assert_eq!(data.get("actual").unwrap().as_u64().unwrap(), 1);

                let tx_xfer_invalid = make_stacks_transfer(
                    &contract_sk,
                    1,
                    2000, // not enough funds!
                    &send_to,
                    456,
                );
                let tx_xfer_invalid_tx =
                    StacksTransaction::consensus_deserialize(&mut &tx_xfer_invalid[..]).unwrap();

                let res = client
                    .post(&path)
                    .header("Content-Type", "application/octet-stream")
                    .body(tx_xfer_invalid.clone())
                    .send()
                    .unwrap()
                    .json::<serde_json::Value>()
                    .unwrap();

                eprintln!("{}", res);
                assert_eq!(
                    res.get("txid").unwrap().as_str().unwrap(),
                    tx_xfer_invalid_tx.txid().to_string()
                );
                assert_eq!(
                    res.get("error").unwrap().as_str().unwrap(),
                    "transaction rejected"
                );
                assert_eq!(
                    res.get("reason").unwrap().as_str().unwrap(),
                    "NotEnoughFunds"
                );
                let data = res.get("reason_data").unwrap();
                assert_eq!(
                    data.get("expected").unwrap().as_str().unwrap(),
                    format!("0x{:032x}", 2456)
                );
                assert_eq!(
                    data.get("actual").unwrap().as_str().unwrap(),
                    format!("0x{:032x}", 990)
                );

                let tx_xfer_invalid = make_sponsored_stacks_transfer_on_testnet(
                    &spender_sk,
                    &contract_sk,
                    1 + MAXIMUM_MEMPOOL_TX_CHAINING,
                    1,
                    2000,
                    &send_to,
                    1000,
                );
                let tx_xfer_invalid_tx =
                    StacksTransaction::consensus_deserialize(&mut &tx_xfer_invalid[..]).unwrap();

                let res = client
                    .post(&path)
                    .header("Content-Type", "application/octet-stream")
                    .body(tx_xfer_invalid.clone())
                    .send()
                    .unwrap()
                    .json::<serde_json::Value>()
                    .unwrap();

                eprintln!("{}", res);
                assert_eq!(
                    res.get("txid").unwrap().as_str().unwrap(),
                    tx_xfer_invalid_tx.txid().to_string()
                );
                assert_eq!(
                    res.get("error").unwrap().as_str().unwrap(),
                    "transaction rejected"
                );
                assert_eq!(
                    res.get("reason").unwrap().as_str().unwrap(),
                    "NotEnoughFunds"
                );
                let data = res.get("reason_data").unwrap();
                assert_eq!(
                    data.get("expected").unwrap().as_str().unwrap(),
                    format!("0x{:032x}", 2000)
                );
                assert_eq!(
                    data.get("actual").unwrap().as_str().unwrap(),
                    format!("0x{:032x}", 990)
                );
            }
        },
    );

    run_loop.start(num_rounds).unwrap();
}<|MERGE_RESOLUTION|>--- conflicted
+++ resolved
@@ -875,7 +875,6 @@
 
                 // test query parameters for v2/trait endpoint
                 // evaluate check for explicit compliance against the chain tip of the first block (contract DNE at that block)
-<<<<<<< HEAD
 
                 // Recover the stored tip
                 let tmppath = "/tmp/integration_test_get_info-old-tip";
@@ -887,11 +886,6 @@
                 let old_tip = StacksBlockId::consensus_deserialize(&mut &buf[..]).unwrap();
 
                 let path = format!("{}/v2/traits/{}/{}/{}/{}/{}?tip={}", &http_origin, &contract_addr, "impl-trait-contract", &contract_addr, "get-info",  "trait-1", &old_tip);
-=======
-                // N.B. if the block version changes (e.g. due to a new release), this tip value
-                // will also change
-                let path = format!("{}/v2/traits/{}/{}/{}/{}/{}?tip=7d0edc26639d8da442da75999909f4fb0247f66d4d87f72e7ea63e5d9f7fabd0", &http_origin, &contract_addr, "impl-trait-contract", &contract_addr, "get-info",  "trait-1");
->>>>>>> b3723ca0
                 let res = client.get(&path).send().unwrap();
                 eprintln!("Test: GET {}", path);
                 assert_eq!(res.text().unwrap(), "No contract analysis found or trait definition not found");
