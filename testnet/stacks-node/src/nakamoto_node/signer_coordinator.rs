--- conflicted
+++ resolved
@@ -336,24 +336,16 @@
                 block_signer_sighash,
                 EVENT_RECEIVER_POLL,
                 |status| {
-<<<<<<< HEAD
-                    status.total_weight_approved < self.weight_threshold
-                        && status
-                            .total_weight_rejected
-                            .saturating_add(self.weight_threshold)
-                            <= self.total_weight
-=======
                     // rejections-based timeout expired?
                     if rejections_timer.elapsed() > *rejections_timeout {
                         return false;
                     }
                     // number or rejections changed?
-                    if status.total_reject_weight != rejections {
+                    if status.total_weight_rejected != rejections {
                         return false;
                     }
                     // enough signatures?
-                    return status.total_weight_signed < self.weight_threshold;
->>>>>>> 037f0208
+                    return status.total_weight_approved < self.weight_threshold;
                 },
             )? {
                 Some(status) => status,
@@ -415,8 +407,8 @@
                 }
             };
 
-            if rejections != block_status.total_reject_weight {
-                rejections = block_status.total_reject_weight;
+            if rejections != block_status.total_weight_rejected {
+                rejections = block_status.total_weight_rejected;
                 let (rejections_step, new_rejections_timeout) = self
                     .block_rejection_timeout_steps
                     .range((Included(0), Included(rejections)))
