use std::thread;
use std::time::{Duration, Instant};

use clarity::boot_util::boot_code_addr;
use clarity::vm::costs::ExecutionCost;
use clarity::vm::Value;
use rand_core::OsRng;
use stacks::chainstate::burn::db::sortdb::SortitionDB;
use stacks::chainstate::nakamoto::NakamotoChainState;
use stacks::chainstate::stacks::boot::POX_4_NAME;
use stacks::chainstate::stacks::db::StacksChainState;
use stacks_common::types::chainstate::{StacksAddress, StacksPrivateKey};
use stacks_common::types::StacksEpochId;
use stacks_common::util::hash::to_hex;
use wsts::curve::point::Point;
use wsts::curve::scalar::Scalar;

use super::MockamotoNode;
use crate::config::{EventKeyType, EventObserverConfig};
use crate::neon_node::PeerThread;
use crate::tests::neon_integrations::{submit_tx, test_observer};
use crate::tests::{make_contract_call, make_stacks_transfer, to_addr};
use crate::{Config, ConfigFile};

#[test]
fn observe_100_blocks() {
    let mut conf = Config::from_config_file(ConfigFile::mockamoto()).unwrap();
    conf.node.mockamoto_time_ms = 10;

    let submitter_sk = StacksPrivateKey::from_seed(&[1]);
    let submitter_addr = to_addr(&submitter_sk);
    conf.add_initial_balance(submitter_addr.to_string(), 1_000_000);
    let recipient_addr = StacksAddress::burn_address(false).into();

    test_observer::spawn();
    let observer_port = test_observer::EVENT_OBSERVER_PORT;
    conf.events_observers.insert(EventObserverConfig {
        endpoint: format!("localhost:{observer_port}"),
        events_keys: vec![EventKeyType::AnyEvent],
    });

    let mut mockamoto = MockamotoNode::new(&conf).unwrap();
    let globals = mockamoto.globals.clone();

    let mut mempool = PeerThread::connect_mempool_db(&conf);
    let (mut chainstate, _) = StacksChainState::open(
        conf.is_mainnet(),
        conf.burnchain.chain_id,
        &conf.get_chainstate_path_str(),
        None,
    )
    .unwrap();
    let burnchain = conf.get_burnchain();
    let sortdb = burnchain.open_sortition_db(true).unwrap();

    let start = Instant::now();

    let node_thread = thread::Builder::new()
        .name("mockamoto-main".into())
        .spawn(move || mockamoto.run())
        .expect("FATAL: failed to start mockamoto main thread");

    // make a transfer tx to test that the mockamoto miner picks up txs from the mempool
<<<<<<< HEAD
    let tx_fee = 200;
    let transfer_tx = make_stacks_transfer(&submitter_sk, 0, tx_fee, &recipient_addr, 100);
=======
    let transfer_tx = make_stacks_transfer(&submitter_sk, 0, 300, &recipient_addr, 100);
>>>>>>> c0f30df5
    let transfer_tx_hex = format!("0x{}", to_hex(&transfer_tx));

    let mut sent_tx = false;

    // complete within 2 minutes or abort
    let completed = loop {
        if Instant::now().duration_since(start) > Duration::from_secs(120) {
            break false;
        }
        let latest_block = test_observer::get_blocks().pop();
        thread::sleep(Duration::from_secs(1));
        let Some(ref latest_block) = latest_block else {
            info!("No block observed yet!");
            continue;
        };
        let stacks_block_height = latest_block.get("block_height").unwrap().as_u64().unwrap();
        info!("Block height observed: {stacks_block_height}");

        if stacks_block_height >= 1 && !sent_tx {
            let tip = NakamotoChainState::get_canonical_block_header(chainstate.db(), &sortdb)
                .unwrap()
                .unwrap();
            // Bypass admission checks
            mempool
                .submit_raw(
                    &mut chainstate,
                    &sortdb,
                    &tip.consensus_hash,
                    &tip.anchored_header.block_hash(),
                    transfer_tx.clone(),
                    &ExecutionCost::max_value(),
                    &StacksEpochId::Epoch30,
                )
                .unwrap();

            sent_tx = true;
        }

        if stacks_block_height >= 100 {
            break true;
        }
    };

    globals.signal_stop();

    node_thread
        .join()
        .expect("Failed to join node thread to exit");

    let transfer_tx_included = test_observer::get_blocks()
        .into_iter()
        .find(|block_json| {
            block_json["transactions"]
                .as_array()
                .unwrap()
                .iter()
                .find(|tx_json| tx_json["raw_tx"].as_str() == Some(&transfer_tx_hex))
                .is_some()
        })
        .is_some();

    assert!(
        transfer_tx_included,
        "Mockamoto node failed to include the transfer tx"
    );

    assert!(
        completed,
        "Mockamoto node failed to produce and announce 100 blocks before timeout"
    );
}

#[test]
fn observe_set_aggregate_tx() {
    let mut conf = Config::from_config_file(ConfigFile::mockamoto()).unwrap();
    conf.node.mockamoto_time_ms = 10;

    let submitter_sk = StacksPrivateKey::from_seed(&[1]);
    let submitter_addr = to_addr(&submitter_sk);
    conf.add_initial_balance(submitter_addr.to_string(), 1_000);

    test_observer::spawn();
    let observer_port = test_observer::EVENT_OBSERVER_PORT;
    conf.events_observers.insert(EventObserverConfig {
        endpoint: format!("localhost:{observer_port}"),
        events_keys: vec![EventKeyType::AnyEvent],
    });

    let mut mockamoto = MockamotoNode::new(&conf).unwrap();
    // Get the aggregate public key of the original reward cycle to compare against
    let orig_key = mockamoto.self_signer.aggregate_public_key;

    let globals = mockamoto.globals.clone();

    let mut mempool = PeerThread::connect_mempool_db(&conf);
    let (mut chainstate, _) = StacksChainState::open(
        conf.is_mainnet(),
        conf.burnchain.chain_id,
        &conf.get_chainstate_path_str(),
        None,
    )
    .unwrap();
    let burnchain = conf.get_burnchain();
    let sortdb = burnchain.open_sortition_db(true).unwrap();
    let sortition_tip = SortitionDB::get_canonical_burn_chain_tip(mockamoto.sortdb.conn()).unwrap();

    let start = Instant::now();
    // Get the reward cycle of the sortition tip
    let reward_cycle = mockamoto
        .sortdb
        .pox_constants
        .block_height_to_reward_cycle(
            mockamoto.sortdb.first_block_height,
            sortition_tip.block_height,
        )
        .expect(
            format!(
                "Failed to determine reward cycle of block height: {}",
                sortition_tip.block_height
            )
            .as_str(),
        );

    let node_thread = thread::Builder::new()
        .name("mockamoto-main".into())
        .spawn(move || {
            mockamoto.run();
            let aggregate_key_block_header = NakamotoChainState::get_canonical_block_header(
                mockamoto.chainstate.db(),
                &mockamoto.sortdb,
            )
            .unwrap()
            .unwrap();
            // Get the aggregate public key of the original reward cycle
            let orig_aggregate_key = mockamoto
                .chainstate
                .get_aggregate_public_key_pox_4(
                    &mockamoto.sortdb,
                    &aggregate_key_block_header.index_block_hash(),
                    reward_cycle,
                )
                .unwrap();
            // Get the aggregate public key of the next reward cycle that we manually overwrote
            let new_aggregate_key = mockamoto
                .chainstate
                .get_aggregate_public_key_pox_4(
                    &mockamoto.sortdb,
                    &aggregate_key_block_header.index_block_hash(),
                    reward_cycle + 1,
                )
                .unwrap();
            (orig_aggregate_key, new_aggregate_key)
        })
        .expect("FATAL: failed to start mockamoto main thread");

    // Create a "set-aggregate-public-key" tx to verify it sets correctly
    let mut rng = OsRng::default();
    let x = Scalar::random(&mut rng);
    let random_key = Point::from(x);

    let tx_fee = 200;
    let aggregate_public_key = Value::buff_from(random_key.compress().data.to_vec())
        .expect("Failed to serialize aggregate public key");
    let aggregate_tx = make_contract_call(
        &submitter_sk,
        0,
        tx_fee,
        &boot_code_addr(false),
        POX_4_NAME,
        "set-aggregate-public-key",
        &[
            Value::UInt(u128::from(reward_cycle + 1)),
            aggregate_public_key,
        ],
    );
    let aggregate_tx_hex = format!("0x{}", to_hex(&aggregate_tx));

    // complete within 5 seconds or abort (we are only observing one block)
    let completed = loop {
        if Instant::now().duration_since(start) > Duration::from_secs(5) {
            break false;
        }
        let latest_block = test_observer::get_blocks().pop();
        thread::sleep(Duration::from_secs(1));
        let Some(ref latest_block) = latest_block else {
            info!("No block observed yet!");
            continue;
        };
        let stacks_block_height = latest_block.get("block_height").unwrap().as_u64().unwrap();
        info!("Block height observed: {stacks_block_height}");

        // Submit the aggregate tx for processing to update the aggregate public key
        let tip = NakamotoChainState::get_canonical_block_header(chainstate.db(), &sortdb)
            .unwrap()
            .unwrap();
        mempool
            .submit_raw(
                &mut chainstate,
                &sortdb,
                &tip.consensus_hash,
                &tip.anchored_header.block_hash(),
                aggregate_tx.clone(),
                &ExecutionCost::max_value(),
                &StacksEpochId::Epoch30,
            )
            .unwrap();
        break true;
    };

    globals.signal_stop();

    let (orig_aggregate_key, new_aggregate_key) = node_thread
        .join()
        .expect("Failed to join node thread to exit");

    let aggregate_tx_included = test_observer::get_blocks()
        .into_iter()
        .find(|block_json| {
            block_json["transactions"]
                .as_array()
                .unwrap()
                .iter()
                .find(|tx_json| tx_json["raw_tx"].as_str() == Some(&aggregate_tx_hex))
                .is_some()
        })
        .is_some();

    assert!(
        aggregate_tx_included,
        "Mockamoto node failed to include the aggregate tx"
    );

    assert!(
        completed,
        "Mockamoto node failed to produce and announce its block before timeout"
    );

    // Did we set and retrieve the aggregate key correctly?
    assert_eq!(orig_aggregate_key.unwrap(), orig_key);
    assert_eq!(new_aggregate_key.unwrap(), random_key);
}

#[test]
fn mempool_rpc_submit() {
    let mut conf = Config::from_config_file(ConfigFile::mockamoto()).unwrap();
    conf.node.mockamoto_time_ms = 10;

    let submitter_sk = StacksPrivateKey::from_seed(&[1]);
    let submitter_addr = to_addr(&submitter_sk);
    conf.add_initial_balance(submitter_addr.to_string(), 1_000);
    let recipient_addr = StacksAddress::burn_address(false).into();

    test_observer::spawn();
    let observer_port = test_observer::EVENT_OBSERVER_PORT;
    conf.events_observers.insert(EventObserverConfig {
        endpoint: format!("localhost:{observer_port}"),
        events_keys: vec![EventKeyType::AnyEvent],
    });

    let mut mockamoto = MockamotoNode::new(&conf).unwrap();
    let globals = mockamoto.globals.clone();

    let http_origin = format!("http://{}", &conf.node.rpc_bind);

    let start = Instant::now();

    let node_thread = thread::Builder::new()
        .name("mockamoto-main".into())
        .spawn(move || mockamoto.run())
        .expect("FATAL: failed to start mockamoto main thread");

    // make a transfer tx to test that the mockamoto miner picks up txs from the mempool
    let tx_fee = 200;
    let transfer_tx = make_stacks_transfer(&submitter_sk, 0, tx_fee, &recipient_addr, 100);
    let transfer_tx_hex = format!("0x{}", to_hex(&transfer_tx));

    let mut sent_tx = false;

    // complete within 2 minutes or abort
    let completed = loop {
        if Instant::now().duration_since(start) > Duration::from_secs(120) {
            break false;
        }
        let latest_block = test_observer::get_blocks().pop();
        thread::sleep(Duration::from_secs(1));
        let Some(ref latest_block) = latest_block else {
            info!("No block observed yet!");
            continue;
        };
        let stacks_block_height = latest_block.get("block_height").unwrap().as_u64().unwrap();
        info!("Block height observed: {stacks_block_height}");

        if stacks_block_height >= 1 && !sent_tx {
            // Enforce admission checks by utilizing the RPC endpoint
            submit_tx(&http_origin, &transfer_tx);
            sent_tx = true;
        }

        if stacks_block_height >= 100 {
            break true;
        }
    };

    globals.signal_stop();

    node_thread
        .join()
        .expect("Failed to join node thread to exit");

    let transfer_tx_included = test_observer::get_blocks()
        .into_iter()
        .find(|block_json| {
            block_json["transactions"]
                .as_array()
                .unwrap()
                .iter()
                .find(|tx_json| tx_json["raw_tx"].as_str() == Some(&transfer_tx_hex))
                .is_some()
        })
        .is_some();

    assert!(
        transfer_tx_included,
        "Mockamoto node failed to include the transfer tx"
    );

    assert!(
        completed,
        "Mockamoto node failed to produce and announce 100 blocks before timeout"
    );
}

#[test]
fn observe_set_aggregate_key() {
    let mut conf = Config::from_config_file(ConfigFile::mockamoto()).unwrap();
    conf.node.mockamoto_time_ms = 10;

    let submitter_sk = StacksPrivateKey::from_seed(&[1]);
    let submitter_addr = to_addr(&submitter_sk);
    conf.add_initial_balance(submitter_addr.to_string(), 1_000);

    test_observer::spawn();
    let observer_port = test_observer::EVENT_OBSERVER_PORT;
    conf.events_observers.insert(EventObserverConfig {
        endpoint: format!("localhost:{observer_port}"),
        events_keys: vec![EventKeyType::AnyEvent],
    });

    let mut mockamoto = MockamotoNode::new(&conf).unwrap();
    // Get the aggregate public key of the original reward cycle to compare against
    let orig_key = mockamoto.self_signer.aggregate_public_key;

    let globals = mockamoto.globals.clone();

    let mut mempool = PeerThread::connect_mempool_db(&conf);
    let (mut chainstate, _) = StacksChainState::open(
        conf.is_mainnet(),
        conf.burnchain.chain_id,
        &conf.get_chainstate_path_str(),
        None,
    )
    .unwrap();
    let burnchain = conf.get_burnchain();
    let sortdb = burnchain.open_sortition_db(true).unwrap();
    let sortition_tip = SortitionDB::get_canonical_burn_chain_tip(mockamoto.sortdb.conn()).unwrap();

    let start = Instant::now();
    // Get the reward cycle of the sortition tip
    let reward_cycle = mockamoto
        .sortdb
        .pox_constants
        .block_height_to_reward_cycle(
            mockamoto.sortdb.first_block_height,
            sortition_tip.block_height,
        )
        .expect(
            format!(
                "Failed to determine reward cycle of block height: {}",
                sortition_tip.block_height
            )
            .as_str(),
        );

    let node_thread = thread::Builder::new()
        .name("mockamoto-main".into())
        .spawn(move || {
            mockamoto.run();
            let aggregate_key_block_header = NakamotoChainState::get_canonical_block_header(
                mockamoto.chainstate.db(),
                &mockamoto.sortdb,
            )
            .unwrap()
            .unwrap();
            // Get the aggregate public key of the original reward cycle
            let orig_aggregate_key = mockamoto
                .chainstate
                .get_aggregate_public_key_pox_4(
                    &mockamoto.sortdb,
                    &aggregate_key_block_header.index_block_hash(),
                    reward_cycle,
                )
                .unwrap();
            // Get the aggregate public key of the next reward cycle that we manually overwrote
            let new_aggregate_key = mockamoto
                .chainstate
                .get_aggregate_public_key_pox_4(
                    &mockamoto.sortdb,
                    &aggregate_key_block_header.index_block_hash(),
                    reward_cycle + 1,
                )
                .unwrap();
            (orig_aggregate_key, new_aggregate_key)
        })
        .expect("FATAL: failed to start mockamoto main thread");

    // complete within 5 seconds or abort (we are only observing one block)
    let completed = loop {
        if Instant::now().duration_since(start) > Duration::from_secs(120) {
            break false;
        }
        let latest_block = test_observer::get_blocks().pop();
        thread::sleep(Duration::from_secs(1));
        let Some(ref latest_block) = latest_block else {
            info!("No block observed yet!");
            continue;
        };
        let stacks_block_height = latest_block.get("block_height").unwrap().as_u64().unwrap();
        info!("Block height observed: {stacks_block_height}");
        if stacks_block_height >= 100 {
            break true;
        }
    };

    globals.signal_stop();

    let (orig_aggregate_key, new_aggregate_key) = node_thread
        .join()
        .expect("Failed to join node thread to exit");

    assert!(
        completed,
        "Mockamoto node failed to produce and announce its block before timeout"
    );

    // Did we set and retrieve the aggregate key correctly?
    assert_eq!(orig_aggregate_key.unwrap(), orig_key);
    assert_eq!(new_aggregate_key.unwrap(), orig_key);
}<|MERGE_RESOLUTION|>--- conflicted
+++ resolved
@@ -61,12 +61,8 @@
         .expect("FATAL: failed to start mockamoto main thread");
 
     // make a transfer tx to test that the mockamoto miner picks up txs from the mempool
-<<<<<<< HEAD
     let tx_fee = 200;
     let transfer_tx = make_stacks_transfer(&submitter_sk, 0, tx_fee, &recipient_addr, 100);
-=======
-    let transfer_tx = make_stacks_transfer(&submitter_sk, 0, 300, &recipient_addr, 100);
->>>>>>> c0f30df5
     let transfer_tx_hex = format!("0x{}", to_hex(&transfer_tx));
 
     let mut sent_tx = false;
