use crate::{
    node::{get_account_balances, get_account_lockups, get_names, get_namespaces},
    BitcoinRegtestController, BurnchainController, Config, EventDispatcher, Keychain,
    NeonGenesisNode,
};
use ctrlc as termination;
use stacks::burnchains::bitcoin::address::BitcoinAddress;
use stacks::burnchains::bitcoin::address::BitcoinAddressType;
use stacks::burnchains::{Address, Burnchain};
use stacks::chainstate::burn::db::sortdb::SortitionDB;
use stacks::chainstate::coordinator::comm::{CoordinatorChannels, CoordinatorReceivers};
use stacks::chainstate::coordinator::{
    BlockEventDispatcher, ChainsCoordinator, CoordinatorCommunication,
};
use stacks::chainstate::stacks::boot;
use stacks::chainstate::stacks::db::{ChainStateBootData, ClarityTx, StacksChainState};
use stacks::net::atlas::{AtlasConfig, Attachment};
use stacks::vm::types::{PrincipalData, Value};
use std::cmp;
use std::sync::atomic::{AtomicBool, Ordering};
use std::sync::mpsc::sync_channel;
use std::sync::Arc;
use std::thread;
use stx_genesis::GenesisData;

use super::RunLoopCallbacks;

use crate::monitoring::start_serving_monitoring_metrics;

use crate::node::use_test_genesis_chainstate;
use crate::syncctl::PoxSyncWatchdog;

/// Coordinating a node running in neon mode.
#[cfg(test)]
pub struct RunLoop {
    config: Config,
    pub callbacks: RunLoopCallbacks,
    blocks_processed: std::sync::Arc<std::sync::atomic::AtomicU64>,
    coordinator_channels: Option<(CoordinatorReceivers, CoordinatorChannels)>,
}

#[cfg(not(test))]
pub struct RunLoop {
    config: Config,
    pub callbacks: RunLoopCallbacks,
    coordinator_channels: Option<(CoordinatorReceivers, CoordinatorChannels)>,
}

impl RunLoop {
    /// Sets up a runloop and node, given a config.
    #[cfg(not(test))]
    pub fn new(config: Config) -> Self {
        let channels = CoordinatorCommunication::instantiate();
        Self {
            config,
            coordinator_channels: Some(channels),
            callbacks: RunLoopCallbacks::new(),
        }
    }

    #[cfg(test)]
    pub fn new(config: Config) -> Self {
        let channels = CoordinatorCommunication::instantiate();
        Self {
            config,
            coordinator_channels: Some(channels),
            callbacks: RunLoopCallbacks::new(),
            blocks_processed: std::sync::Arc::new(std::sync::atomic::AtomicU64::new(0)),
        }
    }

    pub fn get_coordinator_channel(&self) -> Option<CoordinatorChannels> {
        self.coordinator_channels.as_ref().map(|x| x.1.clone())
    }

    #[cfg(test)]
    pub fn get_blocks_processed_arc(&self) -> std::sync::Arc<std::sync::atomic::AtomicU64> {
        self.blocks_processed.clone()
    }

    #[cfg(not(test))]
    fn get_blocks_processed_arc(&self) {}

    #[cfg(test)]
    fn bump_blocks_processed(&self) {
        self.blocks_processed
            .fetch_add(1, std::sync::atomic::Ordering::SeqCst);
    }

    #[cfg(not(test))]
    fn bump_blocks_processed(&self) {}

    /// Starts the testnet runloop.
    ///
    /// This function will block by looping infinitely.
    /// It will start the burnchain (separate thread), set-up a channel in
    /// charge of coordinating the new blocks coming from the burnchain and
    /// the nodes, taking turns on tenures.  
    pub fn start(&mut self, burnchain_opt: Option<Burnchain>, mut mine_start: u64) {
        let (coordinator_receivers, coordinator_senders) = self
            .coordinator_channels
            .take()
            .expect("Run loop already started, can only start once after initialization.");

        let should_keep_running = Arc::new(AtomicBool::new(true));
        let keep_running_writer = should_keep_running.clone();

        let install = termination::set_handler(move || {
            info!("Graceful termination request received, will complete the ongoing runloop cycles and terminate");
            keep_running_writer.store(false, Ordering::SeqCst);
        });
        if let Err(e) = install {
            error!("Error setting termination handler - {}", e);
        }

        // Initialize and start the burnchain.
        let mut burnchain = BitcoinRegtestController::with_burnchain(
            self.config.clone(),
            Some(coordinator_senders.clone()),
            burnchain_opt,
            Some(should_keep_running.clone()),
        );
        let pox_constants = burnchain.get_pox_constants();

        let is_miner = if self.config.node.miner {
            let keychain = Keychain::default(self.config.node.seed.clone());
            let node_address = Keychain::address_from_burnchain_signer(
                &keychain.get_burnchain_signer(),
                self.config.is_mainnet(),
            );
            let btc_addr = BitcoinAddress::from_bytes(
                self.config.burnchain.get_bitcoin_network().1,
                BitcoinAddressType::PublicKeyHash,
                &node_address.to_bytes(),
            )
            .unwrap();
            info!("Miner node: checking UTXOs at address: {}", btc_addr);

            let utxos =
                burnchain.get_utxos(&keychain.generate_op_signer().get_public_key(), 1, None, 0);
            if utxos.is_none() {
                if self.config.node.mock_mining {
                    info!("No UTXOs found, but configured to mock mine");
                    true
                } else {
                    error!("UTXOs not found - switching off mining, will run as a Follower node. If this is unexpected, please ensure that your bitcoind instance is indexing transactions for the address {} (importaddress)", btc_addr);
                    false
                }
            } else {
                info!("UTXOs found - will run as a Miner node");
                true
            }
        } else {
            info!("Will run as a Follower node");
            false
        };

        let burnchain_config = burnchain.get_burnchain();
        let mut target_burnchain_block_height = 1.max(burnchain_config.first_block_height);

        info!("Start syncing Bitcoin headers, feel free to grab a cup of coffee, this can take a while");
        match burnchain.start(Some(target_burnchain_block_height)) {
            Ok(_) => {}
            Err(e) => {
                error!("Burnchain controller stopped: {}", e);
                return;
            }
        };

        let mainnet = self.config.is_mainnet();
        let chainid = self.config.burnchain.chain_id;
        let block_limit = self.config.block_limit.clone();
        let initial_balances = self
            .config
            .initial_balances
            .iter()
            .map(|e| (e.address.clone(), e.amount))
            .collect();

        // setup dispatcher
        let mut event_dispatcher = EventDispatcher::new();
        for observer in self.config.events_observers.iter() {
            event_dispatcher.register_observer(observer);
        }

        let use_test_genesis_data = use_test_genesis_chainstate(&self.config);

        let mut atlas_config = AtlasConfig::default(false);
        let genesis_attachments = GenesisData::new(use_test_genesis_data)
            .read_name_zonefiles()
            .into_iter()
            .map(|z| Attachment::new(z.zonefile_content.as_bytes().to_vec()))
            .collect();
        atlas_config.genesis_attachments = Some(genesis_attachments);

        let mut coordinator_dispatcher = event_dispatcher.clone();

        let chainstate_path = self.config.get_chainstate_path_str();
        let coordinator_burnchain_config = burnchain_config.clone();

        let (attachments_tx, attachments_rx) = sync_channel(1);
        let first_block_height = burnchain_config.first_block_height as u128;
        let pox_prepare_length = burnchain_config.pox_constants.prepare_length as u128;
        let pox_reward_cycle_length = burnchain_config.pox_constants.reward_cycle_length as u128;
        let pox_rejection_fraction = burnchain_config.pox_constants.pox_rejection_fraction as u128;

        let boot_block = Box::new(move |clarity_tx: &mut ClarityTx| {
            let contract = boot::boot_code_id("pox", mainnet);
            let sender = PrincipalData::from(contract.clone());
            let params = vec![
                Value::UInt(first_block_height),
                Value::UInt(pox_prepare_length),
                Value::UInt(pox_reward_cycle_length),
                Value::UInt(pox_rejection_fraction),
            ];

            clarity_tx.connection().as_transaction(|conn| {
                conn.run_contract_call(
                    &sender,
                    &contract,
                    "set-burnchain-parameters",
                    &params,
                    |_, _| false,
                )
                .expect("Failed to set burnchain parameters in PoX contract");
            });
        });
        let mut boot_data = ChainStateBootData {
            initial_balances,
            post_flight_callback: Some(boot_block),
            first_burnchain_block_hash: coordinator_burnchain_config.first_block_hash,
            first_burnchain_block_height: coordinator_burnchain_config.first_block_height as u32,
            first_burnchain_block_timestamp: coordinator_burnchain_config.first_block_timestamp,
            get_bulk_initial_lockups: Some(Box::new(move || {
                get_account_lockups(use_test_genesis_data)
            })),
            get_bulk_initial_balances: Some(Box::new(move || {
                get_account_balances(use_test_genesis_data)
            })),
            get_bulk_initial_namespaces: Some(Box::new(move || {
                get_namespaces(use_test_genesis_data)
            })),
            get_bulk_initial_names: Some(Box::new(move || get_names(use_test_genesis_data))),
        };

        let (chain_state_db, receipts) = StacksChainState::open_and_exec(
            mainnet,
            chainid,
            &chainstate_path,
            Some(&mut boot_data),
            block_limit,
        )
        .unwrap();
        coordinator_dispatcher.dispatch_boot_receipts(receipts);

        let atlas_config = AtlasConfig::default(mainnet);
        let moved_atlas_config = atlas_config.clone();

        let coordinator_thread_handle = thread::Builder::new()
            .name("chains-coordinator".to_string())
            .spawn(move || {
                ChainsCoordinator::run(
                    chain_state_db,
                    coordinator_burnchain_config,
                    attachments_tx,
                    &mut coordinator_dispatcher,
                    coordinator_receivers,
                    moved_atlas_config,
                );
            })
            .unwrap();

        let mut burnchain_tip = burnchain
            .wait_for_sortitions(None)
            .expect("Unable to get burnchain tip");

        let chainstate_path = self.config.get_chainstate_path_str();
        let mut pox_watchdog = PoxSyncWatchdog::new(
            mainnet,
            chainid,
            chainstate_path,
            self.config.burnchain.poll_time_secs,
            self.config.connection_options.timeout,
            self.config.node.pox_sync_sample_secs,
            self.config.node.pox_sync_sample_secs == 0,
            should_keep_running.clone(),
        )
        .unwrap();

        // setup genesis
        let node = NeonGenesisNode::new(
            self.config.clone(),
            event_dispatcher,
            burnchain_config.clone(),
            Box::new(|_| {}),
        );
        let mut node = if is_miner {
            node.into_initialized_leader_node(
                burnchain_tip.clone(),
                self.get_blocks_processed_arc(),
                coordinator_senders.clone(),
                pox_watchdog.make_comms_handle(),
                attachments_rx,
                atlas_config,
                should_keep_running.clone(),
            )
        } else {
            node.into_initialized_node(
                burnchain_tip.clone(),
                self.get_blocks_processed_arc(),
                coordinator_senders.clone(),
                pox_watchdog.make_comms_handle(),
                attachments_rx,
                atlas_config,
                should_keep_running.clone(),
            )
        };

        // TODO (hack) instantiate the sortdb in the burnchain
        let _ = burnchain.sortdb_mut();

        // Start the runloop
        trace!("Begin run loop");
        self.bump_blocks_processed();

        let prometheus_bind = self.config.node.prometheus_bind.clone();
        if let Some(prometheus_bind) = prometheus_bind {
            thread::Builder::new()
                .name("prometheus".to_string())
                .spawn(move || {
                    start_serving_monitoring_metrics(prometheus_bind);
                })
                .unwrap();
        }

        let mut block_height = 1.max(burnchain_config.first_block_height);

        let mut burnchain_height = block_height;
        let mut num_sortitions_in_last_cycle = 1;
        let mut learned_burnchain_height = false;

        // prepare to fetch the first reward cycle!
        target_burnchain_block_height = burnchain_height + pox_constants.reward_cycle_length as u64;

        loop {
            // Orchestrating graceful termination
            if !should_keep_running.load(Ordering::SeqCst) {
                // The p2p thread relies on the same atomic_bool, it will
                // discontinue its execution after completing its ongoing runloop epoch.
                info!("Terminating p2p process");
                info!("Terminating relayer");
                info!("Terminating chains-coordinator");
                coordinator_senders.stop_chains_coordinator();

                coordinator_thread_handle.join().unwrap();
                node.relayer_thread_handle.join().unwrap();
                node.p2p_thread_handle.join().unwrap();

                info!("Exiting stacks-node");
                break;
            }

            // wait for the p2p state-machine to do at least one pass
            debug!("Wait until we reach steady-state before processing more burnchain blocks...");

            // wait until it's okay to process the next sortitions
<<<<<<< HEAD
            let ibd = match pox_watchdog.pox_sync_wait(
                &burnchain_config,
                &burnchain_tip,
                burnchain_height,
                num_sortitions_in_last_cycle,
                should_keep_running.clone(),
            ) {
                Ok(ibd) => ibd,
                Err(e) => {
                    debug!("Pox sync wait routine aborted: {:?}", e);
                    continue;
                }
            };
=======
            let ibd = pox_watchdog.pox_sync_wait(
                &burnchain_config,
                &burnchain_tip,
                if learned_burnchain_height {
                    Some(burnchain_height)
                } else {
                    None
                },
                num_sortitions_in_last_cycle,
            );

            // will recalculate this
            num_sortitions_in_last_cycle = 0;
>>>>>>> badd2525

            let (next_burnchain_tip, next_burnchain_height) =
                match burnchain.sync(Some(target_burnchain_block_height)) {
                    Ok(x) => x,
                    Err(e) => {
                        warn!("Burnchain controller stopped: {}", e);
                        continue;
                    }
                };

            target_burnchain_block_height = cmp::min(
                next_burnchain_height,
                target_burnchain_block_height + pox_constants.reward_cycle_length as u64,
            );

            // *now* we know the burnchain height
            learned_burnchain_height = true;
            burnchain_tip = next_burnchain_tip;
            burnchain_height = next_burnchain_height;

            let sortition_tip = &burnchain_tip.block_snapshot.sortition_id;
            let next_height = burnchain_tip.block_snapshot.block_height;

            info!(
                "Downloaded burnchain blocks up to height {}; new target height is {}; next_height = {}, block_height = {}",
                next_burnchain_height, target_burnchain_block_height, next_height, block_height
            );

            if next_height > block_height {
                let mut sort_count = 0;

                // first, let's process all blocks in (block_height, next_height]
                for block_to_process in (block_height + 1)..(next_height + 1) {
                    let block = {
                        let ic = burnchain.sortdb_ref().index_conn();
                        SortitionDB::get_ancestor_snapshot(&ic, block_to_process, sortition_tip)
                            .unwrap()
                            .expect("Failed to find block in fork processed by bitcoin indexer")
                    };
                    if block.sortition {
                        sort_count += 1;
                    }

                    let sortition_id = &block.sortition_id;

                    // Have the node process the new block, that can include, or not, a sortition.
                    node.process_burnchain_state(burnchain.sortdb_mut(), sortition_id, ibd);

                    // Now, tell the relayer to check if it won a sortition during this block,
                    //   and, if so, to process and advertize the block
                    //
                    // _this will block if the relayer's buffer is full_
                    if !node.relayer_sortition_notify() {
                        // relayer hung up, exit.
                        error!("Block relayer and miner hung up, exiting.");
                        return;
                    }
                }

<<<<<<< HEAD
                info!(
                    "Synchronized burnchain up to block height {} from {} (chain tip height is {})",
                    next_height, block_height, burnchain_height
=======
                num_sortitions_in_last_cycle = sort_count;
                debug!(
                    "Synchronized burnchain up to block height {} from {} (chain tip height is {}); {} sortitions",
                    next_height, block_height, burnchain_height, num_sortitions_in_last_cycle;
>>>>>>> badd2525
                );

                block_height = next_height;
            } else if ibd {
                // drive block processing after we reach the burnchain tip.
                // we may have downloaded all the blocks already,
                // so we can't rely on the relayer alone to
                // drive it.
                coordinator_senders.announce_new_stacks_block();
            }

            if block_height >= burnchain_height && !ibd {
                let canonical_stacks_tip_height =
                    SortitionDB::get_canonical_burn_chain_tip(burnchain.sortdb_ref().conn())
                        .map(|snapshot| snapshot.canonical_stacks_tip_height)
                        .unwrap_or(0);
                if canonical_stacks_tip_height < mine_start {
                    info!(
                        "Synchronized full burnchain, but stacks tip height is {}, and we are trying to boot to {}, not mining until reaching chain tip",
                        canonical_stacks_tip_height,
                        mine_start
                    );
                } else {
                    // once we've synced to the chain tip once, don't apply this check again.
                    //  this prevents a possible corner case in the event of a PoX fork.
                    mine_start = 0;

                    // at tip, and not downloading. proceed to mine.
                    info!(
                        "Synchronized full burnchain up to height {}. Proceeding to mine blocks",
                        block_height
                    );
                    if !node.relayer_issue_tenure() {
                        // relayer hung up, exit.
                        error!("Block relayer and miner hung up, exiting.");
                        continue;
                    }
                }
            }
        }
    }
}<|MERGE_RESOLUTION|>--- conflicted
+++ resolved
@@ -364,11 +364,14 @@
             debug!("Wait until we reach steady-state before processing more burnchain blocks...");
 
             // wait until it's okay to process the next sortitions
-<<<<<<< HEAD
             let ibd = match pox_watchdog.pox_sync_wait(
                 &burnchain_config,
                 &burnchain_tip,
-                burnchain_height,
+                if learned_burnchain_height {
+                    Some(burnchain_height)
+                } else {
+                    None
+                },
                 num_sortitions_in_last_cycle,
                 should_keep_running.clone(),
             ) {
@@ -378,21 +381,8 @@
                     continue;
                 }
             };
-=======
-            let ibd = pox_watchdog.pox_sync_wait(
-                &burnchain_config,
-                &burnchain_tip,
-                if learned_burnchain_height {
-                    Some(burnchain_height)
-                } else {
-                    None
-                },
-                num_sortitions_in_last_cycle,
-            );
-
             // will recalculate this
             num_sortitions_in_last_cycle = 0;
->>>>>>> badd2525
 
             let (next_burnchain_tip, next_burnchain_height) =
                 match burnchain.sync(Some(target_burnchain_block_height)) {
@@ -452,16 +442,10 @@
                     }
                 }
 
-<<<<<<< HEAD
-                info!(
-                    "Synchronized burnchain up to block height {} from {} (chain tip height is {})",
-                    next_height, block_height, burnchain_height
-=======
                 num_sortitions_in_last_cycle = sort_count;
                 debug!(
                     "Synchronized burnchain up to block height {} from {} (chain tip height is {}); {} sortitions",
                     next_height, block_height, burnchain_height, num_sortitions_in_last_cycle;
->>>>>>> badd2525
                 );
 
                 block_height = next_height;
