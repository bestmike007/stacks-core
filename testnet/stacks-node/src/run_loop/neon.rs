--- conflicted
+++ resolved
@@ -1,10 +1,6 @@
 use crate::{
     genesis_data::USE_TEST_GENESIS_CHAINSTATE,
-<<<<<<< HEAD
-    node::{get_account_balances, get_account_lockups},
-=======
     node::{get_account_balances, get_account_lockups, get_names, get_namespaces},
->>>>>>> 4054d04c
     BitcoinRegtestController, BurnchainController, Config, EventDispatcher, Keychain,
     NeonGenesisNode,
 };
