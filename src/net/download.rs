--- conflicted
+++ resolved
@@ -96,7 +96,6 @@
 use core::EMPTY_MICROBLOCK_PARENT_HASH;
 use core::FIRST_BURNCHAIN_CONSENSUS_HASH;
 use core::FIRST_STACKS_BLOCK_HASH;
-<<<<<<< HEAD
 
 #[cfg(not(test))]
 pub const BLOCK_DOWNLOAD_INTERVAL: u64 = 180;
@@ -115,13 +114,6 @@
 pub const BLOCK_REREQUEST_INTERVAL: u64 = 60;
 #[cfg(test)]
 pub const BLOCK_REREQUEST_INTERVAL: u64 = 30;
-=======
-
-#[cfg(not(test))]
-pub const BLOCK_DOWNLOAD_INTERVAL: u64 = 180;
-#[cfg(test)]
-pub const BLOCK_DOWNLOAD_INTERVAL: u64 = 30;
->>>>>>> 75e61de3
 
 /// This module is responsible for downloading blocks and microblocks from other peers, using block
 /// inventory state (see src/net/inv.rs)
@@ -156,10 +148,7 @@
             index_block_hash: index_block_hash,
             child_block_header: child_block_header,
             sortition_height: sortition_height,
-<<<<<<< HEAD
             download_start: get_epoch_time_secs(),
-=======
->>>>>>> 75e61de3
         }
     }
 }
@@ -223,10 +212,8 @@
     dead_peers: Vec<usize>,
     broken_peers: Vec<usize>,
     broken_neighbors: Vec<NeighborKey>, // disconnect peers who report invalid block inventories too
-<<<<<<< HEAD
+    
     blocked_urls: HashMap<UrlString, u64>, // URLs that chronically don't work, and when we can try them again
-=======
->>>>>>> 75e61de3
 
     /// how often to download
     download_interval: u64,
@@ -436,17 +423,7 @@
                         );
                         pending_block_requests.insert(block_key, event_id);
                     } else {
-<<<<<<< HEAD
                         debug!("Event {} ({:?}, {:?} for block {} failed to connect. Temporarily blocking URL", event_id, &block_key.neighbor, &block_key.data_url, &block_key.index_block_hash);
-=======
-                        debug!(
-                            "Event {} ({:?}, {:?} for block {} failed to connect",
-                            event_id,
-                            &block_key.neighbor,
-                            &block_key.data_url,
-                            &block_key.index_block_hash
-                        );
->>>>>>> 75e61de3
                         self.dead_peers.push(event_id);
 
                         // don't try this again for a while
@@ -470,20 +447,12 @@
                                     &block.block_hash(),
                                 ) != block_key.index_block_hash
                                 {
-<<<<<<< HEAD
                                     info!("Invalid block from {:?} ({:?}): did not ask for block {}/{}", &block_key.neighbor, &block_key.data_url, block_key.consensus_hash, block.block_hash());
-=======
-                                    test_debug!("Invalid block from {:?} ({:?}): did not ask for block {}/{}", &block_key.neighbor, &block_key.data_url, block_key.consensus_hash, block.block_hash());
->>>>>>> 75e61de3
                                     self.broken_peers.push(event_id);
                                     self.broken_neighbors.push(block_key.neighbor.clone());
                                 } else {
                                     // got the block
-<<<<<<< HEAD
                                     debug!(
-=======
-                                    test_debug!(
->>>>>>> 75e61de3
                                         "Got block {}: {}/{}",
                                         &block_key.sortition_height,
                                         &block_key.consensus_hash,
@@ -495,11 +464,7 @@
                             // TODO: redirect?
                             HttpResponseType::NotFound(_, _) => {
                                 // remote peer didn't have the block
-<<<<<<< HEAD
                                 info!("Remote neighbor {:?} ({:?}) does not actually have block {} indexed at {} ({})", &block_key.neighbor, &block_key.data_url, block_key.sortition_height, &block_key.index_block_hash, &block_key.consensus_hash);
-=======
-                                test_debug!("Remote neighbor {:?} ({:?}) does not actually have block {} indexed at {} ({})", &block_key.neighbor, &block_key.data_url, block_key.sortition_height, &block_key.index_block_hash, &block_key.consensus_hash);
->>>>>>> 75e61de3
 
                                 // the fact that we asked this peer means that it's block inv indicated
                                 // it was present, so the absence is the mark of a broken peer
@@ -508,16 +473,9 @@
                             }
                             _ => {
                                 // wrong message response
-<<<<<<< HEAD
                                 info!(
                                     "Got bad HTTP response from {:?}: {:?}",
                                     &block_key.data_url, &http_response
-=======
-                                test_debug!(
-                                    "Got bad HTTP response from {:?}: {:?}",
-                                    &block_key.data_url,
-                                    &http_response
->>>>>>> 75e61de3
                                 );
                                 self.broken_peers.push(event_id);
                                 self.broken_neighbors.push(block_key.neighbor.clone());
@@ -590,20 +548,12 @@
                             HttpResponseType::Microblocks(_md, microblocks) => {
                                 if microblocks.len() == 0 {
                                     // we wouldn't have asked for a 0-length stream
-<<<<<<< HEAD
                                     info!("Got unexpected zero-length microblock stream from {:?} ({:?})", &block_key.neighbor, &block_key.data_url);
-=======
-                                    test_debug!("Got unexpected zero-length microblock stream from {:?} ({:?})", &block_key.neighbor, &block_key.data_url);
->>>>>>> 75e61de3
                                     self.broken_peers.push(event_id);
                                     self.broken_neighbors.push(block_key.neighbor.clone());
                                 } else {
                                     // have microblocks (but we don't know yet if they're well-formed)
-<<<<<<< HEAD
                                     debug!(
-=======
-                                    test_debug!(
->>>>>>> 75e61de3
                                         "Got (tentative) microblocks {}: {}/{}-{}",
                                         block_key.sortition_height,
                                         &block_key.consensus_hash,
@@ -617,11 +567,7 @@
                             HttpResponseType::NotFound(_, _) => {
                                 // remote peer didn't have the microblock, even though their blockinv said
                                 // they did.
-<<<<<<< HEAD
                                 info!("Remote neighbor {:?} ({:?}) does not have microblock stream indexed at {}", &block_key.neighbor, &block_key.data_url, &block_key.index_block_hash);
-=======
-                                test_debug!("Remote neighbor {:?} ({:?}) does not have microblock stream indexed at {}", &block_key.neighbor, &block_key.data_url, &block_key.index_block_hash);
->>>>>>> 75e61de3
 
                                 // the fact that we asked this peer means that it's block inv indicated
                                 // it was present, so the absence is the mark of a broken peer
@@ -630,11 +576,7 @@
                             }
                             _ => {
                                 // wrong message response
-<<<<<<< HEAD
                                 info!("Got bad HTTP response from {:?}", &block_key.data_url);
-=======
-                                test_debug!("Got bad HTTP response from {:?}", &block_key.data_url);
->>>>>>> 75e61de3
                                 self.broken_peers.push(event_id);
                                 self.broken_neighbors.push(block_key.neighbor.clone());
                             }
@@ -702,10 +644,7 @@
             }
 
             debug!("Begin headers load");
-<<<<<<< HEAD
             let begin_ts = get_epoch_time_ms();
-=======
->>>>>>> 75e61de3
             let last_ancestor = SortitionDB::get_ancestor_snapshot(
                 &ic,
                 first_block_height + sortition_height_end,
@@ -990,7 +929,6 @@
                 None => None,
             },
             None => None,
-<<<<<<< HEAD
         }
     }
 
@@ -1040,8 +978,6 @@
                 &index_block_hash
             );
             return Ok(false);
-=======
->>>>>>> 75e61de3
         }
         Ok(true)
     }
@@ -1052,10 +988,7 @@
         &mut self,
         sortdb: &SortitionDB,
         chainstate: &StacksChainState,
-<<<<<<< HEAD
         downloader: &BlockDownloader,
-=======
->>>>>>> 75e61de3
         start_sortition_height: u64,
         microblocks: bool,
     ) -> Result<HashMap<u64, VecDeque<BlockRequestKey>>, net_error> {
@@ -1114,11 +1047,9 @@
                 }
             };
 
-<<<<<<< HEAD
-=======
             let index_block_hash =
                 StacksBlockHeader::make_index_block_hash(&consensus_hash, &block_hash);
->>>>>>> 75e61de3
+            
             let mut child_block_header = None;
             let index_block_hash =
                 StacksBlockHeader::make_index_block_hash(&consensus_hash, &block_hash);
@@ -1151,23 +1082,6 @@
                     continue;
                 }
 
-<<<<<<< HEAD
-=======
-            let (target_consensus_hash, target_block_hash) = if !microblocks {
-                // asking for a block
-                if StacksChainState::has_block_indexed(&chainstate.blocks_path, &index_block_hash)?
-                {
-                    // we already have this block
-                    test_debug!(
-                        "{:?}: Already have anchored block {}/{}",
-                        &self.local_peer,
-                        &consensus_hash,
-                        &block_hash
-                    );
-                    continue;
-                }
-
->>>>>>> 75e61de3
                 test_debug!(
                     "{:?}: Do not have anchored block {}/{} ({})",
                     &self.local_peer,
@@ -1189,7 +1103,6 @@
                         // we don't have this anchored block confirmed yet, so we can't ask for
                         // microblocks.
                         test_debug!("{:?}: Do not have anchored block {}/{} yet, so cannot ask for the microblocks it confirmed", &self.local_peer, &consensus_hash, &block_hash);
-<<<<<<< HEAD
                         continue;
                     }
                     Err(chainstate_error::DBError(db_error::NotFoundError)) => {
@@ -1198,16 +1111,6 @@
                         test_debug!("{:?}: Do not have anchored block {}/{} yet, so cannot ask for the microblocks it confirmed", &self.local_peer, &consensus_hash, &block_hash);
                         continue;
                     }
-=======
-                        continue;
-                    }
-                    Err(chainstate_error::DBError(db_error::NotFoundError)) => {
-                        // we can't fetch this microblock stream because we don't yet know
-                        // about this block
-                        test_debug!("{:?}: Do not have anchored block {}/{} yet, so cannot ask for the microblocks it confirmed", &self.local_peer, &consensus_hash, &block_hash);
-                        continue;
-                    }
->>>>>>> 75e61de3
                     Err(e) => {
                         return Err(e.into());
                     }
@@ -1335,7 +1238,6 @@
                     continue;
                 }
 
-<<<<<<< HEAD
                 let prev_blocked = if let Some(deadline) = downloader.blocked_urls.get(&data_url) {
                     if get_epoch_time_secs() < *deadline {
                         debug!(
@@ -1363,9 +1265,7 @@
                 if prev_blocked {
                     continue;
                 }
-
-=======
->>>>>>> 75e61de3
+                
                 test_debug!(
                     "{:?}: Make request for {} at sortition height {} to {:?}: {:?}/{:?}",
                     &self.local_peer,
@@ -1403,7 +1303,6 @@
         &mut self,
         sortdb: &SortitionDB,
         chainstate: &mut StacksChainState,
-<<<<<<< HEAD
         downloader: &BlockDownloader,
         start_sortition_height: u64,
     ) -> Result<HashMap<u64, VecDeque<BlockRequestKey>>, net_error> {
@@ -1414,11 +1313,6 @@
             start_sortition_height,
             false,
         )
-=======
-        start_sortition_height: u64,
-    ) -> Result<HashMap<u64, VecDeque<BlockRequestKey>>, net_error> {
-        self.make_requests(sortdb, chainstate, start_sortition_height, false)
->>>>>>> 75e61de3
     }
 
     /// Make requests for missing confirmed microblocks
@@ -1426,16 +1320,10 @@
         &mut self,
         sortdb: &SortitionDB,
         chainstate: &mut StacksChainState,
-<<<<<<< HEAD
         downloader: &BlockDownloader,
         start_sortition_height: u64,
     ) -> Result<HashMap<u64, VecDeque<BlockRequestKey>>, net_error> {
         self.make_requests(sortdb, chainstate, downloader, start_sortition_height, true)
-=======
-        start_sortition_height: u64,
-    ) -> Result<HashMap<u64, VecDeque<BlockRequestKey>>, net_error> {
-        self.make_requests(sortdb, chainstate, start_sortition_height, true)
->>>>>>> 75e61de3
     }
 
     /// Prioritize block requests -- ask for the rarest blocks first
@@ -1499,10 +1387,7 @@
                     let mut next_blocks_to_try = network.make_block_requests(
                         sortdb,
                         chainstate,
-<<<<<<< HEAD
                         downloader,
-=======
->>>>>>> 75e61de3
                         next_block_sortition_height,
                     )?;
 
@@ -1513,10 +1398,7 @@
                     let mut next_microblocks_to_try = network.make_confirmed_microblock_requests(
                         sortdb,
                         chainstate,
-<<<<<<< HEAD
                         downloader,
-=======
->>>>>>> 75e61de3
                         next_microblock_sortition_height,
                     )?;
 
@@ -1557,11 +1439,8 @@
                         "{:?}: create block, microblock requests up to heights ({},{})",
                         &network.local_peer, &max_height, &max_mblock_height
                     );
-<<<<<<< HEAD
 
                     let now = get_epoch_time_secs();
-=======
->>>>>>> 75e61de3
 
                     // queue up block requests in order by sortition height
                     while height <= max_height
@@ -1588,7 +1467,6 @@
                         }
                         assert_eq!(height, requests.front().as_ref().unwrap().sortition_height);
 
-<<<<<<< HEAD
                         let index_block_hash =
                             requests.front().as_ref().unwrap().index_block_hash.clone();
                         if let Some(deadline) = downloader.requested_blocks.get(&index_block_hash) {
@@ -1602,19 +1480,13 @@
                             }
                         }
 
-=======
->>>>>>> 75e61de3
                         debug!(
                             "{:?}: will request anchored block for sortition {}: {}/{} ({})",
                             &network.local_peer,
                             height,
                             &requests.front().as_ref().unwrap().consensus_hash,
                             &requests.front().as_ref().unwrap().anchor_block_hash,
-<<<<<<< HEAD
                             &index_block_hash
-=======
-                            &requests.front().as_ref().unwrap().index_block_hash
->>>>>>> 75e61de3
                         );
 
                         downloader.blocks_to_try.insert(height, requests);
@@ -1656,7 +1528,6 @@
                             mblock_height,
                             requests.front().as_ref().unwrap().sortition_height
                         );
-<<<<<<< HEAD
 
                         let index_block_hash =
                             requests.front().as_ref().unwrap().index_block_hash.clone();
@@ -1672,8 +1543,6 @@
                                 continue;
                             }
                         }
-=======
->>>>>>> 75e61de3
 
                         debug!("{:?}: will request microblock stream produced by sortition {}: {}/{} ({})", 
                                &network.local_peer, mblock_height, &requests.front().as_ref().unwrap().consensus_hash, &requests.front().as_ref().unwrap().anchor_block_hash, &index_block_hash);
@@ -1681,12 +1550,9 @@
                         downloader
                             .microblocks_to_try
                             .insert(mblock_height, requests);
-<<<<<<< HEAD
                         downloader
                             .requested_microblocks
                             .insert(index_block_hash, now + BLOCK_REREQUEST_INTERVAL);
-=======
->>>>>>> 75e61de3
 
                         mblock_height += 1;
                     }
@@ -2007,13 +1873,8 @@
         (
             bool,
             Option<PoxId>,
-<<<<<<< HEAD
             Vec<(ConsensusHash, StacksBlock, u64)>,
             Vec<(ConsensusHash, Vec<StacksMicroblock>, u64)>,
-=======
-            Vec<(ConsensusHash, StacksBlock)>,
-            Vec<(ConsensusHash, Vec<StacksMicroblock>)>,
->>>>>>> 75e61de3
         ),
         net_error,
     > {
@@ -2034,15 +1895,11 @@
                     &request_key.index_block_hash,
                     request_key.sortition_height
                 );
-<<<<<<< HEAD
                 blocks.push((
                     request_key.consensus_hash.clone(),
                     block,
                     now.saturating_sub(request_key.download_start),
                 ));
-=======
-                blocks.push((request_key.consensus_hash.clone(), block));
->>>>>>> 75e61de3
                 downloader.num_blocks_downloaded += 1;
 
                 // don't try this again
@@ -2082,15 +1939,11 @@
                         &request_key.anchor_block_hash,
                         request_key.sortition_height
                     );
-<<<<<<< HEAD
                     microblocks.push((
                         request_key.consensus_hash.clone(),
                         microblock_stream,
                         now.saturating_sub(request_key.download_start),
                     ));
-=======
-                    microblocks.push((request_key.consensus_hash.clone(), microblock_stream));
->>>>>>> 75e61de3
                     downloader.num_microblocks_downloaded += 1;
                 } else {
                     // stream is not well-formed
@@ -2208,7 +2061,6 @@
                         format!("Empty block requests at height {}", height)
                     );
                     debug!(
-<<<<<<< HEAD
                         "   Height {}: anchored block {} available from {} peers: {:?}",
                         height,
                         requests.front().unwrap().index_block_hash,
@@ -2217,12 +2069,6 @@
                             .iter()
                             .map(|r| r.data_url.clone())
                             .collect::<Vec<UrlString>>()
-=======
-                        "   Height {}: anchored block {} available from {} peers",
-                        height,
-                        requests.front().unwrap().index_block_hash,
-                        requests.len()
->>>>>>> 75e61de3
                     );
                 }
                 for (height, requests) in downloader.microblocks_to_try.iter() {
@@ -2231,7 +2077,6 @@
                         format!("Empty microblock requests at height {}", height)
                     );
                     debug!(
-<<<<<<< HEAD
                         "   Height {}: microblocks {} available from {} peers: {:?}",
                         height,
                         requests.front().unwrap().index_block_hash,
@@ -2240,12 +2085,6 @@
                             .iter()
                             .map(|r| r.data_url.clone())
                             .collect::<Vec<UrlString>>()
-=======
-                        "   Height {}: microblocks {} available from {} peers",
-                        height,
-                        requests.front().unwrap().index_block_hash,
-                        requests.len()
->>>>>>> 75e61de3
                     );
                 }
 
@@ -2278,13 +2117,8 @@
         (
             bool,
             Option<PoxId>,
-<<<<<<< HEAD
             Vec<(ConsensusHash, StacksBlock, u64)>,
             Vec<(ConsensusHash, Vec<StacksMicroblock>, u64)>,
-=======
-            Vec<(ConsensusHash, StacksBlock)>,
-            Vec<(ConsensusHash, Vec<StacksMicroblock>)>,
->>>>>>> 75e61de3
             Vec<usize>,
             Vec<NeighborKey>,
         ),
