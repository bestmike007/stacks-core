--- conflicted
+++ resolved
@@ -2617,7 +2617,6 @@
         }
     }
 
-<<<<<<< HEAD
     fn make_query_string(tip_req: &TipRequest, with_proof: bool) -> String {
         match tip_req {
             TipRequest::UseLatestUnconfirmedTip => {
@@ -2633,19 +2632,6 @@
                     "".to_string()
                 }
             }
-=======
-    fn make_query_string(tip_opt: Option<&StacksBlockId>, with_proof: bool) -> String {
-        if let Some(tip) = tip_opt {
-            format!(
-                "?tip={}{}",
-                tip,
-                if with_proof { "&proof=1" } else { "&proof=0" }
-            )
-        } else if !with_proof {
-            format!("?proof=0")
-        } else {
-            "".to_string()
->>>>>>> 194a5b84
         }
     }
 
@@ -2689,7 +2675,6 @@
                 "/v2/microblocks{}",
                 HttpRequestType::make_query_string(tip_req, true)
             ),
-<<<<<<< HEAD
             HttpRequestType::GetAccount(_md, principal, tip_req, with_proof) => {
                 format!(
                     "/v2/accounts/{}{}",
@@ -2697,22 +2682,20 @@
                     HttpRequestType::make_query_string(tip_req, *with_proof,)
                 )
             }
-=======
             HttpRequestType::GetDataVar(
                 _md,
                 contract_addr,
                 contract_name,
                 var_name,
-                tip_opt,
+                tip_req,
                 with_proof,
             ) => format!(
                 "/v2/data_var/{}/{}/{}{}",
                 &contract_addr.to_string(),
                 contract_name.as_str(),
                 var_name.as_str(),
-                HttpRequestType::make_query_string(tip_opt.as_ref(), *with_proof)
-            ),
->>>>>>> 194a5b84
+                HttpRequestType::make_query_string(tip_req, *with_proof)
+            ),
             HttpRequestType::GetMapEntry(
                 _md,
                 contract_addr,
