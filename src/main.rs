--- conflicted
+++ resolved
@@ -38,11 +38,8 @@
 extern crate time;
 extern crate byteorder;
 extern crate mio;
-<<<<<<< HEAD
+extern crate url;
 extern crate bitcoincore_rpc;
-=======
-extern crate url;
->>>>>>> b0a90008
 
 #[macro_use] extern crate serde_derive;
 #[macro_use] extern crate serde_json;
