--- conflicted
+++ resolved
@@ -371,10 +371,6 @@
 
 pub fn get_burnchain(path: &str, pox_consts: Option<PoxConstants>) -> Burnchain {
     let mut b = Burnchain::regtest(&format!("{}/burnchain/db/", path));
-<<<<<<< HEAD
-    b.pox_constants =
-        pox_consts.unwrap_or_else(|| PoxConstants::new(5, 3, 3, 25, 5, u64::MAX, u64::MAX));
-=======
     b.pox_constants = pox_consts.unwrap_or_else(|| {
         PoxConstants::new(
             5,
@@ -387,7 +383,6 @@
             u32::max_value(),
         )
     });
->>>>>>> 7f0fbad4
     b
 }
 
