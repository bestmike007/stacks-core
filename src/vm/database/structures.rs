--- conflicted
+++ resolved
@@ -180,7 +180,6 @@
         }
     }
 
-<<<<<<< HEAD
     pub fn get_locked_balance_at_block(&self, block_height: u64) -> (u128, u64) {
         match self.has_locked_tokens_unlockable(block_height) {
             true => (0, 0),
@@ -188,15 +187,12 @@
         }
     }
 
-    pub fn lock_tokens(&mut self, amount_to_lock: u128, unlock_height: u64, current_height: u64) -> Result<()> {
-=======
     pub fn lock_tokens(
         &mut self,
         amount_to_lock: u128,
         unlock_height: u64,
         current_height: u64,
     ) -> Result<()> {
->>>>>>> 5b816c20
         let unlocked = self.unlock_available_tokens_if_any(current_height);
         if unlocked > 0 {
             debug!("Consolidated after account-token-lock");
