--- conflicted
+++ resolved
@@ -37,11 +37,7 @@
 use vm::stx_transfer_consolidated;
 use vm::types::signatures::FunctionSignature;
 use vm::types::{
-<<<<<<< HEAD
-    AssetIdentifier, OptionalData, PrincipalData, QualifiedContractIdentifier, TraitIdentifier,
-=======
-    AssetIdentifier, BuffData, PrincipalData, QualifiedContractIdentifier, TraitIdentifier,
->>>>>>> c4bb420f
+    AssetIdentifier, BuffData, OptionalData, PrincipalData, QualifiedContractIdentifier, TraitIdentifier,
     TypeSignature, Value,
 };
 use vm::{eval, is_reserved};
@@ -594,13 +590,8 @@
         amount: u128,
         memo: &BuffData,
     ) -> Result<(Value, AssetMap, Vec<StacksTransactionEvent>)> {
-<<<<<<< HEAD
         self.execute_in_env(Value::Principal(from.clone()), None, |exec_env| {
-            exec_env.stx_transfer(from, to, amount)
-=======
-        self.execute_in_env(Value::Principal(from.clone()), |exec_env| {
             exec_env.stx_transfer(from, to, amount, memo)
->>>>>>> c4bb420f
         })
     }
 
