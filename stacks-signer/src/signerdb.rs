// Copyright (C) 2013-2020 Blockstack PBC, a public benefit corporation
// Copyright (C) 2020 Stacks Open Internet Foundation
//
// This program is free software: you can redistribute it and/or modify
// it under the terms of the GNU General Public License as published by
// the Free Software Foundation, either version 3 of the License, or
// (at your option) any later version.
//
// This program is distributed in the hope that it will be useful,
// but WITHOUT ANY WARRANTY; without even the implied warranty of
// MERCHANTABILITY or FITNESS FOR A PARTICULAR PURPOSE.  See the
// GNU General Public License for more details.
//
// You should have received a copy of the GNU General Public License
// along with this program.  If not, see <http://www.gnu.org/licenses/>.

use std::fmt::Display;
use std::path::Path;
use std::time::SystemTime;

use blockstack_lib::chainstate::nakamoto::NakamotoBlock;
use blockstack_lib::util_lib::db::{
    query_row, query_rows, sqlite_open, table_exists, tx_begin_immediate, u64_to_sql,
    Error as DBError,
};
use clarity::types::chainstate::{BurnchainHeaderHash, StacksAddress};
use libsigner::BlockProposal;
use rusqlite::{
    params, Connection, Error as SqliteError, OpenFlags, OptionalExtension, Transaction,
};
use serde::{Deserialize, Serialize};
use slog::{slog_debug, slog_error};
use stacks_common::codec::{read_next, write_next, Error as CodecError, StacksMessageCodec};
use stacks_common::types::chainstate::ConsensusHash;
use stacks_common::util::get_epoch_time_secs;
use stacks_common::util::hash::Sha512Trunc256Sum;
use stacks_common::util::secp256k1::MessageSignature;
use stacks_common::{debug, define_u8_enum, error};

#[derive(Debug, Clone, PartialEq, Serialize, Deserialize)]
/// A vote across the signer set for a block
pub struct NakamotoBlockVote {
    /// Signer signature hash (i.e. block hash) of the Nakamoto block
    pub signer_signature_hash: Sha512Trunc256Sum,
    /// Whether or not the block was rejected
    pub rejected: bool,
}

impl StacksMessageCodec for NakamotoBlockVote {
    fn consensus_serialize<W: std::io::Write>(&self, fd: &mut W) -> Result<(), CodecError> {
        write_next(fd, &self.signer_signature_hash)?;
        if self.rejected {
            write_next(fd, &1u8)?;
        }
        Ok(())
    }

    fn consensus_deserialize<R: std::io::Read>(fd: &mut R) -> Result<Self, CodecError> {
        let signer_signature_hash = read_next(fd)?;
        let rejected_byte: Option<u8> = read_next(fd).ok();
        let rejected = rejected_byte.is_some();
        Ok(Self {
            signer_signature_hash,
            rejected,
        })
    }
}

#[derive(Serialize, Deserialize, Debug, PartialEq, Default)]
/// Store extra version-specific info in `BlockInfo`
pub enum ExtraBlockInfo {
    #[default]
    /// Don't know what version
    None,
    /// Extra data for Signer V0
    V0,
}

define_u8_enum!(
/// Block state relative to the signer's view of the stacks blockchain
BlockState {
    /// The block has not yet been processed by the signer
    Unprocessed = 0,
    /// The block is accepted by the signer but a threshold of signers has not yet signed it
    LocallyAccepted = 1,
    /// The block is rejected by the signer but a threshold of signers has not accepted/rejected it yet
    LocallyRejected = 2,
    /// A threshold number of signers have signed the block
    GloballyAccepted = 3,
    /// A threshold number of signers have rejected the block
    GloballyRejected = 4
});

impl TryFrom<u8> for BlockState {
    type Error = String;
    fn try_from(value: u8) -> Result<BlockState, String> {
        let state = match value {
            0 => BlockState::Unprocessed,
            1 => BlockState::LocallyAccepted,
            2 => BlockState::LocallyRejected,
            3 => BlockState::GloballyAccepted,
            4 => BlockState::GloballyRejected,
            _ => return Err("Invalid block state".into()),
        };
        Ok(state)
    }
}

impl Display for BlockState {
    fn fmt(&self, f: &mut std::fmt::Formatter<'_>) -> std::fmt::Result {
        let state = match self {
            BlockState::Unprocessed => "Unprocessed",
            BlockState::LocallyAccepted => "LocallyAccepted",
            BlockState::LocallyRejected => "LocallyRejected",
            BlockState::GloballyAccepted => "GloballyAccepted",
            BlockState::GloballyRejected => "GloballyRejected",
        };
        write!(f, "{}", state)
    }
}

impl TryFrom<&str> for BlockState {
    type Error = String;
    fn try_from(value: &str) -> Result<BlockState, String> {
        let state = match value {
            "Unprocessed" => BlockState::Unprocessed,
            "LocallyAccepted" => BlockState::LocallyAccepted,
            "LocallyRejected" => BlockState::LocallyRejected,
            "GloballyAccepted" => BlockState::GloballyAccepted,
            "GloballyRejected" => BlockState::GloballyRejected,
            _ => return Err("Unparsable block state".into()),
        };
        Ok(state)
    }
}

/// Additional Info about a proposed block
#[derive(Serialize, Deserialize, Debug, PartialEq)]
pub struct BlockInfo {
    /// The block we are considering
    pub block: NakamotoBlock,
    /// The burn block height at which the block was proposed
    pub burn_block_height: u64,
    /// The reward cycle the block belongs to
    pub reward_cycle: u64,
    /// Our vote on the block if we have one yet
    pub vote: Option<NakamotoBlockVote>,
    /// Whether the block contents are valid
    pub valid: Option<bool>,
    /// Whether this block is already being signed over
    pub signed_over: bool,
    /// Time at which the proposal was received by this signer (epoch time in seconds)
    pub proposed_time: u64,
    /// Time at which the proposal was signed by this signer (epoch time in seconds)
    pub signed_self: Option<u64>,
    /// Time at which the proposal was signed by a threshold in the signer set (epoch time in seconds)
    pub signed_group: Option<u64>,
    /// The block state relative to the signer's view of the stacks blockchain
    pub state: BlockState,
    /// Extra data specific to v0, v1, etc.
    pub ext: ExtraBlockInfo,
}

impl From<BlockProposal> for BlockInfo {
    fn from(value: BlockProposal) -> Self {
        Self {
            block: value.block,
            burn_block_height: value.burn_height,
            reward_cycle: value.reward_cycle,
            vote: None,
            valid: None,
            signed_over: false,
            proposed_time: get_epoch_time_secs(),
            signed_self: None,
            signed_group: None,
            ext: ExtraBlockInfo::default(),
            state: BlockState::Unprocessed,
        }
    }
}
impl BlockInfo {
    /// Mark this block as locally accepted, valid, signed over, and records either the self or group signed timestamp in the block info if it wasn't
    ///  already set.
    pub fn mark_locally_accepted(&mut self, group_signed: bool) -> Result<(), String> {
        self.move_to(BlockState::LocallyAccepted)?;
        self.valid = Some(true);
        self.signed_over = true;
        if group_signed {
            self.signed_group.get_or_insert(get_epoch_time_secs());
        } else {
            self.signed_self.get_or_insert(get_epoch_time_secs());
        }
        Ok(())
    }

    /// Mark this block as valid, signed over, and records a group timestamp in the block info if it wasn't
    ///  already set.
    pub fn mark_globally_accepted(&mut self) -> Result<(), String> {
        self.move_to(BlockState::GloballyAccepted)?;
        self.valid = Some(true);
        self.signed_over = true;
        self.signed_group.get_or_insert(get_epoch_time_secs());
        Ok(())
    }

    /// Mark the block as locally rejected and invalid
    pub fn mark_locally_rejected(&mut self) -> Result<(), String> {
        self.move_to(BlockState::LocallyRejected)?;
        self.valid = Some(false);
        Ok(())
    }

    /// Mark the block as globally rejected and invalid
    pub fn mark_globally_rejected(&mut self) -> Result<(), String> {
        self.move_to(BlockState::GloballyRejected)?;
        self.valid = Some(false);
        Ok(())
    }

    /// Return the block's signer signature hash
    pub fn signer_signature_hash(&self) -> Sha512Trunc256Sum {
        self.block.header.signer_signature_hash()
    }

    /// Check if the block state transition is valid
    fn check_state(&self, state: BlockState) -> bool {
        let prev_state = &self.state;
        if *prev_state == state {
            return true;
        }
        match state {
            BlockState::Unprocessed => false,
            BlockState::LocallyAccepted | BlockState::LocallyRejected => {
                !matches!(prev_state, BlockState::GloballyRejected)
                    && !matches!(prev_state, BlockState::GloballyAccepted)
            }
            BlockState::GloballyAccepted => !matches!(prev_state, BlockState::GloballyRejected),
            BlockState::GloballyRejected => !matches!(prev_state, BlockState::GloballyAccepted),
        }
    }

    /// Attempt to transition the block state
    pub fn move_to(&mut self, state: BlockState) -> Result<(), String> {
        if !self.check_state(state) {
            return Err(format!(
                "Invalid state transition from {} to {state}",
                self.state
            ));
        }
        self.state = state;
        Ok(())
    }

    /// Check if the block is globally accepted or rejected
    pub fn has_reached_consensus(&self) -> bool {
        matches!(
            self.state,
            BlockState::GloballyAccepted | BlockState::GloballyRejected
        )
    }

    /// Check if the block is locally accepted or rejected
    pub fn is_locally_finalized(&self) -> bool {
        matches!(
            self.state,
            BlockState::LocallyAccepted | BlockState::LocallyRejected
        )
    }
}

/// This struct manages a SQLite database connection
/// for the signer.
#[derive(Debug)]
pub struct SignerDb {
    /// Connection to the SQLite database
    db: Connection,
}

static CREATE_BLOCKS_TABLE_1: &str = "
CREATE TABLE IF NOT EXISTS blocks (
    reward_cycle INTEGER NOT NULL,
    signer_signature_hash TEXT NOT NULL,
    block_info TEXT NOT NULL,
    consensus_hash TEXT NOT NULL,
    signed_over INTEGER NOT NULL,
    stacks_height INTEGER NOT NULL,
    burn_block_height INTEGER NOT NULL,
    PRIMARY KEY (reward_cycle, signer_signature_hash)
) STRICT";

static CREATE_BLOCKS_TABLE_2: &str = "
CREATE TABLE IF NOT EXISTS blocks (
    reward_cycle INTEGER NOT NULL,
    signer_signature_hash TEXT NOT NULL,
    block_info TEXT NOT NULL,
    consensus_hash TEXT NOT NULL,
    signed_over INTEGER NOT NULL,
    broadcasted INTEGER,
    stacks_height INTEGER NOT NULL,
    burn_block_height INTEGER NOT NULL,
    PRIMARY KEY (reward_cycle, signer_signature_hash)
) STRICT";

static CREATE_INDEXES_1: &str = "
CREATE INDEX IF NOT EXISTS blocks_signed_over ON blocks (signed_over);
CREATE INDEX IF NOT EXISTS blocks_consensus_hash ON blocks (consensus_hash);
CREATE INDEX IF NOT EXISTS blocks_valid ON blocks ((json_extract(block_info, '$.valid')));
CREATE INDEX IF NOT EXISTS burn_blocks_height ON burn_blocks (block_height);
";

static CREATE_INDEXES_2: &str = r#"
CREATE INDEX IF NOT EXISTS block_signatures_on_signer_signature_hash ON block_signatures(signer_signature_hash);
"#;

static CREATE_INDEXES_3: &str = r#"
CREATE INDEX IF NOT EXISTS block_rejection_signer_addrs_on_block_signature_hash ON block_rejection_signer_addrs(signer_signature_hash);
"#;

static CREATE_INDEXES_4: &str = r#"
CREATE INDEX IF NOT EXISTS blocks_state ON blocks ((json_extract(block_info, '$.state')));
CREATE INDEX IF NOT EXISTS blocks_signed_group ON blocks ((json_extract(block_info, '$.signed_group')));
"#;

static CREATE_SIGNER_STATE_TABLE: &str = "
CREATE TABLE IF NOT EXISTS signer_states (
    reward_cycle INTEGER PRIMARY KEY,
    encrypted_state BLOB NOT NULL
) STRICT";

static CREATE_BURN_STATE_TABLE: &str = "
CREATE TABLE IF NOT EXISTS burn_blocks (
    block_hash TEXT PRIMARY KEY,
    block_height INTEGER NOT NULL,
    received_time INTEGER NOT NULL
) STRICT";

static CREATE_DB_CONFIG: &str = "
    CREATE TABLE db_config(
        version INTEGER NOT NULL
    ) STRICT
";

static DROP_SCHEMA_0: &str = "
   DROP TABLE IF EXISTS burn_blocks;
   DROP TABLE IF EXISTS signer_states;
   DROP TABLE IF EXISTS blocks;
   DROP TABLE IF EXISTS db_config;";

static DROP_SCHEMA_1: &str = "
   DROP TABLE IF EXISTS burn_blocks;
   DROP TABLE IF EXISTS signer_states;
   DROP TABLE IF EXISTS blocks;
   DROP TABLE IF EXISTS db_config;";

static DROP_SCHEMA_2: &str = "
    DROP TABLE IF EXISTS burn_blocks;
    DROP TABLE IF EXISTS signer_states;
    DROP TABLE IF EXISTS blocks;
    DROP TABLE IF EXISTS db_config;";

static CREATE_BLOCK_SIGNATURES_TABLE: &str = r#"
CREATE TABLE IF NOT EXISTS block_signatures (
    -- The block sighash commits to all of the stacks and burnchain state as of its parent,
    -- as well as the tenure itself so there's no need to include the reward cycle.  Just
    -- the sighash is sufficient to uniquely identify the block across all burnchain, PoX,
    -- and stacks forks.
    signer_signature_hash TEXT NOT NULL,
    -- signtaure itself
    signature TEXT NOT NULL,
    PRIMARY KEY (signature)
) STRICT;"#;

static CREATE_BLOCK_REJECTION_SIGNER_ADDRS_TABLE: &str = r#"
CREATE TABLE IF NOT EXISTS block_rejection_signer_addrs (
    -- The block sighash commits to all of the stacks and burnchain state as of its parent,
    -- as well as the tenure itself so there's no need to include the reward cycle.  Just
    -- the sighash is sufficient to uniquely identify the block across all burnchain, PoX,
    -- and stacks forks.
    signer_signature_hash TEXT NOT NULL,
    -- the signer address that rejected the block
    signer_addr TEXT NOT NULL,
    PRIMARY KEY (signer_addr)
) STRICT;"#;

static SCHEMA_1: &[&str] = &[
    DROP_SCHEMA_0,
    CREATE_DB_CONFIG,
    CREATE_BURN_STATE_TABLE,
    CREATE_BLOCKS_TABLE_1,
    CREATE_SIGNER_STATE_TABLE,
    CREATE_INDEXES_1,
    "INSERT INTO db_config (version) VALUES (1);",
];

static SCHEMA_2: &[&str] = &[
    DROP_SCHEMA_1,
    CREATE_DB_CONFIG,
    CREATE_BURN_STATE_TABLE,
    CREATE_BLOCKS_TABLE_2,
    CREATE_SIGNER_STATE_TABLE,
    CREATE_BLOCK_SIGNATURES_TABLE,
    CREATE_INDEXES_1,
    CREATE_INDEXES_2,
    "INSERT INTO db_config (version) VALUES (2);",
];

static SCHEMA_3: &[&str] = &[
    DROP_SCHEMA_2,
    CREATE_DB_CONFIG,
    CREATE_BURN_STATE_TABLE,
    CREATE_BLOCKS_TABLE_2,
    CREATE_SIGNER_STATE_TABLE,
    CREATE_BLOCK_SIGNATURES_TABLE,
    CREATE_BLOCK_REJECTION_SIGNER_ADDRS_TABLE,
    CREATE_INDEXES_1,
    CREATE_INDEXES_2,
    CREATE_INDEXES_3,
    "INSERT INTO db_config (version) VALUES (3);",
];

static SCHEMA_4: &[&str] = &[
    CREATE_INDEXES_4,
    "INSERT OR REPLACE INTO db_config (version) VALUES (4);",
];

impl SignerDb {
    /// The current schema version used in this build of the signer binary.
    pub const SCHEMA_VERSION: u32 = 4;

    /// Create a new `SignerState` instance.
    /// This will create a new SQLite database at the given path
    /// or an in-memory database if the path is ":memory:"
    pub fn new(db_path: impl AsRef<Path>) -> Result<Self, DBError> {
        let connection = Self::connect(db_path)?;

        let mut signer_db = Self { db: connection };
        signer_db.create_or_migrate()?;

        Ok(signer_db)
    }

    /// Returns the schema version of the database
    fn get_schema_version(conn: &Connection) -> Result<u32, DBError> {
        if !table_exists(conn, "db_config")? {
            return Ok(0);
        }
        let result = conn
            .query_row("SELECT MAX(version) FROM db_config LIMIT 1", [], |row| {
                row.get(0)
            })
            .optional();
        match result {
            Ok(x) => Ok(x.unwrap_or(0)),
            Err(e) => Err(DBError::from(e)),
        }
    }

    /// Migrate from schema 0 to schema 1
    fn schema_1_migration(tx: &Transaction) -> Result<(), DBError> {
        if Self::get_schema_version(tx)? >= 1 {
            // no migration necessary
            return Ok(());
        }

        for statement in SCHEMA_1.iter() {
            tx.execute_batch(statement)?;
        }

        Ok(())
    }

    /// Migrate from schema 1 to schema 2
    fn schema_2_migration(tx: &Transaction) -> Result<(), DBError> {
        if Self::get_schema_version(tx)? >= 2 {
            // no migration necessary
            return Ok(());
        }

        for statement in SCHEMA_2.iter() {
            tx.execute_batch(statement)?;
        }

        Ok(())
    }

    /// Migrate from schema 2 to schema 3
    fn schema_3_migration(tx: &Transaction) -> Result<(), DBError> {
        if Self::get_schema_version(tx)? >= 3 {
            // no migration necessary
            return Ok(());
        }

        for statement in SCHEMA_3.iter() {
            tx.execute_batch(statement)?;
        }

        Ok(())
    }

    /// Migrate from schema 3 to schema 4
    fn schema_4_migration(tx: &Transaction) -> Result<(), DBError> {
        if Self::get_schema_version(tx)? >= 4 {
            // no migration necessary
            return Ok(());
        }

        for statement in SCHEMA_4.iter() {
            tx.execute_batch(statement)?;
        }

        Ok(())
    }

    /// Either instantiate a new database, or migrate an existing one
    /// If the detected version of the existing database is 0 (i.e., a pre-migration
    /// logic DB, the DB will be dropped).
    fn create_or_migrate(&mut self) -> Result<(), DBError> {
        let sql_tx = tx_begin_immediate(&mut self.db)?;
        loop {
            let version = Self::get_schema_version(&sql_tx)?;
            match version {
                0 => Self::schema_1_migration(&sql_tx)?,
                1 => Self::schema_2_migration(&sql_tx)?,
                2 => Self::schema_3_migration(&sql_tx)?,
                3 => Self::schema_4_migration(&sql_tx)?,
                4 => break,
                x => return Err(DBError::Other(format!(
                    "Database schema is newer than supported by this binary. Expected version = {}, Database version = {x}",
                    Self::SCHEMA_VERSION,
                ))),
            }
        }
        sql_tx.commit()?;
        Ok(())
    }

    fn connect(db_path: impl AsRef<Path>) -> Result<Connection, SqliteError> {
        sqlite_open(
            db_path,
            OpenFlags::SQLITE_OPEN_READ_WRITE | OpenFlags::SQLITE_OPEN_CREATE,
            false,
        )
    }

    /// Get the signer state for the provided reward cycle if it exists in the database
    pub fn get_encrypted_signer_state(
        &self,
        reward_cycle: u64,
    ) -> Result<Option<Vec<u8>>, DBError> {
        query_row(
            &self.db,
            "SELECT encrypted_state FROM signer_states WHERE reward_cycle = ?",
            [u64_to_sql(reward_cycle)?],
        )
    }

    /// Insert the given state in the `signer_states` table for the given reward cycle
    pub fn insert_encrypted_signer_state(
        &self,
        reward_cycle: u64,
        encrypted_signer_state: &[u8],
    ) -> Result<(), DBError> {
        self.db.execute(
            "INSERT OR REPLACE INTO signer_states (reward_cycle, encrypted_state) VALUES (?1, ?2)",
            params![u64_to_sql(reward_cycle)?, encrypted_signer_state],
        )?;
        Ok(())
    }

    /// Fetch a block from the database using the block's
    /// `signer_signature_hash`
    pub fn block_lookup(
        &self,
        reward_cycle: u64,
        hash: &Sha512Trunc256Sum,
    ) -> Result<Option<BlockInfo>, DBError> {
        let result: Option<String> = query_row(
            &self.db,
            "SELECT block_info FROM blocks WHERE reward_cycle = ? AND signer_signature_hash = ?",
            params![u64_to_sql(reward_cycle)?, hash.to_string()],
        )?;

        try_deserialize(result)
    }

    /// Return the last signed block in a tenure (identified by its consensus hash)
    pub fn get_last_signed_block_in_tenure(
        &self,
        tenure: &ConsensusHash,
    ) -> Result<Option<BlockInfo>, DBError> {
        let query = "SELECT block_info FROM blocks WHERE consensus_hash = ? AND signed_over = 1 ORDER BY stacks_height DESC LIMIT 1";
        let result: Option<String> = query_row(&self.db, query, [tenure])?;

        try_deserialize(result)
    }

    /// Return the first signed block in a tenure (identified by its consensus hash)
    pub fn get_first_signed_block_in_tenure(
        &self,
        tenure: &ConsensusHash,
    ) -> Result<Option<BlockInfo>, DBError> {
        let query = "SELECT block_info FROM blocks WHERE consensus_hash = ? AND signed_over = 1 ORDER BY stacks_height ASC LIMIT 1";
        let result: Option<String> = query_row(&self.db, query, [tenure])?;

        try_deserialize(result)
    }

    /// Return the last accepted block in a tenure (identified by its consensus hash).
    pub fn get_last_accepted_block(
        &self,
        tenure: &ConsensusHash,
    ) -> Result<Option<BlockInfo>, DBError> {
        let query = "SELECT block_info FROM blocks WHERE consensus_hash = ?1 AND json_extract(block_info, '$.state') IN (?2, ?3) ORDER BY stacks_height DESC LIMIT 1";
        let args = params![
            tenure,
            &BlockState::GloballyAccepted.to_string(),
            &BlockState::LocallyAccepted.to_string()
        ];
        let result: Option<String> = query_row(&self.db, query, args)?;

        try_deserialize(result)
    }

    /// Return the last globally accepted block in a tenure (identified by its consensus hash).
    pub fn get_last_globally_accepted_block(
        &self,
        tenure: &ConsensusHash,
    ) -> Result<Option<BlockInfo>, DBError> {
        let query = "SELECT block_info FROM blocks WHERE consensus_hash = ?1 AND json_extract(block_info, '$.state') = ?2 ORDER BY stacks_height DESC LIMIT 1";
        let args = params![tenure, &BlockState::GloballyAccepted.to_string()];
        let result: Option<String> = query_row(&self.db, query, args)?;

        try_deserialize(result)
    }

    /// Return the canonical tip -- the last globally accepted block.
    pub fn get_canonical_tip(&self) -> Result<Option<BlockInfo>, DBError> {
        let query = "SELECT block_info FROM blocks WHERE json_extract(block_info, '$.state') = ?1 ORDER BY stacks_height DESC, json_extract(block_info, '$.signed_group') DESC LIMIT 1";
        let args = params![&BlockState::GloballyAccepted.to_string()];
        let result: Option<String> = query_row(&self.db, query, args)?;

        try_deserialize(result)
    }

    /// Insert or replace a burn block into the database
    pub fn insert_burn_block(
        &mut self,
        burn_hash: &BurnchainHeaderHash,
        burn_height: u64,
        received_time: &SystemTime,
    ) -> Result<(), DBError> {
        let received_ts = received_time
            .duration_since(std::time::UNIX_EPOCH)
            .map_err(|e| DBError::Other(format!("Bad system time: {e}")))?
            .as_secs();
        debug!("Inserting burn block info"; "burn_block_height" => burn_height, "burn_hash" => %burn_hash, "received" => received_ts);
        self.db.execute(
            "INSERT OR REPLACE INTO burn_blocks (block_hash, block_height, received_time) VALUES (?1, ?2, ?3)",
            params![
                burn_hash,
                u64_to_sql(burn_height)?,
                u64_to_sql(received_ts)?,
            ],
        )?;
        Ok(())
    }

    /// Get timestamp (epoch seconds) at which a burn block was received over the event dispatcheer by this signer
    /// if that burn block has been received.
    pub fn get_burn_block_receive_time(
        &self,
        burn_hash: &BurnchainHeaderHash,
    ) -> Result<Option<u64>, DBError> {
        let query = "SELECT received_time FROM burn_blocks WHERE block_hash = ? LIMIT 1";
        let Some(receive_time_i64) = query_row::<i64, _>(&self.db, query, &[burn_hash])? else {
            return Ok(None);
        };
        let receive_time = u64::try_from(receive_time_i64).map_err(|e| {
            error!("Failed to parse db received_time as u64: {e}");
            DBError::Corruption
        })?;
        Ok(Some(receive_time))
    }

    /// Insert or replace a block into the database.
    /// Preserves the `broadcast` column if replacing an existing block.
    pub fn insert_block(&mut self, block_info: &BlockInfo) -> Result<(), DBError> {
        let block_json =
            serde_json::to_string(&block_info).expect("Unable to serialize block info");
        let hash = &block_info.signer_signature_hash();
        let block_id = &block_info.block.block_id();
        let signed_over = &block_info.signed_over;
        let vote = block_info
            .vote
            .as_ref()
            .map(|v| if v.rejected { "REJECT" } else { "ACCEPT" });
        let broadcasted = self.get_block_broadcasted(block_info.reward_cycle, hash)?;
        debug!("Inserting block_info.";
            "reward_cycle" => %block_info.reward_cycle,
            "burn_block_height" => %block_info.burn_block_height,
            "sighash" => %hash,
            "block_id" => %block_id,
            "signed" => %signed_over,
            "broadcasted" => ?broadcasted,
            "vote" => vote
        );
        self.db
            .execute(
                "INSERT OR REPLACE INTO blocks (reward_cycle, burn_block_height, signer_signature_hash, block_info, signed_over, broadcasted, stacks_height, consensus_hash) VALUES (?1, ?2, ?3, ?4, ?5, ?6, ?7, ?8)",
                params![
                    u64_to_sql(block_info.reward_cycle)?, u64_to_sql(block_info.burn_block_height)?, hash.to_string(), block_json,
                    signed_over,
                    &broadcasted,
                    u64_to_sql(block_info.block.header.chain_length)?,
                    block_info.block.header.consensus_hash.to_hex(),
                ],
            )?;

        Ok(())
    }

    /// Determine if there are any unprocessed blocks
    pub fn has_unprocessed_blocks(&self, reward_cycle: u64) -> Result<bool, DBError> {
        let query = "SELECT block_info FROM blocks WHERE reward_cycle = ?1 AND json_extract(block_info, '$.state') = ?2 LIMIT 1";
        let result: Option<String> = query_row(
            &self.db,
            query,
            params!(
                &u64_to_sql(reward_cycle)?,
                &BlockState::Unprocessed.to_string()
            ),
        )?;

        Ok(result.is_some())
    }

    /// Record an observed block signature
    pub fn add_block_signature(
        &self,
        block_sighash: &Sha512Trunc256Sum,
        signature: &MessageSignature,
    ) -> Result<(), DBError> {
        let qry = "INSERT OR REPLACE INTO block_signatures (signer_signature_hash, signature) VALUES (?1, ?2);";
        let args = params![
            block_sighash,
            serde_json::to_string(signature).map_err(DBError::SerializationError)?
        ];

        debug!("Inserting block signature.";
            "sighash" => %block_sighash,
            "signature" => %signature);

        self.db.execute(qry, args)?;
        Ok(())
    }

    /// Get all signatures for a block
    pub fn get_block_signatures(
        &self,
        block_sighash: &Sha512Trunc256Sum,
    ) -> Result<Vec<MessageSignature>, DBError> {
        let qry = "SELECT signature FROM block_signatures WHERE signer_signature_hash = ?1";
        let args = params![block_sighash];
        let sigs_txt: Vec<String> = query_rows(&self.db, qry, args)?;
        sigs_txt
            .into_iter()
            .map(|sig_txt| serde_json::from_str(&sig_txt).map_err(|_| DBError::ParseError))
            .collect()
    }

    /// Record an observed block rejection_signature
    pub fn add_block_rejection_signer_addr(
        &self,
        block_sighash: &Sha512Trunc256Sum,
        addr: &StacksAddress,
    ) -> Result<(), DBError> {
        let qry = "INSERT OR REPLACE INTO block_rejection_signer_addrs (signer_signature_hash, signer_addr) VALUES (?1, ?2);";
        let args = params![block_sighash, addr.to_string(),];

        debug!("Inserting block rejection.";
                "block_sighash" => %block_sighash,
                "signer_address" => %addr);

        self.db.execute(qry, args)?;
        Ok(())
    }

    /// Get all signer addresses that rejected the block
    pub fn get_block_rejection_signer_addrs(
        &self,
        block_sighash: &Sha512Trunc256Sum,
    ) -> Result<Vec<StacksAddress>, DBError> {
        let qry =
            "SELECT signer_addr FROM block_rejection_signer_addrs WHERE signer_signature_hash = ?1";
        let args = params![block_sighash];
        query_rows(&self.db, qry, args)
    }

    /// Mark a block as having been broadcasted and therefore GloballyAccepted
    pub fn set_block_broadcasted(
        &self,
        reward_cycle: u64,
        block_sighash: &Sha512Trunc256Sum,
        ts: u64,
    ) -> Result<(), DBError> {
        let qry = "UPDATE blocks SET broadcasted = ?1 WHERE reward_cycle = ?2 AND signer_signature_hash = ?3";
        let args = params![u64_to_sql(ts)?, u64_to_sql(reward_cycle)?, block_sighash];

        debug!("Marking block {} as broadcasted at {}", block_sighash, ts);
        self.db.execute(qry, args)?;
        Ok(())
    }

    /// Get the timestamp at which the block was broadcasted.
    pub fn get_block_broadcasted(
        &self,
        reward_cycle: u64,
        block_sighash: &Sha512Trunc256Sum,
    ) -> Result<Option<u64>, DBError> {
        let qry =
            "SELECT IFNULL(broadcasted,0) AS broadcasted FROM blocks WHERE reward_cycle = ?1 AND signer_signature_hash = ?2";
        let args = params![u64_to_sql(reward_cycle)?, block_sighash];

        let Some(broadcasted): Option<u64> = query_row(&self.db, qry, args)? else {
            return Ok(None);
        };
        if broadcasted == 0 {
            return Ok(None);
        }
        Ok(Some(broadcasted))
    }

    /// Get the current state of a given block in the database
    pub fn get_block_state(
        &self,
        reward_cycle: u64,
        block_sighash: &Sha512Trunc256Sum,
    ) -> Result<Option<BlockState>, DBError> {
        let qry = "SELECT json_extract(block_info, '$.state') FROM blocks WHERE reward_cycle = ?1 AND signer_signature_hash = ?2 LIMIT 1";
        let args = params![&u64_to_sql(reward_cycle)?, block_sighash];
        let state_opt: Option<String> = query_row(&self.db, qry, args)?;
        let Some(state) = state_opt else {
            return Ok(None);
        };
        Ok(Some(
            BlockState::try_from(state.as_str()).map_err(|_| DBError::Corruption)?,
        ))
    }
}

fn try_deserialize<T>(s: Option<String>) -> Result<Option<T>, DBError>
where
    T: serde::de::DeserializeOwned,
{
    s.as_deref()
        .map(serde_json::from_str)
        .transpose()
        .map_err(DBError::SerializationError)
}

#[cfg(test)]
<<<<<<< HEAD
/// Create a test signer db
pub fn test_signer_db(db_path: &str) -> SignerDb {
    use std::fs;

    if fs::metadata(db_path).is_ok() {
        fs::remove_file(db_path).unwrap();
    }
    SignerDb::new(db_path).expect("Failed to create signer db")
}

#[cfg(test)]
=======
>>>>>>> 29db45f0
mod tests {
    use std::fs;
    use std::path::PathBuf;

    use blockstack_lib::chainstate::nakamoto::{NakamotoBlock, NakamotoBlockHeader};
    use clarity::util::secp256k1::MessageSignature;
    use libsigner::BlockProposal;

    use super::*;
    use crate::signerdb::NakamotoBlockVote;

    fn _wipe_db(db_path: &PathBuf) {
        if fs::metadata(db_path).is_ok() {
            fs::remove_file(db_path).unwrap();
        }
    }

    fn create_block_override(
        overrides: impl FnOnce(&mut BlockProposal),
    ) -> (BlockInfo, BlockProposal) {
        let header = NakamotoBlockHeader::empty();
        let block = NakamotoBlock {
            header,
            txs: vec![],
        };
        let mut block_proposal = BlockProposal {
            block,
            burn_height: 7,
            reward_cycle: 42,
        };
        overrides(&mut block_proposal);
        (BlockInfo::from(block_proposal.clone()), block_proposal)
    }

    fn create_block() -> (BlockInfo, BlockProposal) {
        create_block_override(|_| {})
    }

    fn tmp_db_path() -> PathBuf {
        std::env::temp_dir().join(format!(
            "stacks-signer-test-{}.sqlite",
            rand::random::<u64>()
        ))
    }

    fn test_basic_signer_db_with_path(db_path: impl AsRef<Path>) {
        let mut db = SignerDb::new(db_path).expect("Failed to create signer db");
        let (block_info, block_proposal) = create_block();
        let reward_cycle = block_info.reward_cycle;
        db.insert_block(&block_info)
            .expect("Unable to insert block into db");
        let block_info = db
            .block_lookup(
                reward_cycle,
                &block_proposal.block.header.signer_signature_hash(),
            )
            .unwrap()
            .expect("Unable to get block from db");

        assert_eq!(BlockInfo::from(block_proposal.clone()), block_info);

        // Test looking up a block from a different reward cycle
        let block_info = db
            .block_lookup(
                reward_cycle + 1,
                &block_proposal.block.header.signer_signature_hash(),
            )
            .unwrap();
        assert!(block_info.is_none());

        // test getting the block state
        let block_state = db
            .get_block_state(
                reward_cycle,
                &block_proposal.block.header.signer_signature_hash(),
            )
            .unwrap()
            .expect("Unable to get block state from db");

        assert_eq!(block_state, BlockInfo::from(block_proposal.clone()).state);
    }

    #[test]
    fn test_basic_signer_db() {
        let db_path = tmp_db_path();
        eprintln!("db path is {}", &db_path.display());
        test_basic_signer_db_with_path(db_path)
    }

    #[test]
    fn test_basic_signer_db_in_memory() {
        test_basic_signer_db_with_path(":memory:")
    }

    #[test]
    fn test_update_block() {
        let db_path = tmp_db_path();
        let mut db = SignerDb::new(db_path).expect("Failed to create signer db");
        let (block_info, block_proposal) = create_block();
        let reward_cycle = block_info.reward_cycle;
        db.insert_block(&block_info)
            .expect("Unable to insert block into db");

        let block_info = db
            .block_lookup(
                reward_cycle,
                &block_proposal.block.header.signer_signature_hash(),
            )
            .unwrap()
            .expect("Unable to get block from db");

        assert_eq!(BlockInfo::from(block_proposal.clone()), block_info);

        let old_block_info = block_info;
        let old_block_proposal = block_proposal;

        let (mut block_info, block_proposal) = create_block_override(|b| {
            b.block.header.signer_signature =
                old_block_proposal.block.header.signer_signature.clone();
        });
        assert_eq!(
            block_info.signer_signature_hash(),
            old_block_info.signer_signature_hash()
        );
        let vote = NakamotoBlockVote {
            signer_signature_hash: Sha512Trunc256Sum([0x01; 32]),
            rejected: false,
        };
        block_info.vote = Some(vote.clone());
        db.insert_block(&block_info)
            .expect("Unable to insert block into db");

        let block_info = db
            .block_lookup(
                reward_cycle,
                &block_proposal.block.header.signer_signature_hash(),
            )
            .unwrap()
            .expect("Unable to get block from db");

        assert_ne!(old_block_info, block_info);
        assert_eq!(block_info.vote, Some(vote));
    }

    #[test]
    fn get_first_signed_block() {
        let db_path = tmp_db_path();
        let mut db = SignerDb::new(db_path).expect("Failed to create signer db");
        let (mut block_info, block_proposal) = create_block();
        db.insert_block(&block_info).unwrap();

        assert!(db
            .get_first_signed_block_in_tenure(&block_proposal.block.header.consensus_hash)
            .unwrap()
            .is_none());

        block_info
            .mark_locally_accepted(false)
            .expect("Failed to mark block as locally accepted");
        db.insert_block(&block_info).unwrap();

        let fetched_info = db
            .get_first_signed_block_in_tenure(&block_proposal.block.header.consensus_hash)
            .unwrap()
            .unwrap();
        assert_eq!(fetched_info, block_info);
    }

    #[test]
    fn insert_burn_block_get_time() {
        let db_path = tmp_db_path();
        let mut db = SignerDb::new(db_path).expect("Failed to create signer db");
        let test_burn_hash = BurnchainHeaderHash([10; 32]);
        let stime = SystemTime::now();
        let time_to_epoch = stime
            .duration_since(SystemTime::UNIX_EPOCH)
            .unwrap()
            .as_secs();
        db.insert_burn_block(&test_burn_hash, 10, &stime).unwrap();

        let stored_time = db
            .get_burn_block_receive_time(&test_burn_hash)
            .unwrap()
            .unwrap();
        assert_eq!(stored_time, time_to_epoch);
    }

    #[test]
    fn test_write_signer_state() {
        let db_path = tmp_db_path();
        let db = SignerDb::new(db_path).expect("Failed to create signer db");
        let state_0 = vec![0];
        let state_1 = vec![1; 1024];

        db.insert_encrypted_signer_state(10, &state_0)
            .expect("Failed to insert signer state");

        db.insert_encrypted_signer_state(11, &state_1)
            .expect("Failed to insert signer state");

        assert_eq!(
            db.get_encrypted_signer_state(10)
                .expect("Failed to get signer state")
                .unwrap(),
            state_0
        );
        assert_eq!(
            db.get_encrypted_signer_state(11)
                .expect("Failed to get signer state")
                .unwrap(),
            state_1
        );
        assert!(db
            .get_encrypted_signer_state(12)
            .expect("Failed to get signer state")
            .is_none());
        assert!(db
            .get_encrypted_signer_state(9)
            .expect("Failed to get signer state")
            .is_none());
    }

    #[test]
    fn test_has_unprocessed_blocks() {
        let db_path = tmp_db_path();
        let mut db = SignerDb::new(db_path).expect("Failed to create signer db");
        let (mut block_info_1, _block_proposal) = create_block_override(|b| {
            b.block.header.miner_signature = MessageSignature([0x01; 65]);
            b.burn_height = 1;
        });
        let (mut block_info_2, _block_proposal) = create_block_override(|b| {
            b.block.header.miner_signature = MessageSignature([0x02; 65]);
            b.burn_height = 2;
        });

        db.insert_block(&block_info_1)
            .expect("Unable to insert block into db");
        db.insert_block(&block_info_2)
            .expect("Unable to insert block into db");

        assert!(db
            .has_unprocessed_blocks(block_info_1.reward_cycle)
            .unwrap());

        block_info_1.state = BlockState::LocallyRejected;

        db.insert_block(&block_info_1)
            .expect("Unable to update block in db");

        assert!(db
            .has_unprocessed_blocks(block_info_1.reward_cycle)
            .unwrap());

        block_info_2.state = BlockState::LocallyAccepted;

        db.insert_block(&block_info_2)
            .expect("Unable to update block in db");

        assert!(!db
            .has_unprocessed_blocks(block_info_1.reward_cycle)
            .unwrap());
    }

    #[test]
    fn test_sqlite_version() {
        let db_path = tmp_db_path();
        let db = SignerDb::new(db_path).expect("Failed to create signer db");
        assert_eq!(
            query_row(&db.db, "SELECT sqlite_version()", []).unwrap(),
            Some("3.45.0".to_string())
        );
    }

    #[test]
    fn add_and_get_block_signatures() {
        let db_path = tmp_db_path();
        let db = SignerDb::new(db_path).expect("Failed to create signer db");

        let block_id = Sha512Trunc256Sum::from_data("foo".as_bytes());
        let sig1 = MessageSignature([0x11; 65]);
        let sig2 = MessageSignature([0x22; 65]);

        assert_eq!(db.get_block_signatures(&block_id).unwrap(), vec![]);

        db.add_block_signature(&block_id, &sig1).unwrap();
        assert_eq!(db.get_block_signatures(&block_id).unwrap(), vec![sig1]);

        db.add_block_signature(&block_id, &sig2).unwrap();
        assert_eq!(
            db.get_block_signatures(&block_id).unwrap(),
            vec![sig1, sig2]
        );
    }

    #[test]
    fn test_and_set_block_broadcasted() {
        let db_path = tmp_db_path();
        let mut db = SignerDb::new(db_path).expect("Failed to create signer db");

        let (block_info_1, _block_proposal) = create_block_override(|b| {
            b.block.header.miner_signature = MessageSignature([0x01; 65]);
            b.burn_height = 1;
        });

        db.insert_block(&block_info_1)
            .expect("Unable to insert block into db");

        assert!(db
            .get_block_broadcasted(
                block_info_1.reward_cycle,
                &block_info_1.signer_signature_hash()
            )
            .unwrap()
            .is_none());
        assert_eq!(
            db.block_lookup(
                block_info_1.reward_cycle,
                &block_info_1.signer_signature_hash()
            )
            .expect("Unable to get block from db")
            .expect("Unable to get block from db")
            .state,
            BlockState::Unprocessed
        );
        db.set_block_broadcasted(
            block_info_1.reward_cycle,
            &block_info_1.signer_signature_hash(),
            12345,
        )
        .unwrap();
        assert_eq!(
            db.block_lookup(
                block_info_1.reward_cycle,
                &block_info_1.signer_signature_hash()
            )
            .expect("Unable to get block from db")
            .expect("Unable to get block from db")
            .state,
            BlockState::Unprocessed
        );
        db.insert_block(&block_info_1)
            .expect("Unable to insert block into db a second time");

        assert_eq!(
            db.get_block_broadcasted(
                block_info_1.reward_cycle,
                &block_info_1.signer_signature_hash()
            )
            .unwrap()
            .unwrap(),
            12345
        );
    }
    #[test]
    fn state_machine() {
        let (mut block, _) = create_block();
        assert_eq!(block.state, BlockState::Unprocessed);
        assert!(block.check_state(BlockState::Unprocessed));
        assert!(block.check_state(BlockState::LocallyAccepted));
        assert!(block.check_state(BlockState::LocallyRejected));
        assert!(block.check_state(BlockState::GloballyAccepted));
        assert!(block.check_state(BlockState::GloballyRejected));

        block.move_to(BlockState::LocallyAccepted).unwrap();
        assert_eq!(block.state, BlockState::LocallyAccepted);
        assert!(!block.check_state(BlockState::Unprocessed));
        assert!(block.check_state(BlockState::LocallyAccepted));
        assert!(block.check_state(BlockState::LocallyRejected));
        assert!(block.check_state(BlockState::GloballyAccepted));
        assert!(block.check_state(BlockState::GloballyRejected));

        block.move_to(BlockState::LocallyRejected).unwrap();
        assert!(!block.check_state(BlockState::Unprocessed));
        assert!(block.check_state(BlockState::LocallyAccepted));
        assert!(block.check_state(BlockState::LocallyRejected));
        assert!(block.check_state(BlockState::GloballyAccepted));
        assert!(block.check_state(BlockState::GloballyRejected));

        block.move_to(BlockState::GloballyAccepted).unwrap();
        assert_eq!(block.state, BlockState::GloballyAccepted);
        assert!(!block.check_state(BlockState::Unprocessed));
        assert!(!block.check_state(BlockState::LocallyAccepted));
        assert!(!block.check_state(BlockState::LocallyRejected));
        assert!(block.check_state(BlockState::GloballyAccepted));
        assert!(!block.check_state(BlockState::GloballyRejected));

        // Must manually override as will not be able to move from GloballyAccepted to GloballyRejected
        block.state = BlockState::GloballyRejected;
        assert!(!block.check_state(BlockState::Unprocessed));
        assert!(!block.check_state(BlockState::LocallyAccepted));
        assert!(!block.check_state(BlockState::LocallyRejected));
        assert!(!block.check_state(BlockState::GloballyAccepted));
        assert!(block.check_state(BlockState::GloballyRejected));
    }

    #[test]
    fn test_get_canonical_tip() {
        let db_path = tmp_db_path();
        let mut db = SignerDb::new(db_path).expect("Failed to create signer db");

        let (mut block_info_1, _block_proposal_1) = create_block_override(|b| {
            b.block.header.miner_signature = MessageSignature([0x01; 65]);
            b.block.header.chain_length = 1;
            b.burn_height = 1;
        });

        let (mut block_info_2, _block_proposal_2) = create_block_override(|b| {
            b.block.header.miner_signature = MessageSignature([0x02; 65]);
            b.block.header.chain_length = 2;
            b.burn_height = 2;
        });

        db.insert_block(&block_info_1)
            .expect("Unable to insert block into db");
        db.insert_block(&block_info_2)
            .expect("Unable to insert block into db");

        assert!(db.get_canonical_tip().unwrap().is_none());

        block_info_1
            .mark_globally_accepted()
            .expect("Failed to mark block as globally accepted");
        db.insert_block(&block_info_1)
            .expect("Unable to insert block into db");

        assert_eq!(db.get_canonical_tip().unwrap().unwrap(), block_info_1);

        block_info_2
            .mark_globally_accepted()
            .expect("Failed to mark block as globally accepted");
        db.insert_block(&block_info_2)
            .expect("Unable to insert block into db");

        assert_eq!(db.get_canonical_tip().unwrap().unwrap(), block_info_2);
    }
}<|MERGE_RESOLUTION|>--- conflicted
+++ resolved
@@ -859,20 +859,6 @@
 }
 
 #[cfg(test)]
-<<<<<<< HEAD
-/// Create a test signer db
-pub fn test_signer_db(db_path: &str) -> SignerDb {
-    use std::fs;
-
-    if fs::metadata(db_path).is_ok() {
-        fs::remove_file(db_path).unwrap();
-    }
-    SignerDb::new(db_path).expect("Failed to create signer db")
-}
-
-#[cfg(test)]
-=======
->>>>>>> 29db45f0
 mod tests {
     use std::fs;
     use std::path::PathBuf;
