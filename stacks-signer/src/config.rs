--- conflicted
+++ resolved
@@ -38,11 +38,8 @@
 const BLOCK_PROPOSAL_VALIDATION_TIMEOUT_MS: u64 = 120_000;
 const DEFAULT_FIRST_PROPOSAL_BURN_BLOCK_TIMING_SECS: u64 = 60;
 const DEFAULT_TENURE_LAST_BLOCK_PROPOSAL_TIMEOUT_SECS: u64 = 30;
-<<<<<<< HEAD
+const TENURE_IDLE_TIMEOUT_SECS: u64 = 300;
 const DEFAULT_BLOCK_PROPOSAL_MAX_AGE_SECS: u64 = 600;
-=======
-const TENURE_IDLE_TIMEOUT_SECS: u64 = 300;
->>>>>>> b108d09a
 
 #[derive(thiserror::Error, Debug)]
 /// An error occurred parsing the provided configuration
@@ -140,13 +137,10 @@
     pub tenure_last_block_proposal_timeout: Duration,
     /// How much time to wait for a block proposal validation response before marking the block invalid
     pub block_proposal_validation_timeout: Duration,
-<<<<<<< HEAD
+    /// How much idle time must pass before allowing a tenure extend
+    pub tenure_idle_timeout: Duration,
     /// The maximum age of a block proposal in seconds that will be processed by the signer
     pub block_proposal_max_age_secs: u64,
-=======
-    /// How much idle time must pass before allowing a tenure extend
-    pub tenure_idle_timeout: Duration,
->>>>>>> b108d09a
 }
 
 /// The parsed configuration for the signer
@@ -183,13 +177,10 @@
     /// How long to wait for a response from a block proposal validation response from the node
     /// before marking that block as invalid and rejecting it
     pub block_proposal_validation_timeout: Duration,
-<<<<<<< HEAD
+    /// How much idle time must pass before allowing a tenure extend
+    pub tenure_idle_timeout: Duration,
     /// The maximum age of a block proposal that will be processed by the signer
     pub block_proposal_max_age_secs: u64,
-=======
-    /// How much idle time must pass before allowing a tenure extend
-    pub tenure_idle_timeout: Duration,
->>>>>>> b108d09a
 }
 
 /// Internal struct for loading up the config file
@@ -225,13 +216,10 @@
     /// How long to wait (in millisecs) for a response from a block proposal validation response from the node
     /// before marking that block as invalid and rejecting it
     pub block_proposal_validation_timeout_ms: Option<u64>,
-<<<<<<< HEAD
+    /// How much idle time (in seconds) must pass before a tenure extend is allowed
+    pub tenure_idle_timeout_secs: Option<u64>,
     /// The maximum age of a block proposal (in secs) that will be processed by the signer.
     pub block_proposal_max_age_secs: Option<u64>,
-=======
-    /// How much idle time (in seconds) must pass before a tenure extend is allowed
-    pub tenure_idle_timeout_secs: Option<u64>,
->>>>>>> b108d09a
 }
 
 impl RawConfigFile {
@@ -323,17 +311,15 @@
                 .unwrap_or(BLOCK_PROPOSAL_VALIDATION_TIMEOUT_MS),
         );
 
-<<<<<<< HEAD
-        let block_proposal_max_age_secs = raw_data
-            .block_proposal_max_age_secs
-            .unwrap_or(DEFAULT_BLOCK_PROPOSAL_MAX_AGE_SECS);
-=======
         let tenure_idle_timeout = Duration::from_secs(
             raw_data
                 .tenure_idle_timeout_secs
                 .unwrap_or(TENURE_IDLE_TIMEOUT_SECS),
         );
->>>>>>> b108d09a
+
+        let block_proposal_max_age_secs = raw_data
+            .block_proposal_max_age_secs
+            .unwrap_or(DEFAULT_BLOCK_PROPOSAL_MAX_AGE_SECS);
 
         Ok(Self {
             node_host: raw_data.node_host,
@@ -350,11 +336,8 @@
             chain_id: raw_data.chain_id,
             tenure_last_block_proposal_timeout,
             block_proposal_validation_timeout,
-<<<<<<< HEAD
+            tenure_idle_timeout,
             block_proposal_max_age_secs,
-=======
-            tenure_idle_timeout,
->>>>>>> b108d09a
         })
     }
 }
