--- conflicted
+++ resolved
@@ -5,7 +5,12 @@
 The format is based on [Keep a Changelog](https://keepachangelog.com/en/1.0.0/),
 and this project adheres to the versioning scheme outlined in the [README.md](README.md).
 
-<<<<<<< HEAD
+## Unreleased
+
+### Added
+
+- Added a new RPC endpoint `/v3/health` to query the node's health status. The endpoint returns a 200 status code with relevant synchronization information (including the node's current Stacks tip height, the maximum Stacks tip height among its neighbors, and the difference between these two). A user can use the `difference_from_max_peer` value to decide what is a good threshold for them before considering the node out of sync. The endpoint returns a 500 status code if the query cannot retrieve viable data.
+
 ## [3.1.0.0.12]
 
 ### Added
@@ -26,13 +31,6 @@
 ### Fixed
 
 - Handle Bitcoin reorgs during Stacks tenure extend
-=======
-## Unreleased
-
-### Added
-
-- Added a new RPC endpoint `/v3/health` to query the node's health status. The endpoint returns a 200 status code with relevant synchronization information (including the node's current Stacks tip height, the maximum Stacks tip height among its neighbors, and the difference between these two). A user can use the `difference_from_max_peer` value to decide what is a good threshold for them before considering the node out of sync. The endpoint returns a 500 status code if the query cannot retrieve viable data.
->>>>>>> c457f41c
 
 ## [3.1.0.0.11]
 
