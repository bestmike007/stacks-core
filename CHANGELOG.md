--- conflicted
+++ resolved
@@ -9,11 +9,8 @@
 
 ### Added
 
-<<<<<<< HEAD
+- Added new `ValidateRejectCode` values to the `/v3/block_proposal` endpoint
 - Include a reason string in the transaction receipt when a transaction is rolled back due to a post-condition. This should help users in understanding what went wrong.
-=======
-- Added new `ValidateRejectCode` values to the `/v3/block_proposal` endpoint
->>>>>>> d16bd3af
 
 ### Changed
 
