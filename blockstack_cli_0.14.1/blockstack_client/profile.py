--- conflicted
+++ resolved
@@ -60,7 +60,6 @@
 
 
 def decode_name_zonefile(zonefile_txt):
-<<<<<<< HEAD
     """
     Decode a serialized zonefile into a JSON dict
     Return None on error
@@ -96,13 +95,16 @@
 
 
 def load_name_zonefile(name, expected_zonefile_hash, storage_drivers=None, raw_zonefile=False):
-=======
->>>>>>> 28179532
-    """
-    Decode a serialized zonefile into a JSON dict
+    """
+    Fetch and load a user zonefile from the storage implementation with the given hex string hash,
+    The user zonefile hash should have been loaded from the blockchain, and thereby be the
+    authentic hash.
+
+    If raw_zonefile is True, then return the raw zonefile data.  Don't parse it.
+
+    Return the user zonefile (as a dict) on success
     Return None on error
     """
-<<<<<<< HEAD
 
     zonefile_txt = storage.get_immutable_data(
         expected_zonefile_hash, hash_func=storage.get_zonefile_data_hash,
@@ -130,75 +132,6 @@
 
 
 def load_legacy_user_profile(name, expected_hash):
-=======
-    
-    user_zonefile = None
-    try:
-        # by default, it's a zonefile-formatted text file
-        user_zonefile_defaultdict = blockstack_zones.parse_zone_file( zonefile_txt )
-        assert user_db.is_user_zonefile( user_zonefile_defaultdict ), "Not a user zonefile"
-
-        # force dict
-        user_zonefile = dict(user_zonefile_defaultdict)
-
-    except (IndexError, ValueError, blockstack_zones.InvalidLineException):
-        # might be legacy profile
-        log.debug("WARN: failed to parse user zonefile; trying to import as legacy")
-        try:
-            user_zonefile = json.loads(zonefile_txt)
-            if type(user_zonefile) != dict:
-                log.debug("Not a legacy user zonefile")
-                return None
-
-        except Exception, e:
-            if os.environ.get("BLOCKSTACK_DEBUG", None) == "1":
-                log.exception(e)
-
-            log.error("Failed to parse non-standard zonefile")
-            return None
-        
-    except Exception, e:
-        log.exception(e)
-        log.error("Failed to parse zonefile %s")
-        return None 
-
-    return user_zonefile
-
-
-def load_name_zonefile(name, expected_zonefile_hash, storage_drivers=None, raw_zonefile=False):
-    """
-    Fetch and load a user zonefile from the storage implementation with the given hex string hash,
-    The user zonefile hash should have been loaded from the blockchain, and thereby be the
-    authentic hash.
-
-    If raw_zonefile is True, then return the raw zonefile data.  Don't parse it.
-
-    Return the user zonefile (as a dict) on success
-    Return None on error
-    """
-
-    zonefile_txt = storage.get_immutable_data(expected_zonefile_hash, hash_func=storage.get_zonefile_data_hash, fqu=name, zonefile=True, deserialize=False, drivers=storage_drivers)
-    if zonefile_txt is None:
-        log.error("Failed to load user zonefile '%s'" % expected_zonefile_hash)
-        return None
-
-    if raw_zonefile:
-        try:
-            assert type(zonefile_txt) in [str, unicode], "Driver did not return a serialized zonefile"
-        except AssertionError as ae:
-            if os.environ.get("BLOCKSTACK_TEST", None) == "1":
-                log.exception(ae)
-
-            log.error("Driver did not return a serialized zonefile")
-            return None
-
-        return zonefile_txt
-
-    return decode_name_zonefile( zonefile_txt )
-
-
-def load_legacy_user_profile( name, expected_hash ):
->>>>>>> 28179532
     """
     Load a legacy user profile, and convert it into
     the new zonefile-esque profile format that can
@@ -356,13 +289,9 @@
     return ret
 
 
-<<<<<<< HEAD
 def get_name_zonefile(name, storage_drivers=None, create_if_absent=False, proxy=None,
                       wallet_keys=None, name_record=None, include_name_record=False,
                       raw_zonefile=False, include_raw_zonefile=False):
-=======
-def get_name_zonefile( name, storage_drivers=None, create_if_absent=False, proxy=None, wallet_keys=None, name_record=None, include_name_record=False, raw_zonefile=False, include_raw_zonefile=False ):
->>>>>>> 28179532
     """
     Given the name of the user, go fetch its zonefile.
     Verifies that the hash on the blockchain matches the zonefile.
@@ -421,28 +350,21 @@
     user_zonefile_data = None
 
     if raw_zonefile or include_raw_zonefile:
-<<<<<<< HEAD
         raw_zonefile_data = load_name_zonefile(
             name, user_zonefile_hash, storage_drivers=storage_drivers,
             raw_zonefile=True
         )
 
         if raw_zonefile_data is None:
-            return {'error': 'Failed to load user zonefile'}
-=======
-        raw_zonefile_data = load_name_zonefile(name, user_zonefile_hash, storage_drivers=storage_drivers, raw_zonefile=True )
-        if raw_zonefile_data is None:
             return {'error': 'Failed to load raw user zonefile'}
 
         if raw_zonefile:
             user_zonefile_data = raw_zonefile_data
-
         else:
             # further decode
             user_zonefile_data = decode_name_zonefile(raw_zonefile_data)
             if user_zonefile_data is None:
-                return {"error": "Failed to decode user zonefile"}
->>>>>>> 28179532
+                return {'error': 'Failed to decode user zonefile'}
 
         if raw_zonefile:
             user_zonefile_data = raw_zonefile_data
@@ -452,15 +374,12 @@
             if user_zonefile_data is None:
                 return {'error': 'Failed to decode user zonefile'}
     else:
-<<<<<<< HEAD
         user_zonefile_data = load_name_zonefile(
             name, user_zonefile_hash, storage_drivers=storage_drivers
         )
-=======
-        user_zonefile_data = load_name_zonefile(name, user_zonefile_hash, storage_drivers=storage_drivers )
+
         if user_zonefile_data is None:
             return {'error': 'Failed to load or decode user zonefile'}
->>>>>>> 28179532
 
     ret = {
         'zonefile': user_zonefile_data
@@ -474,19 +393,6 @@
 
     return ret
 
-<<<<<<< HEAD
-=======
-def get_name_profile(name, zonefile_storage_drivers=None,
-                           profile_storage_drivers=None,
-                           create_if_absent=False,
-                           proxy=None,
-                           user_zonefile=None,
-                           name_record=None,
-                           include_name_record=False,
-                           include_raw_zonefile=False,
-                           use_zonefile_urls=True,
-                           decode_profile=True ):
->>>>>>> 28179532
 
 def get_name_profile(name, zonefile_storage_drivers=None, profile_storage_drivers=None,
                      create_if_absent=False, proxy=None, user_zonefile=None, name_record=None,
@@ -505,7 +411,6 @@
     Returns (None, {'error': ...}) on failure
     """
 
-<<<<<<< HEAD
     proxy = get_default_proxy() if proxy is None else proxy
 
     raw_zonefile = None
@@ -518,15 +423,6 @@
             include_raw_zonefile=include_raw_zonefile
         )
 
-=======
-    if proxy is None:
-        proxy = get_default_proxy()
- 
-    raw_zonefile = None
-
-    if user_zonefile is None:
-        user_zonefile = get_name_zonefile( name, create_if_absent=create_if_absent, proxy=proxy, name_record=name_record, include_name_record=True, storage_drivers=zonefile_storage_drivers, include_raw_zonefile=include_raw_zonefile )
->>>>>>> 28179532
         if user_zonefile is None:
             return None, {'error': 'No user zonefile'}
 
@@ -609,11 +505,6 @@
     if include_raw_zonefile:
         if raw_zonefile is not None:
             user_zonefile['raw_zonefile'] = raw_zonefile
-<<<<<<< HEAD
-=======
-
-    return (user_profile, user_zonefile)
->>>>>>> 28179532
 
     return user_profile, user_zonefile
 
