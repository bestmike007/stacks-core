// Copyright (C) 2013-2020 Blockstack PBC, a public benefit corporation
// Copyright (C) 2020-2023 Stacks Open Internet Foundation
//
// This program is free software: you can redistribute it and/or modify
// it under the terms of the GNU General Public License as published by
// the Free Software Foundation, either version 3 of the License, or
// (at your option) any later version.
//
// This program is distributed in the hope that it will be useful,
// but WITHOUT ANY WARRANTY; without even the implied warranty of
// MERCHANTABILITY or FITNESS FOR A PARTICULAR PURPOSE.  See the
// GNU General Public License for more details.
//
// You should have received a copy of the GNU General Public License
// along with this program.  If not, see <http://www.gnu.org/licenses/>.

use std::collections::HashSet;
use std::ops::DerefMut;

use clarity::vm::ast::ASTRules;
use clarity::vm::costs::ExecutionCost;
use clarity::vm::database::BurnStateDB;
use clarity::vm::events::StacksTransactionEvent;
use clarity::vm::types::StacksAddressExtensions;
use lazy_static::{__Deref, lazy_static};
use rusqlite::types::{FromSql, FromSqlError};
use rusqlite::{params, Connection, OptionalExtension, ToSql, NO_PARAMS};
use sha2::{Digest as Sha2Digest, Sha512_256};
use stacks_common::codec::{
    read_next, write_next, Error as CodecError, StacksMessageCodec, MAX_MESSAGE_LEN,
};
use stacks_common::consts::{
    FIRST_BURNCHAIN_CONSENSUS_HASH, FIRST_STACKS_BLOCK_HASH, MINER_REWARD_MATURITY,
};
use stacks_common::types::chainstate::StacksPrivateKey;
use stacks_common::types::chainstate::StacksPublicKey;
use stacks_common::types::chainstate::VRFSeed;
use stacks_common::types::chainstate::{
    BlockHeaderHash, BurnchainHeaderHash, ConsensusHash, StacksBlockId, TrieHash,
};
use stacks_common::types::PrivateKey;
use stacks_common::types::StacksEpochId;
use stacks_common::util::get_epoch_time_secs;
use stacks_common::util::hash::{to_hex, Hash160, MerkleHashFunc, MerkleTree, Sha512Trunc256Sum};
use stacks_common::util::retry::BoundReader;
use stacks_common::util::secp256k1::MessageSignature;
use stacks_common::util::vrf::{VRFProof, VRF};

use super::burn::db::sortdb::{get_block_commit_by_txid, SortitionHandleConn, SortitionHandleTx};
use super::burn::operations::{DelegateStxOp, StackStxOp, TransferStxOp};
use super::stacks::db::accounts::MinerReward;
use super::stacks::db::blocks::StagingUserBurnSupport;
use super::stacks::db::{
    ChainstateTx, ClarityTx, MinerPaymentSchedule, MinerPaymentTxFees, MinerRewardInfo,
    StacksBlockHeaderTypes, StacksDBTx, StacksEpochReceipt, StacksHeaderInfo,
};
use super::stacks::events::StacksTransactionReceipt;
use super::stacks::{
    Error as ChainstateError, StacksBlock, StacksBlockHeader, StacksMicroblock, StacksTransaction,
    TenureChangeError, TenureChangePayload, ThresholdSignature, TransactionPayload,
};
use crate::burnchains::PoxConstants;
use crate::burnchains::Txid;
use crate::chainstate::burn::db::sortdb::SortitionDB;
use crate::chainstate::burn::operations::LeaderBlockCommitOp;
use crate::chainstate::burn::operations::LeaderKeyRegisterOp;
use crate::chainstate::burn::BlockSnapshot;
use crate::chainstate::stacks::db::DBConfig as ChainstateConfig;
use crate::chainstate::stacks::db::StacksChainState;
use crate::chainstate::stacks::{MINER_BLOCK_CONSENSUS_HASH, MINER_BLOCK_HEADER_HASH};
use crate::clarity_vm::clarity::{ClarityInstance, PreCommitClarityBlock};
use crate::clarity_vm::database::SortitionDBRef;
use crate::monitoring;
use crate::util_lib::db::{
    query_row, query_row_panic, query_rows, u64_to_sql, DBConn, Error as DBError, FromRow,
};

use crate::core::BOOT_BLOCK_HASH;

use crate::chainstate::coordinator::BlockEventDispatcher;
use crate::chainstate::coordinator::Error;

use crate::net::Error as net_error;

pub mod coordinator;
pub mod miner;

#[cfg(test)]
pub mod tests;

pub const NAKAMOTO_BLOCK_VERSION: u8 = 0;

define_named_enum!(HeaderTypeNames {
    Nakamoto("nakamoto"),
    Epoch2("epoch2"),
});

impl ToSql for HeaderTypeNames {
    fn to_sql(&self) -> rusqlite::Result<rusqlite::types::ToSqlOutput<'_>> {
        self.get_name_str().to_sql()
    }
}

impl FromSql for HeaderTypeNames {
    fn column_result(value: rusqlite::types::ValueRef<'_>) -> rusqlite::types::FromSqlResult<Self> {
        Self::lookup_by_name(value.as_str()?).ok_or_else(|| FromSqlError::InvalidType)
    }
}

lazy_static! {
    pub static ref FIRST_STACKS_BLOCK_ID: StacksBlockId = StacksBlockId::new(&FIRST_BURNCHAIN_CONSENSUS_HASH, &FIRST_STACKS_BLOCK_HASH);

    pub static ref NAKAMOTO_CHAINSTATE_SCHEMA_1: Vec<String> = vec![
    r#"
      -- Table for staging nakamoto blocks
      -- TODO: this goes into its own DB at some point
      CREATE TABLE nakamoto_staging_blocks (
                     -- SHA512/256 hash of this block
                     block_hash TEXT NOT NULL,
                     -- the consensus hash of the burnchain block that selected this block's **tenure**
                     consensus_hash TEXT NOT NULL,
                     -- the parent index_block_hash
                     parent_block_id TEXT NOT NULL,

                     -- has the burnchain block with this block's `consensus_hash` been processed?
                     burn_attachable INT NOT NULL,
                     -- has the parent Stacks block been processed?
                     stacks_attachable INT NOT NULL,
                     -- set to 1 if this block can never be attached
                     orphaned INT NOT NULL,
                     -- has this block been processed?
                     processed INT NOT NULL,

                     height INT NOT NULL,

                     -- used internally -- this is the StacksBlockId of this block's consensus hash and block hash
                     index_block_hash TEXT NOT NULL,
                     -- how long the block was in-flight
                     download_time INT NOT NULL,
                     -- when this block was stored
                     arrival_time INT NOT NULL,
                     -- when this block was processed
                     processed_time INT NOT NULL,

                     -- block data
                     data BLOB NOT NULL,
                    
                     PRIMARY KEY(block_hash,consensus_hash)
    );"#.into(),
    r#"
      -- Table for Nakamoto block headers
      CREATE TABLE nakamoto_block_headers (
          -- The following fields all correspond to entries in the StacksHeaderInfo struct
                     block_height INTEGER NOT NULL,
                     -- root hash of the internal, not-consensus-critical MARF that allows us to track chainstate/fork metadata
                     index_root TEXT NOT NULL,
                     -- burn header hash corresponding to the consensus hash (NOT guaranteed to be unique, since we can 
                     --    have 2+ blocks per burn block if there's a PoX fork)
                     burn_header_hash TEXT NOT NULL,
                     -- height of the burnchain block header that generated this consensus hash
                     burn_header_height INT NOT NULL,
                     -- timestamp from burnchain block header that generated this consensus hash
                     burn_header_timestamp INT NOT NULL,
                     -- size of this block, in bytes.
                     -- encoded as TEXT for compatibility
                     block_size TEXT NOT NULL,
          -- The following fields all correspond to entries in the NakamotoBlockHeader struct
                     version INTEGER NOT NULL,
                     -- this field is the total number of blocks in the chain history (including this block)
                     chain_length INTEGER NOT NULL,
                     -- this field is the total amount of BTC spent in the chain history (including this block)
                     burn_spent INTEGER NOT NULL,
                     -- the consensus hash of the burnchain block that selected this block's tenure
                     consensus_hash TEXT NOT NULL,
                     -- the parent StacksBlockId
                     parent_block_id TEXT NOT NULL,
                     -- Merkle root of a Merkle tree constructed out of all the block's transactions
                     tx_merkle_root TEXT NOT NULL,
                     -- root hash of the Stacks chainstate MARF
                     state_index_root TEXT NOT NULL,
                     -- miner's signature over the block
                     miner_signature TEXT NOT NULL,
                     -- stackers' signature over the block
                     stacker_signature TEXT NOT NULL,
          -- The following fields are not part of either the StacksHeaderInfo struct
          --   or its contained NakamotoBlockHeader struct, but are used for querying
                     -- what kind of header this is (nakamoto or stacks 2.x)
                     header_type TEXT NOT NULL,
                     -- hash of the block
                     block_hash TEXT NOT NULL,
                     -- index_block_hash is the hash of the block hash and consensus hash of the burn block that selected it, 
                     -- and is guaranteed to be globally unique (across all Stacks forks and across all PoX forks).
                     -- index_block_hash is the block hash fed into the MARF index.
                     index_block_hash TEXT NOT NULL,
                     -- the ExecutionCost of the block
                     cost TEXT NOT NULL,
                     -- the total cost up to and including this block in the current tenure
                     total_tenure_cost TEXT NOT NULL,
                     -- this field is the total number of *tenures* in the chain history (including this tenure),
                     -- as of the _end_ of this block.  A block can contain multiple TenureChanges; if so, then this
                     -- is the height of the _last_ TenureChange.
                     tenure_height INTEGER NOT NULL,
                     -- this field is true if this is the first block of a new tenure
                     tenure_changed INTEGER NOT NULL,
                     -- this field tracks the total tx fees so far in this tenure. it is a text-serialized u128
                     tenure_tx_fees TEXT NOT NULL,
                     -- nakamoto block's VRF proof, if this is a tenure-start block
                     vrf_proof TEXT,
              PRIMARY KEY(consensus_hash,block_hash)
          );
    "#.into(),
        format!(
            r#"ALTER TABLE payments
               ADD COLUMN schedule_type TEXT NOT NULL DEFAULT "{}";
            "#,
            HeaderTypeNames::Epoch2.get_name_str()),
        r#"
        UPDATE db_config SET version = "4";
        "#.into(),
    ];
}

/// Result of preparing to produce or validate a block
pub struct SetupBlockResult<'a, 'b> {
    /// Handle to the ClarityVM
    pub clarity_tx: ClarityTx<'a, 'b>,
    /// Transaction receipts from any Stacks-on-Bitcoin transactions and epoch transition events
    pub tx_receipts: Vec<StacksTransactionReceipt>,
    /// Miner rewards that can be paid now: (this-miner-reward, parent-miner-reward, miner-info)
    pub matured_miner_rewards_opt: Option<(MinerReward, MinerReward, MinerRewardInfo)>,
    /// Epoch in which this block was set up
    pub evaluated_epoch: StacksEpochId,
    /// Whether or not we applied an epoch transition in this block
    pub applied_epoch_transition: bool,
    /// stack-stx Stacks-on-Bitcoin txs
    pub burn_stack_stx_ops: Vec<StackStxOp>,
    /// transfer-stx Stacks-on-Bitcoin txs
    pub burn_transfer_stx_ops: Vec<TransferStxOp>,
    /// delegate-stx Stacks-on-Bitcoin txs
    pub burn_delegate_stx_ops: Vec<DelegateStxOp>,
    /// STX auto-unlock events from PoX
    pub auto_unlock_events: Vec<StacksTransactionEvent>,
}

#[derive(Debug, Clone, PartialEq)]
pub struct NakamotoBlockHeader {
    pub version: u8,
    /// The total number of StacksBlock and NakamotoBlocks preceding
    /// this block in this block's history.
    pub chain_length: u64,
    /// Total amount of BTC spent producing the sortition that
    /// selected this block's miner.
    pub burn_spent: u64,
    /// The consensus hash of the burnchain block that selected this tenure.  The consensus hash
    /// uniquely identifies this tenure, including across all Bitcoin forks.
    pub consensus_hash: ConsensusHash,
    /// The index block hash of the immediate parent of this block.
    /// This is the hash of the parent block's hash and consensus hash.
    pub parent_block_id: StacksBlockId,
    /// The root of a SHA512/256 merkle tree over all this block's
    /// contained transactions
    pub tx_merkle_root: Sha512Trunc256Sum,
    /// The MARF trie root hash after this block has been processed
    pub state_index_root: TrieHash,
    /// Recoverable ECDSA signature from the tenure's miner.
    pub miner_signature: MessageSignature,
    /// Recoverable ECDSA signature from the stacker set active during the tenure.
    /// TODO: This is a placeholder
    pub stacker_signature: MessageSignature,
}

#[derive(Debug, Clone, PartialEq)]
pub struct NakamotoBlock {
    pub header: NakamotoBlockHeader,
    pub txs: Vec<StacksTransaction>,
}

pub struct NakamotoChainState;

impl FromRow<NakamotoBlockHeader> for NakamotoBlockHeader {
    fn from_row(row: &rusqlite::Row) -> Result<NakamotoBlockHeader, DBError> {
        let version = row.get("version")?;
        let chain_length_i64: i64 = row.get("chain_length")?;
        let chain_length = chain_length_i64
            .try_into()
            .map_err(|_| DBError::ParseError)?;
        let burn_spent_i64: i64 = row.get("burn_spent")?;
        let burn_spent = burn_spent_i64.try_into().map_err(|_| DBError::ParseError)?;
        let consensus_hash = row.get("consensus_hash")?;
        let parent_block_id = row.get("parent_block_id")?;
        let tx_merkle_root = row.get("tx_merkle_root")?;
        let state_index_root = row.get("state_index_root")?;
        let stacker_signature = row.get("stacker_signature")?;
        let miner_signature = row.get("miner_signature")?;

        Ok(NakamotoBlockHeader {
            version,
            chain_length,
            burn_spent,
            consensus_hash,
            parent_block_id,
            tx_merkle_root,
            state_index_root,
            stacker_signature,
            miner_signature,
        })
    }
}

impl StacksMessageCodec for NakamotoBlockHeader {
    fn consensus_serialize<W: std::io::Write>(&self, fd: &mut W) -> Result<(), CodecError> {
        write_next(fd, &self.version)?;
        write_next(fd, &self.chain_length)?;
        write_next(fd, &self.burn_spent)?;
        write_next(fd, &self.consensus_hash)?;
        write_next(fd, &self.parent_block_id)?;
        write_next(fd, &self.tx_merkle_root)?;
        write_next(fd, &self.state_index_root)?;
        write_next(fd, &self.miner_signature)?;
        write_next(fd, &self.stacker_signature)?;

        Ok(())
    }

    fn consensus_deserialize<R: std::io::Read>(fd: &mut R) -> Result<Self, CodecError> {
        Ok(NakamotoBlockHeader {
            version: read_next(fd)?,
            chain_length: read_next(fd)?,
            burn_spent: read_next(fd)?,
            consensus_hash: read_next(fd)?,
            parent_block_id: read_next(fd)?,
            tx_merkle_root: read_next(fd)?,
            state_index_root: read_next(fd)?,
            miner_signature: read_next(fd)?,
            stacker_signature: read_next(fd)?,
        })
    }
}

impl NakamotoBlockHeader {
    /// Calculate the message digest to sign.
    /// This includes all fields _except_ the signatures.
    pub fn signature_hash(&self) -> Result<Sha512Trunc256Sum, CodecError> {
        let mut hasher = Sha512_256::new();
        let fd = &mut hasher;
        write_next(fd, &self.version)?;
        write_next(fd, &self.chain_length)?;
        write_next(fd, &self.burn_spent)?;
        write_next(fd, &self.consensus_hash)?;
        write_next(fd, &self.parent_block_id)?;
        write_next(fd, &self.tx_merkle_root)?;
        write_next(fd, &self.state_index_root)?;
        Ok(Sha512Trunc256Sum::from_hasher(hasher))
    }

    pub fn recover_miner_pk(&self) -> Option<StacksPublicKey> {
        let signed_hash = self.signature_hash().ok()?;
        let recovered_pk =
            StacksPublicKey::recover_to_pubkey(signed_hash.bits(), &self.miner_signature).ok()?;

        Some(recovered_pk)
    }

    pub fn block_hash(&self) -> BlockHeaderHash {
        BlockHeaderHash::from_serializer(self)
            .expect("BUG: failed to serialize block header hash struct")
    }

    pub fn block_id(&self) -> StacksBlockId {
        StacksBlockId::new(&self.consensus_hash, &self.block_hash())
    }

    pub fn is_first_mined(&self) -> bool {
        self.parent_block_id == StacksBlockId::first_mined()
    }

    /// Sign the block header by the miner
    pub fn sign_miner(&mut self, privk: &StacksPrivateKey) -> Result<(), ChainstateError> {
        let sighash = self.signature_hash()?.0;
        let sig = privk
            .sign(&sighash)
            .map_err(|se| net_error::SigningError(se.to_string()))?;
        self.miner_signature = sig;
        Ok(())
    }

    /// Make an "empty" header whose block data needs to be filled in.
    /// This is used by the miner code.
    pub fn from_parent_empty(
        chain_length: u64,
        burn_spent: u64,
        consensus_hash: ConsensusHash,
        parent_block_id: StacksBlockId,
    ) -> NakamotoBlockHeader {
        NakamotoBlockHeader {
            version: NAKAMOTO_BLOCK_VERSION,
            chain_length,
            burn_spent,
            consensus_hash,
            parent_block_id,
            tx_merkle_root: Sha512Trunc256Sum([0u8; 32]),
            state_index_root: TrieHash([0u8; 32]),
            miner_signature: MessageSignature::empty(),
            stacker_signature: MessageSignature::empty(),
        }
    }

    /// Make a completely empty header
    pub fn empty() -> NakamotoBlockHeader {
        NakamotoBlockHeader {
            version: 0,
            chain_length: 0,
            burn_spent: 0,
            consensus_hash: ConsensusHash([0u8; 20]),
            parent_block_id: StacksBlockId([0u8; 32]),
            tx_merkle_root: Sha512Trunc256Sum([0u8; 32]),
            state_index_root: TrieHash([0u8; 32]),
            miner_signature: MessageSignature::empty(),
            stacker_signature: MessageSignature::empty(),
        }
    }

    /// Make a genesis header (testing only)
    pub fn genesis() -> NakamotoBlockHeader {
        NakamotoBlockHeader {
            version: 0,
            chain_length: 0,
            burn_spent: 0,
            consensus_hash: FIRST_BURNCHAIN_CONSENSUS_HASH.clone(),
            parent_block_id: StacksBlockId(BOOT_BLOCK_HASH.0.clone()),
            tx_merkle_root: Sha512Trunc256Sum([0u8; 32]),
            state_index_root: TrieHash([0u8; 32]),
            miner_signature: MessageSignature::empty(),
            stacker_signature: MessageSignature::empty(),
        }
    }
}

impl NakamotoBlock {
    /// Find all positionally-valid tenure changes in this block.
    /// They must be the first transactions.
    /// Return their indexes into self.txs
    fn find_tenure_changes(&self) -> Vec<usize> {
        let mut ret = vec![];
        for (i, tx) in self.txs.iter().enumerate() {
            if let TransactionPayload::TenureChange(..) = &tx.payload {
                ret.push(i);
            } else {
                break;
            }
        }
        ret
    }

    /// Does this block contain one or more well-formed and valid tenure change transactions?
    /// Return Some(true) if it does contain at least one, and they're all valid
    /// Return Some(false) if it does contain at least one, but at least one is invalid
    /// Return None if it contains none.
    pub fn tenure_changed(&self) -> Option<bool> {
        let wellformed = self.is_wellformed_first_tenure_block();
        if wellformed.is_none() {
            // block isn't a first-tenure block, so no valid tenure changes
            return None;
        } else if let Some(false) = wellformed {
            // this block is malformed
            info!("Block is malformed";
                  "block_id" => %self.block_id());
            return Some(false);
        }

        // Find all txs that have TenureChange payload
        let tenure_changes = self
            .find_tenure_changes()
            .iter()
<<<<<<< HEAD
            .filter_map(|tx| match &tx.payload {
                TransactionPayload::TenureChange(payload, signature) => Some((payload, signature)),
                _ => None,
            })
=======
            .map(|i| &self.txs[*i])
>>>>>>> ae0f4349
            .collect::<Vec<_>>();

        if tenure_changes.len() > 1 {
            debug!(
                "Block contains multiple TenureChange transactions";
                "tenure_change_txs" => tenure_changes.len(),
                "parent_block_id" => %self.header.parent_block_id,
                "consensus_hash" => %self.header.consensus_hash,
            );
        }

<<<<<<< HEAD
        let validate =
            |tc: &TenureChangePayload, sig: &ThresholdSignature| -> Result<(), TenureChangeError> {
                if tc.previous_tenure_end != *parent {
                    return Err(TenureChangeError::PreviousTenureInvalid);
                }

                tc.validate(sig)
            };

        // Return true if there is a valid TenureChange
        tenure_changes
            .into_iter()
            .find(|(tc, sig)| validate(tc, sig).is_ok())
            .is_some()
=======
        let validate = |tc: &StacksTransaction| -> Result<(), TenureChangeError> {
            if let TransactionPayload::TenureChange(tc) = &tc.payload {
                if tc.previous_tenure_end != self.header.parent_block_id {
                    return Err(TenureChangeError::PreviousTenureInvalid);
                }

                // TODO: check number of blocks in previous tenure
                // TODO: check tenure change cause
                tc.validate()
            } else {
                // placeholder error
                Err(TenureChangeError::NotNakamoto)
            }
        };

        // Return true if all of the following are true:
        // (1) there is at least one tenure change
        // (2) all tenure changes are valid
        Some(
            tenure_changes.len() > 0
                && tenure_changes.len()
                    == tenure_changes
                        .iter()
                        .filter(|tc| validate(tc).is_ok())
                        .collect::<Vec<_>>()
                        .len(),
        )
>>>>>>> ae0f4349
    }

    pub fn is_first_mined(&self) -> bool {
        self.header.is_first_mined()
    }

    /// Get the coinbase transaction in Nakamoto.
    /// It's the first non-TenureChange transaction
    /// (and, all preceding transactions _must_ be TenureChanges)
    pub fn get_coinbase_tx(&self) -> Option<&StacksTransaction> {
        let wellformed = self.is_wellformed_first_tenure_block();
        if wellformed.is_none() {
            // block isn't a first-tenure block, so no coinbase
            return None;
        }
        if let Some(false) = wellformed {
            // block isn't well-formed
            return None;
        }

        // there is one coinbase.
        // go find it.
        self.txs.iter().find(|tx| {
            if let TransactionPayload::Coinbase(..) = &tx.payload {
                true
            } else {
                false
            }
        })
    }

    /// Get the VRF proof from this block.
    /// It's Some(..) only if there's a coinbase
    pub fn get_vrf_proof(&self) -> Option<&VRFProof> {
        self.get_coinbase_tx()
            .map(|coinbase_tx| {
                if let TransactionPayload::Coinbase(_, _, vrf_proof) = &coinbase_tx.payload {
                    vrf_proof.as_ref()
                } else {
                    // actually unreachable
                    None
                }
            })
            .flatten()
    }

    /// Determine if this is a well-formed first block in a tenure.
    /// * It has one or more TenureChange transactions
    /// * It then has a coinbase
    /// * Coinbases and TenureChanges do not occur anywhere else
    ///
    /// Returns Some(true) if the above are true
    /// Returns Some(false) if this block has at least one coinbase or TenureChange tx, but one of
    /// the above checks are false
    /// Returns None if this block has no coinbase or TenureChange txs
    pub fn is_wellformed_first_tenure_block(&self) -> Option<bool> {
        // sanity check -- this may contain no coinbases or tenure-changes
        let coinbase_positions = self
            .txs
            .iter()
            .enumerate()
            .filter_map(|(i, tx)| {
                if let TransactionPayload::Coinbase(..) = &tx.payload {
                    Some(i)
                } else {
                    None
                }
            })
            .collect::<Vec<_>>();

        let tenure_change_positions = self
            .txs
            .iter()
            .enumerate()
            .filter_map(|(i, tx)| {
                if let TransactionPayload::TenureChange(..) = &tx.payload {
                    Some(i)
                } else {
                    None
                }
            })
            .collect::<Vec<_>>();

        if coinbase_positions.len() == 0 && tenure_change_positions.len() == 0 {
            // can't be a first block in a tenure
            return None;
        }

        if coinbase_positions.len() > 1 {
            // has more than one coinbase
            return Some(false);
        }

        if coinbase_positions.len() == 1 && tenure_change_positions.len() == 0 {
            // has a coinbase but no tenure change
            return Some(false);
        }

        if coinbase_positions.len() == 0 && tenure_change_positions.len() > 0 {
            // has tenure-changes but no coinbase
            return Some(false);
        }

        // tenure-changes must all come first, and must be in order
        for (i, pos) in tenure_change_positions.iter().enumerate() {
            if &i != pos {
                // tenure-change is out of place
                return Some(false);
            }
        }

        let coinbase_idx = *coinbase_positions
            .first()
            .expect("FATAL: coinbase_positions.len() == 1");
        if coinbase_idx != tenure_change_positions.len() {
            // coinbase is not the next transaction after tenure changes
            return Some(false);
        }

        let TransactionPayload::Coinbase(_, _, vrf_proof_opt) = &self.txs[coinbase_idx].payload
        else {
            // this transaction is not a coinbase (but this should be unreachable)
            return Some(false);
        };
        if vrf_proof_opt.is_none() {
            // no a Nakamoto coinbase
            return Some(false);
        }

        return Some(true);
    }

    /// Verify that the VRF seed of this block's block-commit is the hash of the parent tenure's
    /// VRF seed.
    pub fn validate_vrf_seed(
        &self,
        sortdb_conn: &Connection,
        chainstate_conn: &Connection,
        block_commit: &LeaderBlockCommitOp,
    ) -> Result<(), ChainstateError> {
        // the block-commit from the miner who created this coinbase must have a VRF seed that
        // is the hash of the parent tenure's VRF proof.
        let parent_vrf_proof = NakamotoChainState::get_parent_vrf_proof(
            chainstate_conn,
            sortdb_conn,
            &self.header.consensus_hash,
            &block_commit.txid,
        )?;
        if !block_commit.new_seed.is_from_proof(&parent_vrf_proof) {
            warn!("Invalid Nakamoto block-commit: seed does not match parent VRF proof";
                  "block_id" => %self.block_id(),
                  "commit_seed" => %block_commit.new_seed,
                  "proof_seed" => %VRFSeed::from_proof(&parent_vrf_proof),
                  "parent_vrf_proof" => %parent_vrf_proof.to_hex(),
                  "block_commit" => format!("{:?}", &block_commit)
            );
            return Err(ChainstateError::InvalidStacksBlock(
                "Invalid Nakamoto block: bad VRF proof".into(),
            ));
        }
        Ok(())
    }

    pub fn block_id(&self) -> StacksBlockId {
        self.header.block_id()
    }

    /// Validate this Nakamoto block header against burnchain state.
    /// Used to determine whether or not we'll keep a block around (even if we don't yet have its parent).
    ///
    /// Arguments
    /// -- `burn_chain_tip` is the BlockSnapshot containing the block-commit for this block's
    /// tenure
    /// -- `leader_key` is the miner's leader key registration transaction
    /// -- `bloc_commit` is the block-commit for this tenure
    ///
    /// Verifies the following:
    /// -- that this block falls into this block-commit's tenure
    /// -- that this miner signed this block
    /// -- if this block has a coinbase, then that it's VRF proof was generated by this miner
    /// -- that this block's burn total matches `burn_chain_tip`'s total burn
    pub fn validate_against_burnchain(
        &self,
        burn_chain_tip: &BlockSnapshot,
        leader_key: &LeaderKeyRegisterOp,
    ) -> Result<(), ChainstateError> {
        // this block's consensus hash must match the sortition that selected it
        if burn_chain_tip.consensus_hash != self.header.consensus_hash {
            warn!("Invalid Nakamoto block: consensus hash does not match sortition";
                  "consensus_hash" => %self.header.consensus_hash,
                  "sortition.consensus_hash" => %burn_chain_tip.consensus_hash
            );
            return Err(ChainstateError::InvalidStacksBlock(
                "Invalid Nakamoto block: invalid consensus hash".into(),
            ));
        }

        // miner must have signed this block
        let miner_pubkey_hash160 = leader_key
            .interpret_nakamoto_signing_key()
            .ok_or(ChainstateError::NoSuchBlockError)
            .map_err(|e| {
                warn!(
                    "Leader key did not contain a hash160 of the miner signing public key";
                    "leader_key" => format!("{:?}", &leader_key),
                );
                e
            })?;

        let recovered_miner_pubk = self.header.recover_miner_pk().ok_or_else(|| {
            warn!(
                "Nakamoto Stacks block downloaded with unrecoverable miner public key";
                "block_hash" => %self.header.block_hash(),
                "block_id" => %self.header.block_id(),
            );
            return ChainstateError::InvalidStacksBlock("Unrecoverable miner public key".into());
        })?;

        let recovered_miner_hash160 = Hash160::from_node_public_key(&recovered_miner_pubk);
        if recovered_miner_hash160 != miner_pubkey_hash160 {
            warn!(
                "Nakamoto Stacks block signature from {recovered_miner_pubk:?} mismatch: {recovered_miner_hash160} != {miner_pubkey_hash160} from leader-key";
                "block_hash" => %self.header.block_hash(),
                "block_id" => %self.header.block_id(),
                "leader_key" => format!("{:?}", &leader_key),
            );
            return Err(ChainstateError::InvalidStacksBlock(
                "Invalid miner signature".into(),
            ));
        }

        // If this block has a coinbase, then verify that its VRF proof was generated by this
        // block's miner.  We'll verify that the seed of this block-commit was generated from the
        // parnet tenure's VRF proof via the `validate_vrf_seed()` method, which requires that we
        // already have the parent block.
        if let Some(coinbase_tx) = self.get_coinbase_tx() {
            let (_, _, vrf_proof_opt) = coinbase_tx
                .try_as_coinbase()
                .expect("FATAL: `get_coinbase_tx()` did not return a coinbase");
            let vrf_proof = vrf_proof_opt.ok_or(ChainstateError::InvalidStacksBlock(
                "Nakamoto coinbase must have a VRF proof".into(),
            ))?;

            // this block's VRF proof must have ben generated from the last sortition's sortition
            // hash (which includes the last commit's VRF seed)
            let valid = match VRF::verify(
                &leader_key.public_key,
                vrf_proof,
                burn_chain_tip.sortition_hash.as_bytes(),
            ) {
                Ok(v) => v,
                Err(e) => {
                    warn!(
                        "Invalid Stacks block header {}: failed to verify VRF proof: {}",
                        self.header.block_hash(),
                        e
                    );
                    false
                }
            };

            if !valid {
                warn!("Invalid Nakamoto block: leader VRF key did not produce a valid proof";
                      "block_id" => %self.block_id(),
                      "leader_public_key" => %leader_key.public_key.to_hex(),
                      "sortition_hash" => %burn_chain_tip.sortition_hash
                );
                return Err(ChainstateError::InvalidStacksBlock(
                    "Invalid Nakamoto block: leader VRF key did not produce a valid proof".into(),
                ));
            }
        }

        // this block must commit to all of the work seen so far
        if self.header.burn_spent != burn_chain_tip.total_burn {
            warn!("Invalid Nakamoto block header: invalid total burns";
                  "header.burn_spent" => self.header.burn_spent,
                  "burn_chain_tip.total_burn" => burn_chain_tip.total_burn
            );
            return Err(ChainstateError::InvalidStacksBlock(
                "Invalid Nakamoto block: invalid total burns".into(),
            ));
        }
        // not verified by this method:
        // * chain_length       (need parent block header)
        // * parent_block_id    (need parent block header)
        // * block-commit seed  (need parent block)
        // * tx_merkle_root     (already verified; validated on deserialization)
        // * state_index_root   (validated on process_block())
        Ok(())
    }

    /// Static sanity checks on transactions.
    /// Verifies:
    /// * the block is non-empty
    /// * that all txs are unique
    /// * that all txs use the given network
    /// * that all txs use the given chain ID
    /// * if this is a tenure-start tx, that:
    ///    * it has a well-formed coinbase
    ///    * all TenureChange transactions are present and in the right order, starting with
    ///    `stacks_tip` and leading up to this block
    /// * that only epoch-permitted transactions are present
    pub fn validate_transactions_static(
        &self,
        mainnet: bool,
        chain_id: u32,
        epoch_id: StacksEpochId,
    ) -> bool {
        if self.txs.is_empty() {
            return false;
        }
        if !StacksBlock::validate_transactions_unique(&self.txs) {
            return false;
        }
        if !StacksBlock::validate_transactions_network(&self.txs, mainnet) {
            return false;
        }
        if !StacksBlock::validate_transactions_chain_id(&self.txs, chain_id) {
            return false;
        }
        if let Some(valid) = self.tenure_changed() {
            if !valid {
                // bad tenure change
                return false;
            }
            if self.get_coinbase_tx().is_none() {
                return false;
            }
        }
        if !StacksBlock::validate_transactions_static_epoch(&self.txs, epoch_id) {
            return false;
        }
        match self.is_wellformed_first_tenure_block() {
            Some(true) => match self.tenure_changed() {
                Some(false) | None => {
                    // either the tenure_changed() check failed, or this is a tenure change that is
                    // not in a well-formed tenure block. Either way, this block is invalid.
                    return false;
                }
                _ => {}
            },
            Some(false) => {
                // tenure_change() check failed
                return false;
            }
            None => {}
        }
        return true;
    }
}

impl StacksChainState {
    /// Begin a transaction against the staging blocks DB.
    /// Note that this DB is (or will eventually be) in a separate database from the headers.
    pub fn staging_db_tx_begin<'a>(
        &'a mut self,
    ) -> Result<rusqlite::Transaction<'a>, ChainstateError> {
        // TODO: this should be against a separate DB!
        self.db_tx_begin()
    }
}

impl NakamotoChainState {
    /// Notify the staging database that a given stacks block has been processed.
    /// This will update the attachable status for children blocks, as well as marking the stacks
    ///  block itself as processed.
    pub fn set_block_processed(
        staging_db_tx: &rusqlite::Transaction,
        block: &StacksBlockId,
    ) -> Result<(), ChainstateError> {
        let update_dependents = "UPDATE nakamoto_staging_blocks SET stacks_attachable = 1
                                 WHERE parent_block_id = ?";
        staging_db_tx.execute(&update_dependents, &[&block])?;

        let clear_staged_block =
            "UPDATE nakamoto_staging_blocks SET processed = 1, processed_time = ?2
                                  WHERE index_block_hash = ?1";
        staging_db_tx.execute(
            &clear_staged_block,
            params![&block, &u64_to_sql(get_epoch_time_secs())?],
        )?;

        Ok(())
    }

    /// Modify the staging database that a given stacks block can never be processed.
    /// This will update the attachable status for children blocks, as well as marking the stacks
    ///  block itself as orphaned.
    pub fn set_block_orphaned(
        staging_db_tx: &rusqlite::Transaction,
        block: &StacksBlockId,
    ) -> Result<(), ChainstateError> {
        let update_dependents =
            "UPDATE nakamoto_staging_blocks SET stacks_attachable = 0, orphaned = 1
                                 WHERE parent_block_id = ?";
        staging_db_tx.execute(&update_dependents, &[&block])?;

        let clear_staged_block =
            "UPDATE nakamoto_staging_blocks SET processed = 1, processed_time = ?2, orphaned = 1
                                  WHERE index_block_hash = ?1";
        staging_db_tx.execute(
            &clear_staged_block,
            params![&block, &u64_to_sql(get_epoch_time_secs())?],
        )?;

        Ok(())
    }

    /// Notify the staging database that a given burn block has been processed.
    /// This is required for staged blocks to be eligible for processing.
    pub fn set_burn_block_processed(
        staging_db_tx: &rusqlite::Transaction,
        consensus_hash: &ConsensusHash,
    ) -> Result<(), ChainstateError> {
        let update_dependents = "UPDATE nakamoto_staging_blocks SET burn_attachable = 1
                                 WHERE consensus_hash = ?";
        staging_db_tx.execute(&update_dependents, &[consensus_hash])?;

        Ok(())
    }

    /// Find the next ready-to-process Nakamoto block, given a connection to the staging blocks DB.
    /// Returns (the block, the size of the block)
    pub fn next_ready_nakamoto_block(
        staging_db_conn: &Connection,
    ) -> Result<Option<(NakamotoBlock, u64)>, ChainstateError> {
        let query = "SELECT data FROM nakamoto_staging_blocks
                     WHERE burn_attachable = 1
                       AND stacks_attachable = 1
                       AND orphaned = 0
                       AND processed = 0
                     ORDER BY height ASC";
        staging_db_conn
            .query_row_and_then(query, NO_PARAMS, |row| {
                let data: Vec<u8> = row.get("data")?;
                let block = NakamotoBlock::consensus_deserialize(&mut data.as_slice())?;
                Ok(Some((
                    block,
                    u64::try_from(data.len()).expect("FATAL: block is bigger than a u64"),
                )))
            })
            .or_else(|e| {
                if let ChainstateError::DBError(DBError::SqliteError(
                    rusqlite::Error::QueryReturnedNoRows,
                )) = e
                {
                    Ok(None)
                } else {
                    Err(e)
                }
            })
    }

    /// Extract and parse a nakamoto block from the DB, and verify its integrity.
    pub fn load_nakamoto_block(
        staging_db_conn: &Connection,
        consensus_hash: &ConsensusHash,
        block_hash: &BlockHeaderHash,
    ) -> Result<Option<NakamotoBlock>, ChainstateError> {
        let query = "SELECT data FROM nakamoto_staging_blocks WHERE consensus_hash = ?1 AND block_hash = ?2";
        staging_db_conn
            .query_row_and_then(
                query,
                rusqlite::params![consensus_hash, block_hash],
                |row| {
                    let data: Vec<u8> = row.get("data")?;
                    let block = NakamotoBlock::consensus_deserialize(&mut data.as_slice())
                        .map_err(|_| DBError::ParseError)?;
                    if &block.header.block_hash() != block_hash {
                        error!(
                            "Staging DB corruption: expected {}, got {}",
                            &block_hash,
                            &block.header.block_hash()
                        );
                        return Err(DBError::Corruption.into());
                    }
                    Ok(Some(block))
                },
            )
            .or_else(|e| {
                if let ChainstateError::DBError(DBError::SqliteError(
                    rusqlite::Error::QueryReturnedNoRows,
                )) = e
                {
                    Ok(None)
                } else {
                    Err(e.into())
                }
            })
    }

    /// Process the next ready block.
    /// If there exists a ready Nakamoto block, then this method returns Ok(Some(..)) with the
    /// receipt.  Otherwise, it returns Ok(None).
    ///
    /// It returns Err(..) on DB error, or if the child block does not connect to the parent.
    /// The caller should keep calling this until it gets Ok(None)
    pub fn process_next_nakamoto_block<'a, T: BlockEventDispatcher>(
        stacks_chain_state: &mut StacksChainState,
        sort_tx: &mut SortitionHandleTx,
        dispatcher_opt: Option<&'a T>,
    ) -> Result<Option<StacksEpochReceipt>, ChainstateError> {
        let (mut chainstate_tx, clarity_instance) = stacks_chain_state.chainstate_tx_begin()?;
        let Some((next_ready_block, block_size)) =
            Self::next_ready_nakamoto_block(&chainstate_tx.tx)?
        else {
            // no more blocks
            return Ok(None);
        };

        let block_id = next_ready_block.block_id();

        // find corresponding snapshot
        let next_ready_block_snapshot = SortitionDB::get_block_snapshot_consensus(
            sort_tx,
            &next_ready_block.header.consensus_hash,
        )?
        .expect(&format!(
            "CORRUPTION: staging Nakamoto block {}/{} does not correspond to a burn block",
            &next_ready_block.header.consensus_hash,
            &next_ready_block.header.block_hash()
        ));

        debug!("Process staging Nakamoto block";
               "consensus_hash" => %next_ready_block.header.consensus_hash,
               "block_hash" => %next_ready_block.header.block_hash(),
               "burn_block_hash" => %next_ready_block_snapshot.burn_header_hash
        );

        // find parent header
        let Some(parent_header_info) =
            Self::get_block_header(&chainstate_tx.tx, &next_ready_block.header.parent_block_id)?
        else {
            // no parent; cannot process yet
            debug!("Cannot process Nakamoto block: missing parent header";
                   "consensus_hash" => %next_ready_block.header.consensus_hash,
                   "block_hash" => %next_ready_block.header.block_hash(),
                   "parent_block_id" => %next_ready_block.header.parent_block_id
            );
            return Ok(None);
        };

        // sanity check -- must attach to parent
        let parent_block_id = StacksBlockId::new(
            &parent_header_info.consensus_hash,
            &parent_header_info.anchored_header.block_hash(),
        );
        if parent_block_id != next_ready_block.header.parent_block_id {
            let msg = "Discontinuous Nakamoto Stacks block";
            warn!("{}", &msg;
                  "child parent_block_id" => %next_ready_block.header.parent_block_id,
                  "expected parent_block_id" => %parent_block_id
            );
            let _ = Self::set_block_orphaned(&chainstate_tx.tx, &block_id);
            chainstate_tx.commit()?;
            return Err(ChainstateError::InvalidStacksBlock(msg.into()));
        }

        // find commit and sortition burns if this is a tenure-start block
        // TODO: store each *tenure*
        let tenure_changed = if let Some(tenure_valid) = next_ready_block.tenure_changed() {
            if !tenure_valid {
                return Err(ChainstateError::InvalidStacksBlock(
                    "Invalid Nakamoto block: invalid tenure change tx(s)".into(),
                ));
            }
            true
        } else {
            false
        };

        let (commit_burn, sortition_burn) = if tenure_changed {
            // find block-commit to get commit-burn
            let block_commit = sort_tx
                .get_block_commit(
                    &next_ready_block_snapshot.winning_block_txid,
                    &next_ready_block_snapshot.sortition_id,
                )?
                .expect("FATAL: no block-commit for tenure-start block");

            let sort_burn = SortitionDB::get_block_burn_amount(
                sort_tx.deref().deref(),
                &next_ready_block_snapshot,
            )?;
            (block_commit.burn_fee, sort_burn)
        } else {
            (0, 0)
        };

        // attach the block to the chain state and calculate the next chain tip.
        let pox_constants = sort_tx.context.pox_constants.clone();
        let (receipt, clarity_commit) = match NakamotoChainState::append_block(
            &mut chainstate_tx,
            clarity_instance,
            sort_tx,
            &pox_constants,
            &parent_header_info,
            &next_ready_block_snapshot.burn_header_hash,
            next_ready_block_snapshot
                .block_height
                .try_into()
                .expect("Failed to downcast u64 to u32"),
            next_ready_block_snapshot.burn_header_timestamp,
            &next_ready_block,
            block_size,
            commit_burn,
            sortition_burn,
        ) {
            Ok(next_chain_tip_info) => next_chain_tip_info,
            Err(e) => {
                test_debug!(
                    "Failed to append {}/{}: {:?}",
                    &next_ready_block.header.consensus_hash,
                    &next_ready_block.header.block_hash(),
                    &e
                );
                let _ = Self::set_block_orphaned(&chainstate_tx.tx, &block_id);
                chainstate_tx.commit()?;
                return Err(e);
            }
        };

        assert_eq!(
            receipt.header.anchored_header.block_hash(),
            next_ready_block.header.block_hash()
        );
        assert_eq!(
            receipt.header.consensus_hash,
            next_ready_block.header.consensus_hash
        );

        // set stacks block accepted
        sort_tx.set_stacks_block_accepted(
            &next_ready_block.header.consensus_hash,
            &next_ready_block.header.block_hash(),
            next_ready_block.header.chain_length,
        )?;

        // announce the block, if we're connected to an event dispatcher
        if let Some(dispatcher) = dispatcher_opt {
            let block_event = (
                next_ready_block,
                parent_header_info.anchored_header.block_hash(),
            )
                .into();
            dispatcher.announce_block(
                &block_event,
                &receipt.header.clone(),
                &receipt.tx_receipts,
                &parent_block_id,
                next_ready_block_snapshot.winning_block_txid,
                &receipt.matured_rewards,
                receipt.matured_rewards_info.as_ref(),
                receipt.parent_burn_block_hash,
                receipt.parent_burn_block_height,
                receipt.parent_burn_block_timestamp,
                &receipt.anchored_block_cost,
                &receipt.parent_microblocks_cost,
                &pox_constants,
            );
        }

        // this will panic if the Clarity commit fails.
        clarity_commit.commit();
        chainstate_tx.commit()
            .unwrap_or_else(|e| {
                error!("Failed to commit chainstate transaction after committing Clarity block. The chainstate database is now corrupted.";
                       "error" => ?e);
                panic!()
            });

        Ok(Some(receipt))
    }

    /// Validate that a Nakamoto block attaches to the burn chain state.
    /// Called before inserting the block into the staging DB.
    /// Wraps `NakamotoBlock::validate_against_burnchain()`, and
    /// verifies that all transactions in the block are allowed in this epoch.
    pub fn validate_nakamoto_block_burnchain(
        db_handle: &SortitionHandleConn,
        block: &NakamotoBlock,
        mainnet: bool,
        chain_id: u32,
    ) -> Result<(), ChainstateError> {
        // find the sortition-winning block commit for this block, as well as the block snapshot
        // containing the parent block-commit
        let block_hash = block.header.block_hash();
        let consensus_hash = &block.header.consensus_hash;

        // burn chain tip that selected this commit's block
        let Some(burn_chain_tip) =
            SortitionDB::get_block_snapshot_consensus(db_handle, &consensus_hash)?
        else {
            warn!("No sortition for {}", &consensus_hash);
            return Err(ChainstateError::InvalidStacksBlock(
                "No sortition for block's consensus hash".into(),
            ));
        };

        // the block-commit itself
        let Some(block_commit) = db_handle.get_block_commit_by_txid(
            &burn_chain_tip.sortition_id,
            &burn_chain_tip.winning_block_txid,
        )?
        else {
            warn!(
                "No block commit for {} in sortition for {}",
                &burn_chain_tip.winning_block_txid, &consensus_hash
            );
            return Err(ChainstateError::InvalidStacksBlock(
                "No block-commit in sortition for block's consensus hash".into(),
            ));
        };

        // key register of the winning miner
        let leader_key = db_handle
            .get_leader_key_at(
                u64::from(block_commit.key_block_ptr),
                u32::from(block_commit.key_vtxindex),
            )?
            .expect("FATAL: have block commit but no leader key");

        // attaches to burn chain
        if let Err(e) = block.validate_against_burnchain(&burn_chain_tip, &leader_key) {
            warn!(
                "Invalid Nakamoto block, could not validate on burnchain";
                "consensus_hash" => %consensus_hash,
                "block_hash" => %block_hash,
                "error" => format!("{:?}", &e)
            );

            return Err(e);
        }

        // check the _next_ block's tenure, since when Nakamoto's miner activates, the current chain tip
        // will be in epoch 2.5 (the next block will be epoch 3.0)
        let cur_epoch =
            SortitionDB::get_stacks_epoch(db_handle.deref(), burn_chain_tip.block_height + 1)?
                .expect("FATAL: no epoch defined for current Stacks block");

        // static checks on transactions all pass
        let valid = block.validate_transactions_static(mainnet, chain_id, cur_epoch.epoch_id);
        if !valid {
            warn!(
                "Invalid Nakamoto block, transactions failed static checks: {}/{} (epoch {})",
                consensus_hash, block_hash, cur_epoch.epoch_id
            );
            return Err(ChainstateError::InvalidStacksBlock(
                "Invalid Nakamoto block: failed static transaction checks".into(),
            ));
        }

        Ok(())
    }

    /// Insert a Nakamoto block into the staging blocks DB
    pub(crate) fn store_block(
        staging_db_tx: &rusqlite::Transaction,
        block: NakamotoBlock,
        burn_attachable: bool,
        stacks_attachable: bool,
    ) -> Result<(), ChainstateError> {
        let block_id = block.block_id();
        staging_db_tx.execute(
            "INSERT INTO nakamoto_staging_blocks (
                     block_hash,
                     consensus_hash,
                     parent_block_id,
                     burn_attachable,
                     stacks_attachable,
                     orphaned,
                     processed,

                     height,
                     index_block_hash,
                     download_time,
                     arrival_time,
                     processed_time,
                     data
            ) VALUES (?1, ?2, ?3, ?4, ?5, ?6, ?7, ?8, ?9, ?10, ?11, ?12, ?13)",
            params![
                &block.header.block_hash(),
                &block.header.consensus_hash,
                &block.header.parent_block_id,
                if burn_attachable { 1 } else { 0 },
                if stacks_attachable { 1 } else { 0 },
                0,
                0,
                u64_to_sql(block.header.chain_length)?,
                &block_id,
                0,
                0,
                0,
                block.serialize_to_vec(),
            ],
        )?;
        Ok(())
    }

    /// Accept a Nakamoto block into the staging blocks DB.
    /// Fails if:
    /// * the public key cannot be recovered from the miner's signature
    /// * the stackers during the tenure didn't sign it
    /// * a DB error occurs
    /// Does nothing if:
    /// * we already have the block
    /// Returns true if we stored the block; false if not.
    pub fn accept_block(
        config: &ChainstateConfig,
        block: NakamotoBlock,
        sortdb: &SortitionHandleConn,
        staging_db_tx: &rusqlite::Transaction,
    ) -> Result<bool, ChainstateError> {
        // do nothing if we already have this block
        if let Some(_) = Self::get_block_header(&staging_db_tx, &block.header.block_id())? {
            debug!("Already have block {}", &block.header.block_id());
            return Ok(false);
        }

        // if this is the first tenure block, then make sure it's well-formed
        if let Some(false) = block.is_wellformed_first_tenure_block() {
            warn!(
                "Block {} is not a well-formed first tenure block",
                &block.block_id()
            );
            return Err(ChainstateError::InvalidStacksBlock(
                "Not a well-formed first block".into(),
            ));
        }

        // this block must be consistent with its miner's leader-key and block-commit, and must
        // contain only transactions that are valid in this epoch.
        if let Err(e) =
            Self::validate_nakamoto_block_burnchain(sortdb, &block, config.mainnet, config.chain_id)
        {
            warn!("Unacceptable Nakamoto block; will not store";
                  "block_id" => %block.block_id(),
                  "error" => format!("{:?}", &e)
            );
            return Ok(false);
        };

        if !sortdb.expects_stacker_signature(
            &block.header.consensus_hash,
            &block.header.stacker_signature,
        )? {
            let msg = format!("Received block, but the stacker signature does not match the active stacking cycle");
            warn!("{}", msg);
            return Err(ChainstateError::InvalidStacksBlock(msg));
        }

        // if the burnchain block of this Stacks block's tenure has been processed, then it
        // is ready to be processed from the perspective of the burnchain
        let burn_attachable = sortdb.processed_block(&block.header.consensus_hash)?;

        // check if the parent Stacks Block ID has been processed. if so, then this block is stacks_attachable
        let stacks_attachable =
            // block is the first-ever mined (test only)
            block.is_first_mined()
            // block attaches to a processed nakamoto block
            || staging_db_tx.query_row(
                "SELECT 1 FROM nakamoto_staging_blocks WHERE index_block_hash = ? AND processed = 1 AND orphaned = 0",
                rusqlite::params![&block.header.parent_block_id],
                |_row| Ok(())
            ).optional()?.is_some()
            // block attaches to a Stacks epoch 2.x block, and there are no nakamoto blocks at all
            || (
                staging_db_tx.query_row(
                    "SELECT 1 FROM block_headers WHERE index_block_hash = ?",
                    rusqlite::params![&block.header.parent_block_id],
                    |_row| Ok(())
                ).optional()?.is_some()
                && staging_db_tx.query_row(
                    "SELECT 1 FROM nakamoto_block_headers LIMIT 1",
                    rusqlite::NO_PARAMS,
                    |_row| Ok(())
                ).optional()?.is_none()
               );

        Self::store_block(staging_db_tx, block, burn_attachable, stacks_attachable)?;
        Ok(true)
    }

    /// Create the block reward for a NakamotoBlock
    /// `coinbase_reward_ustx` is the total coinbase reward for this block, including any
    ///    accumulated rewards from missed sortitions or initial mining rewards.
    pub fn make_scheduled_miner_reward(
        mainnet: bool,
        epoch_id: StacksEpochId,
        parent_block_hash: &BlockHeaderHash,
        parent_consensus_hash: &ConsensusHash,
        block_hash: &BlockHeaderHash,
        block_consensus_hash: &ConsensusHash,
        block_height: u64,
        coinbase_tx: &StacksTransaction,
        parent_fees: u128,
        burnchain_commit_burn: u64,
        burnchain_sortition_burn: u64,
        coinbase_reward_ustx: u128,
    ) -> MinerPaymentSchedule {
        let miner_auth = coinbase_tx.get_origin();
        let miner_addr = miner_auth.get_address(mainnet);

        let recipient = if epoch_id >= StacksEpochId::Epoch21 {
            // pay to tx-designated recipient, or if there is none, pay to the origin
            match coinbase_tx.try_as_coinbase() {
                Some((_, recipient_opt, _)) => recipient_opt
                    .cloned()
                    .unwrap_or(miner_addr.to_account_principal()),
                None => miner_addr.to_account_principal(),
            }
        } else {
            // pre-2.1, always pay to the origin
            miner_addr.to_account_principal()
        };

        // N.B. a `MinerPaymentSchedule` that pays to a contract can never be created before 2.1,
        // per the above check (and moreover, a Stacks block with a pay-to-alt-recipient coinbase would
        // not become valid until after 2.1 activates).
        let miner_reward = MinerPaymentSchedule {
            address: miner_addr,
            recipient,
            block_hash: block_hash.clone(),
            consensus_hash: block_consensus_hash.clone(),
            parent_block_hash: parent_block_hash.clone(),
            parent_consensus_hash: parent_consensus_hash.clone(),
            coinbase: coinbase_reward_ustx,
            tx_fees: MinerPaymentTxFees::Nakamoto { parent_fees },
            burnchain_commit_burn,
            burnchain_sortition_burn,
            miner: true,
            stacks_block_height: block_height,
            vtxindex: 0,
        };

        miner_reward
    }

    /// Return the total ExecutionCost consumed during the tenure up to and including
    ///  `block`
    pub fn get_total_tenure_cost_at(
        chainstate_conn: &Connection,
        block: &StacksBlockId,
    ) -> Result<Option<ExecutionCost>, ChainstateError> {
        let qry = "SELECT total_tenure_cost FROM nakamoto_block_headers WHERE index_block_hash = ?";
        chainstate_conn
            .query_row(qry, &[block], |row| row.get(0))
            .optional()
            .map_err(ChainstateError::from)
    }

    /// Return the total transactions fees during the tenure up to and including
    ///  `block`
    pub fn get_total_tenure_tx_fees_at(
        chainstate_conn: &Connection,
        block: &StacksBlockId,
    ) -> Result<Option<u128>, ChainstateError> {
        let qry = "SELECT tenure_tx_fees FROM nakamoto_block_headers WHERE index_block_hash = ?";
        let tx_fees_str: Option<String> = chainstate_conn
            .query_row(qry, &[block], |row| row.get(0))
            .optional()?;
        tx_fees_str
            .map(|x| x.parse())
            .transpose()
            .map_err(|_| ChainstateError::DBError(DBError::ParseError))
    }

    /// Return a Nakamoto StacksHeaderInfo at a given tenure height in the fork identified by `tip_index_hash`.
    /// * For Stacks 2.x, this is the Stacks block's header
    /// * For Stacks 3.x (Nakamoto), this is the first block in the miner's tenure.
    pub fn get_header_by_tenure_height(
        tx: &mut StacksDBTx,
        tip_index_hash: &StacksBlockId,
        tenure_height: u64,
    ) -> Result<Option<StacksHeaderInfo>, ChainstateError> {
        // query for block header info at the tenure-height, then check if in fork
        let qry =
            "SELECT * FROM nakamoto_block_headers WHERE tenure_changed = 1 AND tenure_height = ?";
        let candidate_headers: Vec<StacksHeaderInfo> =
            query_rows(tx.tx(), qry, &[u64_to_sql(tenure_height)?])?;

        if candidate_headers.len() == 0 {
            // no nakamoto_block_headers at that tenure height, check if there's a stack block header where
            //   block_height = tenure_height
            let Some(ancestor_at_height) = tx
                .get_ancestor_block_hash(tenure_height, tip_index_hash)?
                .map(|ancestor| Self::get_block_header(tx.tx(), &ancestor))
                .transpose()?
                .flatten()
            else {
                return Ok(None);
            };
            // only return if it is an epoch-2 block, because that's
            // the only case where block_height can be interpreted as
            // tenure height.
            if ancestor_at_height.is_epoch_2_block() {
                return Ok(Some(ancestor_at_height));
            } else {
                return Ok(None);
            }
        }

        for candidate in candidate_headers.into_iter() {
            let Ok(Some(ancestor_at_height)) =
                tx.get_ancestor_block_hash(candidate.stacks_block_height, tip_index_hash)
            else {
                // if there's an error or no result, this candidate doesn't match, so try next candidate
                continue;
            };
            if ancestor_at_height == candidate.index_block_hash() {
                return Ok(Some(candidate));
            }
        }
        Ok(None)
    }

    /// Return the tenure height of `block` if it was a nakamoto block, or the
    ///  Stacks block height of `block` if it was an epoch-2 block
    ///
    /// In Stacks 2.x, the tenure height and block height are the
    /// same. A miner's tenure in Stacks 2.x is entirely encompassed
    /// in the single Bitcoin-anchored Stacks block they produce, as
    /// well as the microblock stream they append to it.
    pub fn get_tenure_height(
        chainstate_conn: &Connection,
        block: &StacksBlockId,
    ) -> Result<Option<u64>, ChainstateError> {
        let nak_qry = "SELECT tenure_height FROM nakamoto_block_headers WHERE index_block_hash = ?";
        let opt_height: Option<i64> = chainstate_conn
            .query_row(nak_qry, &[block], |row| row.get(0))
            .optional()?;
        if let Some(height) = opt_height {
            return Ok(Some(
                u64::try_from(height).map_err(|_| DBError::ParseError)?,
            ));
        }

        let epoch_2_qry = "SELECT block_height FROM block_headers WHERE index_block_hash = ?";
        let opt_height: Option<i64> = chainstate_conn
            .query_row(epoch_2_qry, &[block], |row| row.get(0))
            .optional()?;
        opt_height
            .map(u64::try_from)
            .transpose()
            .map_err(|_| ChainstateError::DBError(DBError::ParseError))
    }

    /// Load block header (either Epoch-2 rules or Nakamoto) by `index_block_hash`
    pub fn get_block_header(
        chainstate_conn: &Connection,
        index_block_hash: &StacksBlockId,
    ) -> Result<Option<StacksHeaderInfo>, ChainstateError> {
        let sql = "SELECT * FROM nakamoto_block_headers WHERE index_block_hash = ?1";
        let result = query_row_panic(chainstate_conn, sql, &[&index_block_hash], || {
            "FATAL: multiple rows for the same block hash".to_string()
        })?;
        if result.is_some() {
            return Ok(result);
        }

        let sql = "SELECT * FROM block_headers WHERE index_block_hash = ?1";
        let result = query_row_panic(chainstate_conn, sql, &[&index_block_hash], || {
            "FATAL: multiple rows for the same block hash".to_string()
        })?;

        Ok(result)
    }

    /// Load the canonical Stacks block header (either epoch-2 rules or Nakamoto)
    pub fn get_canonical_block_header(
        chainstate_conn: &Connection,
        sortdb: &SortitionDB,
    ) -> Result<Option<StacksHeaderInfo>, ChainstateError> {
        let (consensus_hash, block_hash) =
            SortitionDB::get_canonical_stacks_chain_tip_hash(sortdb.conn())?;
        Self::get_block_header(
            chainstate_conn,
            &StacksBlockId::new(&consensus_hash, &block_hash),
        )
    }

    /// Get the tenure-start block header of a given consensus hash.
    /// It might be an epoch 2.x block header
    pub fn get_block_header_by_consensus_hash(
        chainstate_conn: &Connection,
        consensus_hash: &ConsensusHash,
    ) -> Result<Option<StacksHeaderInfo>, ChainstateError> {
        let nakamoto_header_info =
            Self::get_nakamoto_tenure_start_block_header(chainstate_conn, consensus_hash)?;
        if nakamoto_header_info.is_some() {
            return Ok(nakamoto_header_info);
        }

        // parent might be epoch 2
        let epoch2_header_info = StacksChainState::get_stacks_block_header_info_by_consensus_hash(
            chainstate_conn,
            consensus_hash,
        )?;
        Ok(epoch2_header_info)
    }

    /// Get the VRF proof for a Stacks block.
    /// This works for either Nakamoto or epoch 2.x
    pub fn get_block_vrf_proof(
        chainstate_conn: &Connection,
        consensus_hash: &ConsensusHash,
    ) -> Result<Option<VRFProof>, ChainstateError> {
        let Some(start_header) = NakamotoChainState::get_block_header_by_consensus_hash(
            chainstate_conn,
            consensus_hash,
        )?
        else {
            return Ok(None);
        };

        let vrf_proof = match start_header.anchored_header {
            StacksBlockHeaderTypes::Epoch2(epoch2_header) => Some(epoch2_header.proof),
            StacksBlockHeaderTypes::Nakamoto(..) => {
                NakamotoChainState::get_nakamoto_tenure_vrf_proof(chainstate_conn, consensus_hash)?
            }
        };

        Ok(vrf_proof)
    }

    /// Get the VRF proof of the parent tenure (either Nakamoto or epoch 2.x) of the block
    /// identified by the given consensus hash.
    /// The parent must already have been processed.
    ///
    /// `consensus_hash` identifies the child block.
    /// `block_commit_txid` identifies the child block's tenure's block-commit tx
    ///
    /// Returns the proof of this block's parent tenure on success.
    ///
    /// Returns InvalidStacksBlock if the sortition for `consensus_hash` does not exist, or if its
    /// parent sortition doesn't exist (i.e. the sortition DB is missing something)
    ///
    /// Returns NoSuchBlockError if the block header for `consensus_hash` does not exist, or if the
    /// parent block header info does not exist (i.e. the chainstate DB is missing something)
    pub fn get_parent_vrf_proof(
        chainstate_conn: &Connection,
        sortdb_conn: &Connection,
        consensus_hash: &ConsensusHash,
        block_commit_txid: &Txid,
    ) -> Result<VRFProof, ChainstateError> {
        let sn = SortitionDB::get_block_snapshot_consensus(sortdb_conn, consensus_hash)?.ok_or(
            ChainstateError::InvalidStacksBlock("No sortition for consensus hash".into()),
        )?;

        let parent_sortition_id = SortitionDB::get_block_commit_parent_sortition_id(
            sortdb_conn,
            &block_commit_txid,
            &sn.sortition_id,
        )?
        .ok_or(ChainstateError::InvalidStacksBlock(
            "Parent block-commit is not in this block's sortition history".into(),
        ))?;

        let parent_sn = SortitionDB::get_block_snapshot(sortdb_conn, &parent_sortition_id)?.ok_or(
            ChainstateError::InvalidStacksBlock(
                "Parent block-commit does not have a sortition".into(),
            ),
        )?;

        let parent_vrf_proof =
            Self::get_block_vrf_proof(chainstate_conn, &parent_sn.consensus_hash)?
                .ok_or(ChainstateError::NoSuchBlockError)
                .map_err(|e| {
                    warn!("Nakamoto block has no parent";
                      "block consensus_hash" => %consensus_hash);
                    e
                })?;

        Ok(parent_vrf_proof)
    }

    /// Get the first block header in a Nakamoto tenure
    pub fn get_nakamoto_tenure_start_block_header(
        chainstate_conn: &Connection,
        consensus_hash: &ConsensusHash,
    ) -> Result<Option<StacksHeaderInfo>, ChainstateError> {
        let sql = "SELECT * FROM nakamoto_block_headers WHERE consensus_hash = ?1 ORDER BY block_height ASC LIMIT 1";
        query_row_panic(chainstate_conn, sql, &[&consensus_hash], || {
            "FATAL: multiple rows for the same consensus hash".to_string()
        })
        .map_err(ChainstateError::DBError)
    }

    /// Get the last block header in a Nakamoto tenure
    pub fn get_nakamoto_tenure_finish_block_header(
        chainstate_conn: &Connection,
        consensus_hash: &ConsensusHash,
    ) -> Result<Option<StacksHeaderInfo>, ChainstateError> {
        let sql = "SELECT * FROM nakamoto_block_headers WHERE consensus_hash = ?1 ORDER BY block_height DESC LIMIT 1";
        query_row_panic(chainstate_conn, sql, &[&consensus_hash], || {
            "FATAL: multiple rows for the same consensus hash".to_string()
        })
        .map_err(ChainstateError::DBError)
    }

    /// Get the status of a Nakamoto block.
    /// Returns Some(accepted?, orphaned?) on success
    /// Returns None if there's no such block
    /// Returns Err on DBError
    pub fn get_nakamoto_block_status(
        staging_blocks_conn: &Connection,
        consensus_hash: &ConsensusHash,
        block_hash: &BlockHeaderHash,
    ) -> Result<Option<(bool, bool)>, ChainstateError> {
        let sql = "SELECT processed, orphaned FROM nakamoto_staging_blocks WHERE consensus_hash = ?1 AND block_hash = ?2";
        let args: &[&dyn ToSql] = &[consensus_hash, block_hash];
        Ok(query_row_panic(staging_blocks_conn, sql, args, || {
            "FATAL: multiple rows for the same consensus hash and block hash".to_string()
        })
        .map_err(ChainstateError::DBError)?
        .map(|(processed, orphaned): (u32, u32)| (processed != 0, orphaned != 0)))
    }

    /// Get the VRF proof for a Nakamoto block, if it exists.
    /// Returns None if the Nakamoto block's VRF proof is not found (e.g. because there is no
    /// Nakamoto block)
    pub fn get_nakamoto_tenure_vrf_proof(
        chainstate_conn: &Connection,
        consensus_hash: &ConsensusHash,
    ) -> Result<Option<VRFProof>, ChainstateError> {
        let sql = "SELECT vrf_proof FROM nakamoto_block_headers WHERE consensus_hash = ?1 AND tenure_changed = 1";
        let args: &[&dyn ToSql] = &[consensus_hash];
        let proof_bytes: Option<String> = query_row(chainstate_conn, sql, args)?;
        if let Some(bytes) = proof_bytes {
            let proof = VRFProof::from_hex(&bytes)
                .ok_or(DBError::Corruption)
                .map_err(|e| {
                    warn!("Failed to load VRF proof: could not decode";
                          "vrf_proof" => %bytes,
                          "consensus_hash" => %consensus_hash
                    );
                    e
                })?;
            Ok(Some(proof))
        } else {
            Ok(None)
        }
    }

    /// Verify that a nakamoto block's block-commit's VRF seed is consistent with the VRF proof
    fn check_block_commit_vrf_seed(
        chainstate_conn: &Connection,
        sortdb_conn: &Connection,
        block: &NakamotoBlock,
    ) -> Result<(), ChainstateError> {
        // get the block-commit for this block
        let sn =
            SortitionDB::get_block_snapshot_consensus(sortdb_conn, &block.header.consensus_hash)?
                .ok_or(ChainstateError::NoSuchBlockError)
                .map_err(|e| {
                    warn!("No block-commit for block"; "block_id" => %block.block_id());
                    e
                })?;

        let block_commit =
            get_block_commit_by_txid(sortdb_conn, &sn.sortition_id, &sn.winning_block_txid)?
                .ok_or(ChainstateError::NoSuchBlockError)
                .map_err(|e| {
                    warn!("No block-commit for block"; "block_id" => %block.block_id());
                    e
                })?;

        block.validate_vrf_seed(sortdb_conn, chainstate_conn, &block_commit)
    }

    /// Insert a nakamoto block header that is paired with an
    /// already-existing block commit and snapshot
    ///
    /// `header` should be a pointer to the header in `tip_info`.
    pub(crate) fn insert_stacks_block_header(
        chainstate_tx: &Connection,
        tip_info: &StacksHeaderInfo,
        header: &NakamotoBlockHeader,
        vrf_proof: Option<&VRFProof>,
        block_cost: &ExecutionCost,
        total_tenure_cost: &ExecutionCost,
        tenure_height: u64,
        tenure_changed: bool,
        tenure_tx_fees: u128,
    ) -> Result<(), ChainstateError> {
        assert_eq!(tip_info.stacks_block_height, header.chain_length,);
        assert!(tip_info.burn_header_timestamp < u64::try_from(i64::MAX).unwrap());

        let StacksHeaderInfo {
            index_root,
            consensus_hash,
            burn_header_hash,
            stacks_block_height,
            burn_header_height,
            burn_header_timestamp,
            ..
        } = tip_info;

        let block_size_str = format!("{}", tip_info.anchored_block_size);

        let block_hash = header.block_hash();

        let index_block_hash = StacksBlockId::new(&consensus_hash, &block_hash);

        assert!(*stacks_block_height < u64::try_from(i64::MAX).unwrap());

        let vrf_proof_bytes = vrf_proof.map(|proof| proof.to_hex());

        let args: &[&dyn ToSql] = &[
            &u64_to_sql(*stacks_block_height)?,
            &index_root,
            &consensus_hash,
            &burn_header_hash,
            &burn_header_height,
            &u64_to_sql(*burn_header_timestamp)?,
            &block_size_str,
            &HeaderTypeNames::Nakamoto,
            &header.version,
            &u64_to_sql(header.chain_length)?,
            &u64_to_sql(header.burn_spent)?,
            &header.miner_signature,
            &header.stacker_signature,
            &header.tx_merkle_root,
            &header.state_index_root,
            &block_hash,
            &index_block_hash,
            block_cost,
            total_tenure_cost,
            &tenure_tx_fees.to_string(),
            &header.parent_block_id,
            &u64_to_sql(tenure_height)?,
            if tenure_changed { &1i64 } else { &0 },
            &vrf_proof_bytes.as_ref(),
        ];

        chainstate_tx.execute(
            "INSERT INTO nakamoto_block_headers
                    (block_height,  index_root, consensus_hash,
                     burn_header_hash, burn_header_height,
                     burn_header_timestamp, block_size,

                     header_type,
                     version, chain_length, burn_spent,
                     miner_signature, stacker_signature, tx_merkle_root, state_index_root,

                     block_hash,
                     index_block_hash,
                     cost,
                     total_tenure_cost,
                     tenure_tx_fees,
                     parent_block_id,
                     tenure_height,
                     tenure_changed,
                     vrf_proof)
                    VALUES (?1, ?2, ?3, ?4, ?5, ?6, ?7, ?8, ?9, ?10, ?11, ?12, ?13, ?14, ?15, ?16, ?17, ?18, ?19, ?20, ?21, ?22, ?23, ?24)",
            args
        )?;

        Ok(())
    }

    /// Append a Stacks block to an existing Stacks block, and grant the miner the block reward.
    /// Return the new Stacks header info.
    fn advance_tip(
        headers_tx: &mut StacksDBTx,
        parent_tip: &StacksBlockHeaderTypes,
        parent_consensus_hash: &ConsensusHash,
        new_tip: &NakamotoBlockHeader,
        new_vrf_proof: Option<&VRFProof>,
        new_burn_header_hash: &BurnchainHeaderHash,
        new_burnchain_height: u32,
        new_burnchain_timestamp: u64,
        block_reward: Option<&MinerPaymentSchedule>,
        mature_miner_payouts: Option<(MinerReward, MinerReward, MinerRewardInfo)>, // (miner, parent, matured rewards)
        anchor_block_cost: &ExecutionCost,
        total_tenure_cost: &ExecutionCost,
        block_size: u64,
        applied_epoch_transition: bool,
        burn_stack_stx_ops: Vec<StackStxOp>,
        burn_transfer_stx_ops: Vec<TransferStxOp>,
        burn_delegate_stx_ops: Vec<DelegateStxOp>,
        tenure_height: u64,
        tenure_changed: bool,
        block_fees: u128,
    ) -> Result<StacksHeaderInfo, ChainstateError> {
        if new_tip.parent_block_id
            != StacksBlockId::new(&FIRST_BURNCHAIN_CONSENSUS_HASH, &FIRST_STACKS_BLOCK_HASH)
        {
            // not the first-ever block, so linkage must occur
            match parent_tip {
                StacksBlockHeaderTypes::Epoch2(..) => {
                    assert_eq!(
                        new_tip.parent_block_id,
                        StacksBlockId::new(&parent_consensus_hash, &parent_tip.block_hash())
                    );
                }
                StacksBlockHeaderTypes::Nakamoto(nakamoto_header) => {
                    // nakamoto blocks link to their parent via index block hashes
                    assert_eq!(new_tip.parent_block_id, nakamoto_header.block_id());
                }
            }
        }

        assert_eq!(
            parent_tip
                .height()
                .checked_add(1)
                .expect("Block height overflow"),
            new_tip.chain_length
        );

        let parent_hash = new_tip.parent_block_id.clone();
        let new_block_hash = new_tip.block_hash();
        let index_block_hash = new_tip.block_id();

        // store each indexed field
        test_debug!("Headers index_put_begin {parent_hash}-{index_block_hash}");
        let root_hash =
            headers_tx.put_indexed_all(&parent_hash, &index_block_hash, &vec![], &vec![])?;
        test_debug!("Headers index_indexed_all finished {parent_hash}-{index_block_hash}");

        let new_tip_info = StacksHeaderInfo {
            anchored_header: new_tip.clone().into(),
            microblock_tail: None,
            index_root: root_hash,
            stacks_block_height: new_tip.chain_length,
            consensus_hash: new_tip.consensus_hash.clone(),
            burn_header_hash: new_burn_header_hash.clone(),
            burn_header_height: new_burnchain_height,
            burn_header_timestamp: new_burnchain_timestamp,
            anchored_block_size: block_size,
        };

        let tenure_fees = block_fees
            + if tenure_changed {
                0
            } else {
                Self::get_total_tenure_tx_fees_at(&headers_tx, &parent_hash)?.ok_or_else(|| {
                    warn!(
                        "Failed to fetch parent block's total tx fees";
                        "parent_block_id" => %parent_hash,
                        "block_id" => %index_block_hash,
                    );
                    ChainstateError::NoSuchBlockError
                })?
            };

        Self::insert_stacks_block_header(
            headers_tx.deref_mut(),
            &new_tip_info,
            &new_tip,
            new_vrf_proof,
            anchor_block_cost,
            total_tenure_cost,
            tenure_height,
            tenure_changed,
            tenure_fees,
        )?;
        if let Some(block_reward) = block_reward {
            StacksChainState::insert_miner_payment_schedule(
                headers_tx.deref_mut(),
                block_reward,
                &[],
            )?;
        }
        StacksChainState::store_burnchain_txids(
            headers_tx.deref(),
            &index_block_hash,
            burn_stack_stx_ops,
            burn_transfer_stx_ops,
            burn_delegate_stx_ops,
        )?;

        if let Some((miner_payout, parent_payout, reward_info)) = mature_miner_payouts {
            let rewarded_miner_block_id = StacksBlockId::new(
                &reward_info.from_block_consensus_hash,
                &reward_info.from_stacks_block_hash,
            );
            let rewarded_parent_miner_block_id = StacksBlockId::new(
                &reward_info.from_parent_block_consensus_hash,
                &reward_info.from_parent_stacks_block_hash,
            );

            StacksChainState::insert_matured_child_miner_reward(
                headers_tx.deref_mut(),
                &rewarded_parent_miner_block_id,
                &rewarded_miner_block_id,
                &miner_payout,
            )?;
            StacksChainState::insert_matured_parent_miner_reward(
                headers_tx.deref_mut(),
                &rewarded_parent_miner_block_id,
                &rewarded_miner_block_id,
                &parent_payout,
            )?;
        }

        if applied_epoch_transition {
            debug!("Block {} applied an epoch transition", &index_block_hash);
            let sql = "INSERT INTO epoch_transitions (block_id) VALUES (?)";
            let args: &[&dyn ToSql] = &[&index_block_hash];
            headers_tx.deref_mut().execute(sql, args)?;
        }

        debug!(
            "Advanced to new tip! {}/{}",
            &new_tip.consensus_hash, new_block_hash,
        );
        Ok(new_tip_info)
    }

    /// This function is called in both `append_block` in blocks.rs (follower) and
    /// `mine_anchored_block` in miner.rs.
    /// Processes matured miner rewards, alters liquid supply of ustx, processes
    /// stx lock events, and marks the microblock public key as used
    /// Returns stx lockup events.
    pub fn finish_block(
        clarity_tx: &mut ClarityTx,
        miner_payouts: Option<&(MinerReward, MinerReward, MinerRewardInfo)>,
    ) -> Result<Vec<StacksTransactionEvent>, ChainstateError> {
        // add miner payments
        if let Some((ref miner_reward, ref parent_reward, _)) = miner_payouts {
            // grant in order by miner, then users
            let matured_ustx = StacksChainState::process_matured_miner_rewards(
                clarity_tx,
                miner_reward,
                &[],
                parent_reward,
            )?;

            clarity_tx.increment_ustx_liquid_supply(matured_ustx);
        }

        // process unlocks
        let (new_unlocked_ustx, lockup_events) = StacksChainState::process_stx_unlocks(clarity_tx)?;

        clarity_tx.increment_ustx_liquid_supply(new_unlocked_ustx);

        Ok(lockup_events)
    }

    /// Begin block-processing and return all of the pre-processed state within a
    /// `SetupBlockResult`.
    ///
    /// * Find the matured miner rewards that must be applied in this block
    /// * Begin the Clarity transaction
    /// * Load up the tenure's execution cost thus far
    /// * Apply an epoch transition, if necessary
    /// * Handle auto-unlock for PoX
    /// * Process any new Stacks-on-Bitcoin transactions
    ///
    /// Called in both follower and miner block assembly paths.
    /// Arguments:
    /// * chainstate_tx: transaction against the chainstate MARF
    /// * clarity_instance: connection to the chainstate Clarity instance
    /// * sortition_dbconn: connection to the sortition DB MARF
    /// * pox_constants: PoX parameters
    /// * parent_consensus_hash, parent_header_hash, parent_stacks_height, parent_burn_height:
    /// pointer to the already-processed parent Stacks block
    /// * burn_header_hash, burn_header_height: pointer to the Bitcoin block that identifies the
    /// tenure of this block to be processed
    /// * mainnet: whether or not we're in mainnet
    /// * tenure_chainged: whether or not this block represents a tenure change
    /// * tenure_height: the number of tenures that this block confirms
    ///
    /// Returns clarity_tx, list of receipts, microblock execution cost,
    /// microblock fees, microblock burns, list of microblock tx receipts,
    /// miner rewards tuples, the stacks epoch id, and a boolean that
    /// represents whether the epoch transition has been applied.
    pub fn setup_block<'a, 'b>(
        chainstate_tx: &'b mut ChainstateTx,
        clarity_instance: &'a mut ClarityInstance,
        sortition_dbconn: &'b dyn SortitionDBRef,
        pox_constants: &PoxConstants,
        parent_consensus_hash: ConsensusHash,
        parent_header_hash: BlockHeaderHash,
        parent_stacks_height: u64,
        parent_burn_height: u32,
        burn_header_hash: BurnchainHeaderHash,
        burn_header_height: u32,
        mainnet: bool,
        tenure_changed: bool,
        tenure_height: u64,
    ) -> Result<SetupBlockResult<'a, 'b>, ChainstateError> {
        let parent_index_hash = StacksBlockId::new(&parent_consensus_hash, &parent_header_hash);
        let parent_sortition_id = sortition_dbconn
            .get_sortition_id_from_consensus_hash(&parent_consensus_hash)
            .expect("Failed to get parent SortitionID from ConsensusHash");
        let tip_index_hash = StacksBlockId::new(&parent_consensus_hash, &parent_header_hash);

        // find matured miner rewards, so we can grant them within the Clarity DB tx.
        let matured_rewards_pair = if !tenure_changed {
            // only grant matured rewards at a tenure changing block
            None
        } else {
            if tenure_height < MINER_REWARD_MATURITY {
                Some((vec![], MinerPaymentSchedule::genesis(mainnet)))
            } else {
                let matured_tenure_height = tenure_height - MINER_REWARD_MATURITY;
                // for finding matured rewards at a tenure height, we identify the tenure
                //  by the consensus hash associated with that tenure's sortition.
                let matured_tenure_block_header = Self::get_header_by_tenure_height(
                    chainstate_tx,
                    &tip_index_hash,
                    matured_tenure_height,
                )?
                .ok_or_else(|| {
                    warn!("Matured tenure data not found");
                    ChainstateError::NoSuchBlockError
                })?;

                if matured_tenure_block_header.is_epoch_2_block() {
                    // is matured_tenure_height a epoch-2 rules block? if so, use StacksChainState block rewards methods
                    let latest_miners = StacksChainState::get_scheduled_block_rewards_at_block(
                        chainstate_tx.deref_mut(),
                        &matured_tenure_block_header.index_block_hash(),
                    )?;
                    let parent_miner = StacksChainState::get_parent_matured_miner(
                        chainstate_tx.deref_mut(),
                        mainnet,
                        &latest_miners,
                    )?;
                    Some((latest_miners, parent_miner))
                } else {
                    // otherwise, apply nakamoto rules for getting block rewards: fetch by the consensus hash
                    //   associated with the tenure, parent_miner is None.
                    let latest_miners = StacksChainState::get_scheduled_block_rewards_at_block(
                        chainstate_tx.deref_mut(),
                        &matured_tenure_block_header.index_block_hash(),
                    )?;
                    // find the parent of this tenure
                    let parent_miner = StacksChainState::get_parent_matured_miner(
                        chainstate_tx.deref_mut(),
                        mainnet,
                        &latest_miners,
                    )?;
                    Some((latest_miners, parent_miner))
                }
            }
        };

        // TODO: only need to do this if this is a tenure-start block
        let (stacking_burn_ops, transfer_burn_ops, delegate_burn_ops) =
            StacksChainState::get_stacking_and_transfer_and_delegate_burn_ops(
                chainstate_tx,
                &parent_index_hash,
                sortition_dbconn.sqlite_conn(),
                &burn_header_hash,
                burn_header_height.into(),
            )?;

        let mut clarity_tx = StacksChainState::chainstate_block_begin(
            chainstate_tx,
            clarity_instance,
            sortition_dbconn.as_burn_state_db(),
            &parent_consensus_hash,
            &parent_header_hash,
            &MINER_BLOCK_CONSENSUS_HASH,
            &MINER_BLOCK_HEADER_HASH,
        );

        let matured_miner_rewards_result =
            matured_rewards_pair.map(|(latest_matured_miners, matured_miner_parent)| {
                StacksChainState::find_mature_miner_rewards(
                    &mut clarity_tx,
                    sortition_dbconn.sqlite_conn(),
                    parent_stacks_height,
                    latest_matured_miners,
                    matured_miner_parent,
                )
            });
        let matured_miner_rewards_opt = match matured_miner_rewards_result {
            Some(Ok(Some((miner, _user_burns, parent, reward_info)))) => {
                Some((miner, parent, reward_info))
            }
            Some(Ok(None)) => None,
            Some(Err(e)) => {
                let msg = format!("Failed to load miner rewards: {:?}", &e);
                warn!("{}", &msg);

                clarity_tx.rollback_block();
                return Err(ChainstateError::InvalidStacksBlock(msg));
            }
            None => None,
        };

        // Nakamoto must load block cost from parent if this block isn't a tenure change
        let initial_cost = if tenure_changed {
            ExecutionCost::zero()
        } else {
            let parent_cost_total =
                Self::get_total_tenure_cost_at(&chainstate_tx.deref().deref(), &parent_index_hash)?
                    .ok_or_else(|| {
                        ChainstateError::InvalidStacksBlock(format!(
                    "Failed to load total tenure cost from parent. parent_stacks_block_id = {}",
                    &parent_index_hash
                ))
                    })?;
            parent_cost_total
        };

        clarity_tx.reset_cost(initial_cost);

        // is this stacks block the first of a new epoch?
        let (applied_epoch_transition, mut tx_receipts) =
            StacksChainState::process_epoch_transition(&mut clarity_tx, burn_header_height)?;

        debug!(
            "Setup block: Processed epoch transition";
            "parent_consensus_hash" => %parent_consensus_hash,
            "parent_header_hash" => %parent_header_hash,
        );

        let evaluated_epoch = clarity_tx.get_epoch();

        let auto_unlock_events = if evaluated_epoch >= StacksEpochId::Epoch21 {
            let unlock_events = StacksChainState::check_and_handle_reward_start(
                burn_header_height.into(),
                sortition_dbconn.as_burn_state_db(),
                sortition_dbconn,
                &mut clarity_tx,
                parent_burn_height,
                &parent_sortition_id,
            )?;
            debug!(
                "Setup block: Processed unlock events";
                "parent_consensus_hash" => %parent_consensus_hash,
                "parent_header_hash" => %parent_header_hash,
            );
            unlock_events
        } else {
            vec![]
        };

        let active_pox_contract = pox_constants.active_pox_contract(burn_header_height.into());

        // process stacking & transfer operations from burnchain ops
        tx_receipts.extend(StacksChainState::process_stacking_ops(
            &mut clarity_tx,
            stacking_burn_ops.clone(),
            active_pox_contract,
        ));
        tx_receipts.extend(StacksChainState::process_transfer_ops(
            &mut clarity_tx,
            transfer_burn_ops.clone(),
        ));
        debug!(
            "Setup block: Processed burnchain stacking and transfer ops";
            "parent_consensus_hash" => %parent_consensus_hash,
            "parent_header_hash" => %parent_header_hash,
        );

        // DelegateStx ops are allowed from epoch 2.1 onward.
        // The query for the delegate ops only returns anything in and after Epoch 2.1,
        // but we do a second check here just to be safe.
        if evaluated_epoch >= StacksEpochId::Epoch21 {
            tx_receipts.extend(StacksChainState::process_delegate_ops(
                &mut clarity_tx,
                delegate_burn_ops.clone(),
                active_pox_contract,
            ));
            debug!(
                "Setup block: Processed burnchain delegate ops";
                "parent_consensus_hash" => %parent_consensus_hash,
                "parent_header_hash" => %parent_header_hash,
            );
        }

        debug!(
            "Setup block: completed setup";
            "parent_consensus_hash" => %parent_consensus_hash,
            "parent_header_hash" => %parent_header_hash,
        );

        Ok(SetupBlockResult {
            clarity_tx,
            tx_receipts,
            matured_miner_rewards_opt,
            evaluated_epoch,
            applied_epoch_transition,
            burn_stack_stx_ops: stacking_burn_ops,
            burn_transfer_stx_ops: transfer_burn_ops,
            auto_unlock_events,
            burn_delegate_stx_ops: delegate_burn_ops,
        })
    }

    /// Append a Nakamoto Stacks block to the Stacks chain state.
    pub fn append_block<'a>(
        chainstate_tx: &mut ChainstateTx,
        clarity_instance: &'a mut ClarityInstance,
        burn_dbconn: &mut SortitionHandleTx,
        pox_constants: &PoxConstants,
        parent_chain_tip: &StacksHeaderInfo,
        chain_tip_burn_header_hash: &BurnchainHeaderHash,
        chain_tip_burn_header_height: u32,
        chain_tip_burn_header_timestamp: u64,
        block: &NakamotoBlock,
        block_size: u64,
        burnchain_commit_burn: u64,
        burnchain_sortition_burn: u64,
    ) -> Result<(StacksEpochReceipt, PreCommitClarityBlock<'a>), ChainstateError> {
        debug!(
            "Process block {:?} with {} transactions",
            &block.header.block_hash().to_hex(),
            block.txs.len()
        );

        let ast_rules = ASTRules::PrecheckSize;
        let mainnet = chainstate_tx.get_config().mainnet;
        let next_block_height = block.header.chain_length;

        let (parent_ch, parent_block_hash) = if block.is_first_mined() {
            (
                FIRST_BURNCHAIN_CONSENSUS_HASH.clone(),
                FIRST_STACKS_BLOCK_HASH.clone(),
            )
        } else {
            (
                parent_chain_tip.consensus_hash.clone(),
                parent_chain_tip.anchored_header.block_hash(),
            )
        };

        let parent_block_id = StacksChainState::get_index_hash(&parent_ch, &parent_block_hash);
        if parent_block_id != block.header.parent_block_id {
            warn!("Error processing nakamoto block: Parent consensus hash does not match db view";
                  "db.parent_block_id" => %parent_block_id,
                  "header.parent_block_id" => %block.header.parent_block_id);
            return Err(ChainstateError::InvalidStacksBlock(
                "Parent block does not match".into(),
            ));
        }

        // check that the burnchain block that this block is associated with has been processed.
        // N.B. we must first get its hash, and then verify that it's in the same Bitcoin fork as
        // our `burn_dbconn` indicates.
        let burn_header_hash = SortitionDB::get_burnchain_header_hash_by_consensus(
            burn_dbconn,
            &block.header.consensus_hash,
        )?
        .ok_or_else(|| {
            warn!(
                "Unrecognized consensus hash";
                "block_hash" => %block.header.block_hash(),
                "consensus_hash" => %block.header.consensus_hash,
            );
            ChainstateError::NoSuchBlockError
        })?;

        let sortition_tip = burn_dbconn.context.chain_tip.clone();
        let burn_header_height = burn_dbconn
            .get_block_snapshot(&burn_header_hash, &sortition_tip)?
            .ok_or_else(|| {
                warn!(
                    "Tried to process Nakamoto block before its burn view was processed";
                    "block_hash" => block.header.block_hash(),
                    "burn_header_hash" => %burn_header_hash,
                );
                ChainstateError::NoSuchBlockError
            })?
            .block_height;

        let block_hash = block.header.block_hash();
        let tenure_changed = if let Some(tenures_valid) = block.tenure_changed() {
            if !tenures_valid {
                return Err(ChainstateError::InvalidStacksBlock(
                    "Invalid tenure changes in nakamoto block".into(),
                ));
            }
            true
        } else {
            false
        };

        if !tenure_changed && (block.is_first_mined() || parent_ch != block.header.consensus_hash) {
            return Err(ChainstateError::ExpectedTenureChange);
        }

        let parent_tenure_height = if block.is_first_mined() {
            0
        } else {
            Self::get_tenure_height(chainstate_tx.deref(), &parent_block_id)?.ok_or_else(|| {
                warn!(
                    "Parent of Nakamoto block in block headers DB yet";
                    "block_hash" => %block.header.block_hash(),
                    "parent_block_hash" => %parent_block_hash,
                    "parent_block_id" => %parent_block_id
                );
                ChainstateError::NoSuchBlockError
            })?
        };

        let tenure_height = if tenure_changed {
            // TODO: this should be + ${num_tenures_passed_since_parent}
            parent_tenure_height + 1
        } else {
            parent_tenure_height
        };

        // verify VRF proof, if present
        // only need to do this once per tenure
        // get the resulting vrf proof bytes
        let vrf_proof_opt = if tenure_changed {
            Self::check_block_commit_vrf_seed(chainstate_tx.deref(), burn_dbconn, block)?;
            Some(
                block
                    .get_vrf_proof()
                    .ok_or(ChainstateError::InvalidStacksBlock(
                        "Invalid Nakamoto block: has coinbase but no VRF proof".into(),
                    ))?,
            )
        } else {
            None
        };

        let SetupBlockResult {
            mut clarity_tx,
            mut tx_receipts,
            matured_miner_rewards_opt,
            evaluated_epoch,
            applied_epoch_transition,
            burn_stack_stx_ops,
            burn_transfer_stx_ops,
            burn_delegate_stx_ops,
            mut auto_unlock_events,
        } = Self::setup_block(
            chainstate_tx,
            clarity_instance,
            burn_dbconn,
            pox_constants,
            parent_ch,
            parent_block_hash,
            parent_chain_tip.stacks_block_height,
            parent_chain_tip.burn_header_height,
            burn_header_hash,
            burn_header_height.try_into().map_err(|_| {
                ChainstateError::InvalidStacksBlock("Burn block height exceeded u32".into())
            })?,
            mainnet,
            tenure_changed,
            tenure_height,
        )?;

        let starting_cost = clarity_tx.cost_so_far();

        debug!(
            "Append nakamoto block";
            "block" => format!("{}/{block_hash}", block.header.consensus_hash),
            "parent_block" => %block.header.parent_block_id,
            "stacks_height" => next_block_height,
            "total_burns" => block.header.burn_spent,
            "evaluated_epoch" => %evaluated_epoch
        );

        // process anchored block
        let (block_fees, txs_receipts) = match StacksChainState::process_block_transactions(
            &mut clarity_tx,
            &block.txs,
            0,
            ast_rules,
        ) {
            Err(e) => {
                let msg = format!("Invalid Stacks block {}: {:?}", &block_hash, &e);
                warn!("{}", &msg);

                clarity_tx.rollback_block();
                return Err(ChainstateError::InvalidStacksBlock(msg));
            }
            Ok((block_fees, _block_burns, txs_receipts)) => (block_fees, txs_receipts),
        };

        tx_receipts.extend(txs_receipts.into_iter());

        let total_tenure_cost = clarity_tx.cost_so_far();
        let mut block_execution_cost = total_tenure_cost.clone();
        block_execution_cost.sub(&starting_cost).map_err(|_e| {
            ChainstateError::InvalidStacksBlock("Block execution cost was negative".into())
        })?;

        // obtain reward info for receipt -- consolidate miner, user, and parent rewards into a
        // single list, but keep the miner/user/parent/info tuple for advancing the chain tip
        // TODO: drop user burn support
        let (matured_rewards, miner_payouts_opt) =
            if let Some(matured_miner_rewards) = matured_miner_rewards_opt {
                let (miner_reward, parent_reward, reward_ptr) = matured_miner_rewards;

                let mut ret = vec![];
                ret.push(miner_reward.clone());
                ret.push(parent_reward.clone());
                (ret, Some((miner_reward, parent_reward, reward_ptr)))
            } else {
                (vec![], None)
            };

        let mut lockup_events =
            match Self::finish_block(&mut clarity_tx, miner_payouts_opt.as_ref()) {
                Err(ChainstateError::InvalidStacksBlock(e)) => {
                    clarity_tx.rollback_block();
                    return Err(ChainstateError::InvalidStacksBlock(e));
                }
                Err(e) => return Err(e),
                Ok(lockup_events) => lockup_events,
            };

        // if any, append lockups events to the coinbase receipt
        if lockup_events.len() > 0 {
            // Receipts are appended in order, so the first receipt should be
            // the one of the coinbase transaction
            if let Some(receipt) = tx_receipts.get_mut(0) {
                if receipt.is_coinbase_tx() {
                    receipt.events.append(&mut lockup_events);
                }
            } else {
                warn!("Unable to attach lockups events, block's first transaction is not a coinbase transaction")
            }
        }
        // if any, append auto unlock events to the coinbase receipt
        if auto_unlock_events.len() > 0 {
            // Receipts are appended in order, so the first receipt should be
            // the one of the coinbase transaction
            if let Some(receipt) = tx_receipts.get_mut(0) {
                if receipt.is_coinbase_tx() {
                    receipt.events.append(&mut auto_unlock_events);
                }
            } else {
                warn!("Unable to attach auto unlock events, block's first transaction is not a coinbase transaction")
            }
        }

        let root_hash = clarity_tx.seal();
        if root_hash != block.header.state_index_root {
            let msg = format!(
                "Block {} state root mismatch: expected {}, got {}",
                &block_hash, block.header.state_index_root, root_hash,
            );
            warn!("{}", &msg);

            clarity_tx.rollback_block();
            return Err(ChainstateError::InvalidStacksBlock(msg));
        }

        debug!("Reached state root {}", root_hash;
               "block_cost" => %block_execution_cost);

        // good to go!
        let block_limit = clarity_tx
            .block_limit()
            .ok_or_else(|| ChainstateError::InvalidChainstateDB)?;
        let clarity_commit =
            clarity_tx.precommit_to_block(&block.header.consensus_hash, &block_hash);

        // figure out if there any accumulated rewards by
        //   getting the snapshot that elected this block.
        let accumulated_rewards = SortitionDB::get_block_snapshot_consensus(
            burn_dbconn.tx(),
            &block.header.consensus_hash,
        )?
        .expect("CORRUPTION: failed to load snapshot that elected processed block")
        .accumulated_coinbase_ustx;

        let coinbase_at_block = StacksChainState::get_coinbase_reward(
            u64::from(chain_tip_burn_header_height),
            burn_dbconn.context.first_block_height,
        );

        let total_coinbase = coinbase_at_block.saturating_add(accumulated_rewards);

        let scheduled_miner_reward = if tenure_changed {
            let parent_tenure_header: StacksHeaderInfo = Self::get_header_by_tenure_height(
                chainstate_tx,
                &parent_block_id,
                parent_tenure_height,
            )?
            .ok_or_else(|| {
                warn!("While processing tenure change, failed to look up parent tenure";
                      "parent_tenure_height" => parent_tenure_height,
                      "parent_block_id" => %parent_block_id,
                      "block_hash" => %block_hash,
                      "block_consensus_hash" => %block.header.consensus_hash);
                ChainstateError::NoSuchBlockError
            })?;
            // fetch the parent tenure fees by reading the total tx fees from this block's
            // *parent* (not parent_tenure_header), because `parent_block_id` is the last
            // block of that tenure, so contains a total fee accumulation for the whole tenure
            let parent_tenure_fees = if parent_tenure_header.is_nakamoto_block() {
                Self::get_total_tenure_tx_fees_at(
                    chainstate_tx,
                    &parent_block_id
                )?.ok_or_else(|| {
                    warn!("While processing tenure change, failed to look up parent block's total tx fees";
                          "parent_block_id" => %parent_block_id,
                          "block_hash" => %block_hash,
                          "block_consensus_hash" => %block.header.consensus_hash);
                    ChainstateError::NoSuchBlockError
                })?
            } else {
                // if the parent tenure is an epoch-2 block, don't pay
                // any fees to them in this schedule: nakamoto blocks
                // cannot confirm microblock transactions, and
                // anchored transactions are scheduled
                // by the parent in epoch-2.
                0
            };

            Some(Self::make_scheduled_miner_reward(
                mainnet,
                evaluated_epoch,
                &parent_tenure_header.anchored_header.block_hash(),
                &parent_tenure_header.consensus_hash,
                &block_hash,
                &block.header.consensus_hash,
                next_block_height,
                block
                    .get_coinbase_tx()
                    .ok_or(ChainstateError::InvalidStacksBlock(
                        "No coinbase transaction in tenure changing block".into(),
                    ))?,
                parent_tenure_fees,
                burnchain_commit_burn,
                burnchain_sortition_burn,
                total_coinbase,
            ))
        } else {
            None
        };

        let matured_rewards_info = miner_payouts_opt.as_ref().map(|(_, _, info)| info.clone());

        let new_tip = Self::advance_tip(
            &mut chainstate_tx.tx,
            &parent_chain_tip.anchored_header,
            &parent_chain_tip.consensus_hash,
            &block.header,
            vrf_proof_opt,
            chain_tip_burn_header_hash,
            chain_tip_burn_header_height,
            chain_tip_burn_header_timestamp,
            scheduled_miner_reward.as_ref(),
            miner_payouts_opt,
            &block_execution_cost,
            &total_tenure_cost,
            block_size,
            applied_epoch_transition,
            burn_stack_stx_ops,
            burn_transfer_stx_ops,
            burn_delegate_stx_ops,
            tenure_height,
            tenure_changed,
            block_fees,
        )
        .expect("FATAL: failed to advance chain tip");

        let new_block_id = new_tip.index_block_hash();
        chainstate_tx.log_transactions_processed(&new_block_id, &tx_receipts);

        monitoring::set_last_block_transaction_count(u64::try_from(block.txs.len()).unwrap());
        monitoring::set_last_execution_cost_observed(&block_execution_cost, &block_limit);

        // get previous burn block stats
        let (parent_burn_block_hash, parent_burn_block_height, parent_burn_block_timestamp) =
            if block.is_first_mined() {
                (BurnchainHeaderHash([0; 32]), 0, 0)
            } else {
                match SortitionDB::get_block_snapshot_consensus(burn_dbconn, &parent_ch)? {
                    Some(sn) => (
                        sn.burn_header_hash,
                        u32::try_from(sn.block_height).map_err(|_| {
                            ChainstateError::InvalidStacksBlock(
                                "Burn block height exceeds u32".into(),
                            )
                        })?,
                        sn.burn_header_timestamp,
                    ),
                    None => {
                        // shouldn't happen
                        warn!(
                            "CORRUPTION: block {}/{} does not correspond to a burn block",
                            &parent_ch, &parent_block_hash
                        );
                        (BurnchainHeaderHash([0; 32]), 0, 0)
                    }
                }
            };

        let epoch_receipt = StacksEpochReceipt {
            header: new_tip,
            tx_receipts,
            matured_rewards,
            matured_rewards_info,
            parent_microblocks_cost: ExecutionCost::zero(),
            anchored_block_cost: block_execution_cost,
            parent_burn_block_hash,
            parent_burn_block_height,
            parent_burn_block_timestamp,
            evaluated_epoch,
            epoch_transition: applied_epoch_transition,
        };

        NakamotoChainState::set_block_processed(&chainstate_tx, &new_block_id)?;

        Ok((epoch_receipt, clarity_commit))
    }
}

impl StacksMessageCodec for NakamotoBlock {
    fn consensus_serialize<W: std::io::Write>(&self, fd: &mut W) -> Result<(), CodecError> {
        write_next(fd, &self.header)?;
        write_next(fd, &self.txs)
    }

    fn consensus_deserialize<R: std::io::Read>(fd: &mut R) -> Result<Self, CodecError> {
        let (header, txs) = {
            let mut bound_read = BoundReader::from_reader(fd, u64::from(MAX_MESSAGE_LEN));
            let header: NakamotoBlockHeader = read_next(&mut bound_read)?;
            let txs: Vec<_> = read_next(&mut bound_read)?;
            (header, txs)
        };

        // all transactions are unique
        if !StacksBlock::validate_transactions_unique(&txs) {
            warn!("Invalid block: Found duplicate transaction"; "block_hash" => header.block_hash());
            return Err(CodecError::DeserializeError(
                "Invalid block: found duplicate transaction".to_string(),
            ));
        }

        // header and transactions must be consistent
        let txid_vecs = txs.iter().map(|tx| tx.txid().as_bytes().to_vec()).collect();

        let merkle_tree = MerkleTree::new(&txid_vecs);
        let tx_merkle_root: Sha512Trunc256Sum = merkle_tree.root();

        if tx_merkle_root != header.tx_merkle_root {
            warn!("Invalid block: Tx Merkle root mismatch"; "block_hash" => header.block_hash());
            return Err(CodecError::DeserializeError(
                "Invalid block: tx Merkle root mismatch".to_string(),
            ));
        }

        Ok(NakamotoBlock { header, txs })
    }
}<|MERGE_RESOLUTION|>--- conflicted
+++ resolved
@@ -472,14 +472,7 @@
         let tenure_changes = self
             .find_tenure_changes()
             .iter()
-<<<<<<< HEAD
-            .filter_map(|tx| match &tx.payload {
-                TransactionPayload::TenureChange(payload, signature) => Some((payload, signature)),
-                _ => None,
-            })
-=======
             .map(|i| &self.txs[*i])
->>>>>>> ae0f4349
             .collect::<Vec<_>>();
 
         if tenure_changes.len() > 1 {
@@ -491,31 +484,15 @@
             );
         }
 
-<<<<<<< HEAD
-        let validate =
-            |tc: &TenureChangePayload, sig: &ThresholdSignature| -> Result<(), TenureChangeError> {
-                if tc.previous_tenure_end != *parent {
-                    return Err(TenureChangeError::PreviousTenureInvalid);
-                }
-
-                tc.validate(sig)
-            };
-
-        // Return true if there is a valid TenureChange
-        tenure_changes
-            .into_iter()
-            .find(|(tc, sig)| validate(tc, sig).is_ok())
-            .is_some()
-=======
         let validate = |tc: &StacksTransaction| -> Result<(), TenureChangeError> {
-            if let TransactionPayload::TenureChange(tc) = &tc.payload {
+            if let TransactionPayload::TenureChange(tc, signature) = &tc.payload {
                 if tc.previous_tenure_end != self.header.parent_block_id {
                     return Err(TenureChangeError::PreviousTenureInvalid);
                 }
 
                 // TODO: check number of blocks in previous tenure
                 // TODO: check tenure change cause
-                tc.validate()
+                tc.validate(signature)
             } else {
                 // placeholder error
                 Err(TenureChangeError::NotNakamoto)
@@ -534,7 +511,6 @@
                         .collect::<Vec<_>>()
                         .len(),
         )
->>>>>>> ae0f4349
     }
 
     pub fn is_first_mined(&self) -> bool {
