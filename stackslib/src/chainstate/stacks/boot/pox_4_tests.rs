--- conflicted
+++ resolved
@@ -1636,7 +1636,6 @@
     let delegate_nonce = 0;
     let delegate_key = &keys[1];
     let delegate_principal = PrincipalData::from(key_to_stacks_addr(delegate_key));
-<<<<<<< HEAD
 
     let next_reward_cycle = 1 + burnchain
         .block_height_to_reward_cycle(block_height)
@@ -1654,7 +1653,6 @@
         hex_bytes("03a0f9818ea8c14a827bb144aec9cfbaeba225af22be18ed78a2f298106f4e281b").unwrap();
     let signer_key = Secp256k1PublicKey::from_slice(&signer_bytes).unwrap();
     let signer_key_val = Value::buff_from(signer_bytes.clone()).unwrap();
-
     let min_ustx = get_stacking_minimum(&mut peer, &latest_block);
 
     let txs = vec![
@@ -1700,36 +1698,6 @@
     //                                (start-burn-ht uint)
     //                                (lock-period uint)
     //                                (signer-key (buff 33)))
-=======
-    let signer_private_key = &keys[2];
-    let signer_public_key = StacksPublicKey::from_private(signer_private_key);
-    let pox_addr = PoxAddress::from_legacy(
-        AddressHashMode::SerializeP2PKH,
-        key_to_stacks_addr(delegate_key).bytes,
-    );
-
-    let delegate_stx: StacksTransaction = make_pox_4_delegate_stx(
-        stacker_key,
-        stacker_nonce,
-        100,
-        delegate_principal.clone().into(),
-        None,
-        Some(pox_addr.clone()),
-    );
-
-    let delegate_stack_stx = make_pox_4_delegate_stack_stx(
-        delegate_key,
-        delegate_nonce,
-        PrincipalData::from(key_to_stacks_addr(stacker_key)).into(),
-        100,
-        pox_addr.clone(),
-        block_height as u128,
-        lock_period,
-        signer_public_key,
-    );
-
-    let txs = vec![delegate_stx, delegate_stack_stx];
->>>>>>> e3db2f9c
 
     let latest_block = peer.tenure_with_txs(&txs, &mut coinbase_nonce);
 
@@ -1749,12 +1717,15 @@
     .expect("No stacking state, delegate-stack-stx failed")
     .expect_tuple();
 
-    let state_signer_key = stacking_state.get("signer-key").unwrap();
-
+    let reward_cycle_ht = burnchain.reward_cycle_to_block_height(next_reward_cycle);
+    let mut reward_set = get_reward_set_entries_at(&mut peer, &latest_block, reward_cycle_ht);
+    assert_eq!(reward_set.len(), 1);
+    let reward_entry = reward_set.pop().unwrap();
     assert_eq!(
-        state_signer_key,
-        &Value::buff_from(signer_public_key.to_bytes_compressed()).unwrap()
-    );
+        PoxAddress::try_from_pox_tuple(false, &pox_addr).unwrap(),
+        reward_entry.reward_address
+    );
+    assert_eq!(&reward_entry.signer.unwrap(), signer_bytes.as_slice(),);
 }
 
 // In this test case, Alice delegates to Bob.
@@ -1766,28 +1737,38 @@
 //  is equal to Bob's 'new' signer key.
 #[test]
 fn delegate_stack_stx_extend_signer_key() {
-    let lock_period: u128 = 1;
+    let lock_period: u128 = 2;
     let (burnchain, mut peer, keys, latest_block, block_height, mut coinbase_nonce) =
         prepare_pox4_test(function_name!(), None);
 
-    let mut alice_nonce = 0;
+    let alice_nonce = 0;
     let alice_stacker_key = &keys[0];
-    let bob_nonce = 0;
+    let mut bob_nonce = 0;
     let bob_delegate_private_key = &keys[1];
     let bob_delegate_principal = PrincipalData::from(key_to_stacks_addr(bob_delegate_private_key));
-    let bob_old_signer_private_key = &keys[2];
-    let bob_old_signer_public_key = StacksPublicKey::from_private(bob_old_signer_private_key);
-    let bob_new_signer_private_key = &keys[3];
-    let bob_new_signer_public_key = StacksPublicKey::from_private(bob_new_signer_private_key);
+
+    let signer_sk = Secp256k1PrivateKey::from_seed(&[0]);
+    let signer_extend_sk = Secp256k1PrivateKey::from_seed(&[1]);
+
+    let signer_key = Secp256k1PublicKey::from_private(&signer_sk);
+    let signer_bytes = signer_key.to_bytes_compressed();
+    let signer_key_val = Value::buff_from(signer_bytes.clone()).unwrap();
+
+    let signer_extend_key = Secp256k1PublicKey::from_private(&signer_extend_sk);
+    let signer_extend_bytes = signer_extend_key.to_bytes_compressed();
+    let signer_extend_key_val = Value::buff_from(signer_extend_bytes.clone()).unwrap();
+
+    let min_ustx = 2 * get_stacking_minimum(&mut peer, &latest_block);
+
     let pox_addr = PoxAddress::from_legacy(
         AddressHashMode::SerializeP2PKH,
         key_to_stacks_addr(bob_delegate_private_key).bytes,
     );
 
-    let delegate_stx: StacksTransaction = make_pox_4_delegate_stx(
+    let delegate_stx = make_pox_4_delegate_stx(
         alice_stacker_key,
         alice_nonce,
-        100,
+        min_ustx + 1,
         bob_delegate_principal.clone().into(),
         None,
         Some(pox_addr.clone()),
@@ -1796,12 +1777,11 @@
     let delegate_stack_stx = make_pox_4_delegate_stack_stx(
         bob_delegate_private_key,
         bob_nonce,
-        PrincipalData::from(key_to_stacks_addr(alice_stacker_key)).into(),
-        100,
+        key_to_stacks_addr(alice_stacker_key).into(),
+        min_ustx + 1,
         pox_addr.clone(),
         block_height as u128,
         lock_period,
-        bob_old_signer_public_key.clone(),
     );
 
     // Initial txs arr includes initial delegate_stx & delegate_stack_stx
@@ -1813,7 +1793,7 @@
     let delegation_state = get_delegation_state_pox_4(
         &mut peer,
         &latest_block,
-        &key_to_stacks_addr(alice_stacker_key).to_account_principal(),
+        &key_to_stacks_addr(alice_stacker_key).into(),
     )
     .expect("No delegation state, delegate-stx failed")
     .expect_tuple();
@@ -1821,42 +1801,69 @@
     let stacking_state = get_stacking_state_pox_4(
         &mut peer,
         &latest_block,
-        &key_to_stacks_addr(alice_stacker_key).to_account_principal(),
+        &key_to_stacks_addr(alice_stacker_key).into(),
     )
     .expect("No stacking state, stack-stx failed")
     .expect_tuple();
 
-<<<<<<< HEAD
-    let reward_cycle_ht = burnchain.reward_cycle_to_block_height(next_reward_cycle);
-    let mut reward_set = get_reward_set_entries_at(&mut peer, &latest_block, reward_cycle_ht);
-    assert_eq!(reward_set.len(), 1);
-    let reward_entry = reward_set.pop().unwrap();
-    assert_eq!(
-        PoxAddress::try_from_pox_tuple(false, &pox_addr).unwrap(),
-        reward_entry.reward_address
-    );
-    assert_eq!(&reward_entry.signer.unwrap(), signer_bytes.as_slice(),);
-=======
-    // Testing initial signer-key correctly set
-    let state_signer_key = stacking_state.get("signer-key").unwrap();
-    assert_eq!(
-        state_signer_key,
-        &Value::buff_from(bob_old_signer_public_key.to_bytes_compressed()).unwrap()
-    );
-
-    alice_nonce += 1;
+    let next_reward_cycle = 1 + burnchain
+        .block_height_to_reward_cycle(block_height)
+        .unwrap();
+
+    let extend_cycle = 1 + next_reward_cycle;
+
+    let partially_stacked_0 = get_partially_stacked_state_pox_4(
+        &mut peer,
+        &latest_block,
+        &pox_addr,
+        next_reward_cycle,
+        &key_to_stacks_addr(bob_delegate_private_key),
+    );
+
+    let partially_stacked_1 = get_partially_stacked_state_pox_4(
+        &mut peer,
+        &latest_block,
+        &pox_addr,
+        next_reward_cycle,
+        &key_to_stacks_addr(bob_delegate_private_key),
+    );
+
+    info!("Currently partially stacked = {partially_stacked_0:?} + {partially_stacked_1:?}");
+
+    bob_nonce += 1;
 
     let delegate_stack_extend = make_pox_4_delegate_stack_extend(
         bob_delegate_private_key,
-        alice_nonce,
-        PrincipalData::from(key_to_stacks_addr(alice_stacker_key)).into(),
+        bob_nonce,
+        key_to_stacks_addr(alice_stacker_key).into(),
         pox_addr.clone(),
-        bob_new_signer_public_key.clone(),
         1,
     );
 
+    let agg_tx_0 = make_pox_4_contract_call(
+        bob_delegate_private_key,
+        bob_nonce + 1,
+        "stack-aggregation-commit",
+        vec![
+            pox_addr.as_clarity_tuple().unwrap().into(),
+            Value::UInt(next_reward_cycle.into()),
+            signer_key_val.clone(),
+        ],
+    );
+
+    let agg_tx_1 = make_pox_4_contract_call(
+        bob_delegate_private_key,
+        bob_nonce + 2,
+        "stack-aggregation-commit",
+        vec![
+            pox_addr.as_clarity_tuple().unwrap().into(),
+            Value::UInt(extend_cycle.into()),
+            signer_extend_key_val.clone(),
+        ],
+    );
+
     // Next tx arr calls a delegate_stack_extend pox_4 helper found in mod.rs
-    let txs = vec![delegate_stack_extend];
+    let txs = vec![delegate_stack_extend, agg_tx_0, agg_tx_1];
 
     let latest_block = peer.tenure_with_txs(&txs, &mut coinbase_nonce);
     let new_stacking_state = get_stacking_state_pox_4(
@@ -1867,11 +1874,22 @@
     .unwrap()
     .expect_tuple();
 
-    // Testing new signer-key correctly set
-    let state_signer_key_new = new_stacking_state.get("signer-key").unwrap();
+    let reward_cycle_ht = burnchain.reward_cycle_to_block_height(next_reward_cycle);
+    let extend_cycle_ht = burnchain.reward_cycle_to_block_height(extend_cycle);
+
+    let mut reward_set = get_reward_set_entries_at(&mut peer, &latest_block, reward_cycle_ht);
+    assert_eq!(reward_set.len(), 1);
+    let reward_entry = reward_set.pop().unwrap();
+    assert_eq!(pox_addr, reward_entry.reward_address);
+    assert_eq!(&reward_entry.signer.unwrap(), signer_bytes.as_slice(),);
+
+    let mut reward_set = get_reward_set_entries_at(&mut peer, &latest_block, extend_cycle_ht);
+    assert_eq!(reward_set.len(), 1);
+    let reward_entry = reward_set.pop().unwrap();
+    assert_eq!(pox_addr, reward_entry.reward_address);
     assert_eq!(
-        state_signer_key_new,
-        &Value::buff_from(bob_new_signer_public_key.to_bytes_compressed()).unwrap()
+        &reward_entry.signer.unwrap(),
+        signer_extend_bytes.as_slice(),
     );
 }
 
@@ -1892,8 +1910,10 @@
     let mut alice_nonce = 0;
     let alice_stacking_private_key = &keys[0];
     let alice_address = key_to_stacks_addr(alice_stacking_private_key);
-    let alice_signing_private_key = &keys[1];
-    let alice_signing_public_key = StacksPublicKey::from_private(alice_signing_private_key);
+    let signing_sk = StacksPrivateKey::from_seed(&[1]);
+    let signing_pk = StacksPublicKey::from_private(&signing_sk);
+    let signing_bytes = signing_pk.to_bytes_compressed();
+
     let min_ustx = get_stacking_minimum(&mut peer, &latest_block);
     let pox_addr = PoxAddress::from_legacy(
         AddressHashMode::SerializeP2PKH,
@@ -1906,7 +1926,7 @@
         min_ustx,
         pox_addr.clone(),
         lock_period,
-        alice_signing_public_key.clone(),
+        signing_pk,
         block_height as u64,
     );
 
@@ -1921,13 +1941,6 @@
     )
     .expect("No stacking state, stack-stx failed")
     .expect_tuple();
-
-    // Testing initial signer-key correctly set
-    let state_signer_key = stacking_state.get("signer-key").unwrap();
-    assert_eq!(
-        state_signer_key,
-        &Value::buff_from(alice_signing_public_key.to_bytes_compressed()).unwrap()
-    );
 
     alice_nonce += 1;
 
@@ -1955,6 +1968,16 @@
     // Testing stack_increase response is equal to expected response
     // Test is straightforward because 'stack-increase' in PoX-4 is the same as PoX-3
     assert_eq!(actual_result, expected_result);
+
+    let next_reward_cycle = 1 + burnchain
+        .block_height_to_reward_cycle(block_height)
+        .unwrap();
+    let reward_cycle_ht = burnchain.reward_cycle_to_block_height(next_reward_cycle);
+    let mut reward_set = get_reward_set_entries_at(&mut peer, &latest_block, reward_cycle_ht);
+    assert_eq!(reward_set.len(), 1);
+    let reward_entry = reward_set.pop().unwrap();
+    assert_eq!(pox_addr, reward_entry.reward_address);
+    assert_eq!(&reward_entry.signer.unwrap(), &signing_bytes.as_slice());
 }
 
 // In this test case, Alice delegates twice the stacking minimum to Bob.
@@ -1972,18 +1995,24 @@
 
     let alice_nonce = 0;
     let alice_key = &keys[0];
-    let alice_address = PrincipalData::from(key_to_stacks_addr(alice_key).to_account_principal());
+    let alice_address = PrincipalData::from(key_to_stacks_addr(alice_key));
     let mut bob_nonce = 0;
     let bob_delegate_key = &keys[1];
-    let bob_delegate_address =
-        PrincipalData::from(key_to_stacks_addr(bob_delegate_key).to_account_principal());
+    let bob_delegate_address = PrincipalData::from(key_to_stacks_addr(bob_delegate_key));
     let min_ustx = get_stacking_minimum(&mut peer, &latest_block);
-    let bob_signer_private_key = &keys[2];
-    let bob_signer_public_key = StacksPublicKey::from_private(bob_signer_private_key);
+    let signer_sk = StacksPrivateKey::from_seed(&[1, 3, 3, 7]);
+    let signer_pk = StacksPublicKey::from_private(&signer_sk);
+    let signer_pk_bytes = signer_pk.to_bytes_compressed();
+    let signer_key_val = Value::buff_from(signer_pk_bytes.clone()).unwrap();
+
     let pox_addr = PoxAddress::from_legacy(
         AddressHashMode::SerializeP2PKH,
         key_to_stacks_addr(bob_delegate_key).bytes,
     );
+
+    let next_reward_cycle = 1 + burnchain
+        .block_height_to_reward_cycle(block_height)
+        .unwrap();
 
     let delegate_stx = make_pox_4_delegate_stx(
         alice_key,
@@ -2002,7 +2031,6 @@
         pox_addr.clone(),
         block_height as u128,
         lock_period,
-        bob_signer_public_key.clone(),
     );
 
     // Initial tx arr includes a delegate_stx & delegate_stack_stx pox_4 helper found in mod.rs
@@ -2020,13 +2048,24 @@
         min_ustx,
     );
 
+    let agg_tx = make_pox_4_contract_call(
+        bob_delegate_key,
+        bob_nonce + 1,
+        "stack-aggregation-commit",
+        vec![
+            pox_addr.as_clarity_tuple().unwrap().into(),
+            Value::UInt(next_reward_cycle.into()),
+            signer_key_val.clone(),
+        ],
+    );
+
     // Next tx arr includes a delegate_increase pox_4 helper found in mod.rs
-    let txs = vec![delegate_increase];
+    let txs = vec![delegate_increase, agg_tx];
 
     let latest_block = peer.tenure_with_txs(&txs, &mut coinbase_nonce);
 
     let delegate_transactions =
-        get_last_block_sender_transactions(&observer, bob_delegate_address.into());
+        get_last_block_sender_transactions(&observer, key_to_stacks_addr(bob_delegate_key));
 
     let actual_result = delegate_transactions.first().cloned().unwrap().result;
 
@@ -2045,7 +2084,15 @@
     // Testing stack_increase response is equal to expected response
     // Test is straightforward because 'stack-increase' in PoX-4 is the same as PoX-3
     assert_eq!(actual_result, expected_result);
->>>>>>> e3db2f9c
+
+    // test that the reward set contains the increased amount and the expected key
+    let reward_cycle_ht = burnchain.reward_cycle_to_block_height(next_reward_cycle);
+    let mut reward_set = get_reward_set_entries_at(&mut peer, &latest_block, reward_cycle_ht);
+    assert_eq!(reward_set.len(), 1);
+    let reward_entry = reward_set.pop().unwrap();
+    assert_eq!(pox_addr, reward_entry.reward_address);
+    assert_eq!(min_ustx * 2, reward_entry.amount_stacked);
+    assert_eq!(&reward_entry.signer.unwrap(), signer_pk_bytes.as_slice());
 }
 
 pub fn get_stacking_state_pox_4(
@@ -2066,6 +2113,42 @@
         )
         .unwrap()
         .expect_optional()
+    })
+}
+
+pub fn get_partially_stacked_state_pox_4(
+    peer: &mut TestPeer,
+    tip: &StacksBlockId,
+    pox_addr: &PoxAddress,
+    reward_cycle: u64,
+    sender: &StacksAddress,
+) -> Option<u128> {
+    with_clarity_db_ro(peer, tip, |db| {
+        let lookup_tuple = TupleData::from_data(vec![
+            (
+                "pox-addr".into(),
+                pox_addr.as_clarity_tuple().unwrap().into(),
+            ),
+            ("reward-cycle".into(), Value::UInt(reward_cycle.into())),
+            ("sender".into(), PrincipalData::from(sender.clone()).into()),
+        ])
+        .unwrap()
+        .into();
+        let epoch = db.get_clarity_epoch_version();
+        db.fetch_entry_unknown_descriptor(
+            &boot_code_id(boot::POX_4_NAME, false),
+            "partial-stacked-by-cycle",
+            &lookup_tuple,
+            &epoch,
+        )
+        .unwrap()
+        .expect_optional()
+        .map(|v| {
+            v.expect_tuple()
+                .get_owned("stacked-amount")
+                .unwrap()
+                .expect_u128()
+        })
     })
 }
 
