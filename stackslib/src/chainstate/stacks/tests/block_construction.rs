// Copyright (C) 2013-2020 Blockstack PBC, a public benefit corporation
// Copyright (C) 2020-2022 Stacks Open Internet Foundation
//
// This program is free software: you can redistribute it and/or modify
// it under the terms of the GNU General Public License as published by
// the Free Software Foundation, either version 3 of the License, or
// (at your option) any later version.
//
// This program is distributed in the hope that it will be useful,
// but WITHOUT ANY WARRANTY; without even the implied warranty of
// MERCHANTABILITY or FITNESS FOR A PARTICULAR PURPOSE.  See the
// GNU General Public License for more details.
//
// You should have received a copy of the GNU General Public License
// along with this program.  If not, see <http://www.gnu.org/licenses/>.

/// This test module is concerned with verifying that the system can build blocks out of
/// transactions from the mempool under various circumstances.  The tests here focus on testing
/// block construction from various types of transactions and block availabilities, based on data
/// available in the mempool.  This differs from the `chain_histories` module in that the `chain_histories` module is
/// concerned with building out and testing block histories from manually-constructed blocks,
/// ignoring mempool-level concerns entirely.
use std::cell::RefCell;
use std::collections::{HashMap, HashSet, VecDeque};
use std::path::{Path, PathBuf};
use std::{fs, io};

use clarity::vm::clarity::ClarityConnection;
use clarity::vm::costs::LimitedCostTracker;
use clarity::vm::database::ClarityDatabase;
use clarity::vm::test_util::TEST_BURN_STATE_DB;
use clarity::vm::types::*;
use rand::seq::SliceRandom;
use rand::{thread_rng, Rng};
use rusqlite::params;
use stacks_common::address::*;
use stacks_common::types::chainstate::SortitionId;
use stacks_common::util::hash::MerkleTree;
use stacks_common::util::secp256k1::Secp256k1PrivateKey;
use stacks_common::util::vrf::VRFProof;
use stacks_common::util::{get_epoch_time_ms, sleep_ms};

use crate::burnchains::tests::*;
use crate::burnchains::*;
use crate::chainstate::burn::db::sortdb::*;
use crate::chainstate::burn::operations::{
    BlockstackOperationType, LeaderBlockCommitOp, LeaderKeyRegisterOp,
};
use crate::chainstate::burn::*;
use crate::chainstate::coordinator::Error as CoordinatorError;
use crate::chainstate::stacks::db::blocks::test::store_staging_block;
use crate::chainstate::stacks::db::test::*;
use crate::chainstate::stacks::db::*;
use crate::chainstate::stacks::events::StacksTransactionReceipt;
use crate::chainstate::stacks::miner::*;
use crate::chainstate::stacks::test::codec_all_transactions;
use crate::chainstate::stacks::tests::*;
use crate::chainstate::stacks::{
    Error as ChainstateError, C32_ADDRESS_VERSION_TESTNET_SINGLESIG, *,
};
use crate::core::mempool::MemPoolWalkSettings;
use crate::core::tests::make_block;
use crate::core::{FIRST_BURNCHAIN_CONSENSUS_HASH, *};
use crate::cost_estimates::metrics::UnitMetric;
use crate::cost_estimates::UnitEstimator;
use crate::net::test::*;
use crate::util_lib::boot::boot_code_addr;
use crate::util_lib::db::Error as db_error;

#[test]
fn test_build_anchored_blocks_empty() {
    let peer_config = TestPeerConfig::new(function_name!(), 2000, 2001);
    let burnchain = peer_config.burnchain.clone();
    let mut peer = TestPeer::new(peer_config);

    let chainstate_path = peer.chainstate_path.clone();

    let num_blocks = 10;
    let first_stacks_block_height = {
        let sn = SortitionDB::get_canonical_burn_chain_tip(peer.sortdb.as_ref().unwrap().conn())
            .unwrap();
        sn.block_height
    };

    let mut last_block: Option<StacksBlock> = None;
    for tenure_id in 0..num_blocks {
        // send transactions to the mempool
        let tip = SortitionDB::get_canonical_burn_chain_tip(peer.sortdb.as_ref().unwrap().conn())
            .unwrap();

        assert_eq!(
            tip.block_height,
            first_stacks_block_height + (tenure_id as u64)
        );
        if let Some(block) = last_block {
            assert_eq!(tip.winning_stacks_block_hash, block.block_hash());
        }

        let (burn_ops, stacks_block, microblocks) = peer.make_tenure(
            |ref mut miner,
             ref mut sortdb,
             ref mut chainstate,
             vrf_proof,
             ref parent_opt,
             ref parent_microblock_header_opt| {
                let parent_tip = match parent_opt {
                    None => StacksChainState::get_genesis_header_info(chainstate.db()).unwrap(),
                    Some(block) => {
                        let ic = sortdb.index_conn();
                        let snapshot = SortitionDB::get_block_snapshot_for_winning_stacks_block(
                            &ic,
                            &tip.sortition_id,
                            &block.block_hash(),
                        )
                        .unwrap()
                        .unwrap(); // succeeds because we don't fork
                        StacksChainState::get_anchored_block_header_info(
                            chainstate.db(),
                            &snapshot.consensus_hash,
                            &snapshot.winning_stacks_block_hash,
                        )
                        .unwrap()
                        .unwrap()
                    }
                };

                let mut mempool =
                    MemPoolDB::open_test(false, 0x80000000, &chainstate_path).unwrap();

                let coinbase_tx = make_coinbase(miner, tenure_id);

                let anchored_block = StacksBlockBuilder::build_anchored_block(
                    chainstate,
                    &sortdb.index_handle_at_tip(),
                    &mut mempool,
                    &parent_tip,
                    tip.total_burn,
                    vrf_proof,
                    Hash160([tenure_id as u8; 20]),
                    &coinbase_tx,
                    BlockBuilderSettings::max_value(),
                    None,
                    &burnchain,
                )
                .unwrap();
                (anchored_block.0, vec![])
            },
        );

        last_block = Some(stacks_block.clone());

        peer.next_burnchain_block(burn_ops.clone());
        peer.process_stacks_epoch_at_tip(&stacks_block, &microblocks);
    }
}

#[test]
fn test_build_anchored_blocks_stx_transfers_single() {
    let privk = StacksPrivateKey::from_hex(
        "42faca653724860da7a41bfcef7e6ba78db55146f6900de8cb2a9f760ffac70c01",
    )
    .unwrap();
    let addr = StacksAddress::from_public_keys(
        C32_ADDRESS_VERSION_TESTNET_SINGLESIG,
        &AddressHashMode::SerializeP2PKH,
        1,
        &vec![StacksPublicKey::from_private(&privk)],
    )
    .unwrap();

    let mut peer_config = TestPeerConfig::new(function_name!(), 2002, 2003);
    peer_config.initial_balances = vec![(addr.to_account_principal(), 1000000000)];
    let burnchain = peer_config.burnchain.clone();

    let mut peer = TestPeer::new(peer_config);

    let chainstate_path = peer.chainstate_path.clone();

    let num_blocks = 10;
    let first_stacks_block_height = {
        let sn = SortitionDB::get_canonical_burn_chain_tip(peer.sortdb.as_ref().unwrap().conn())
            .unwrap();
        sn.block_height
    };

    let recipient_addr_str = "ST1RFD5Q2QPK3E0F08HG9XDX7SSC7CNRS0QR0SGEV";
    let recipient = StacksAddress::from_string(recipient_addr_str).unwrap();
    let mut sender_nonce = 0;

    for tenure_id in 0..num_blocks {
        // send transactions to the mempool
        let tip = SortitionDB::get_canonical_burn_chain_tip(peer.sortdb.as_ref().unwrap().conn())
            .unwrap();

        let (burn_ops, stacks_block, microblocks) = peer.make_tenure(
            |ref mut miner,
             ref mut sortdb,
             ref mut chainstate,
             vrf_proof,
             ref parent_opt,
             ref parent_microblock_header_opt| {
                let parent_tip = match parent_opt {
                    None => StacksChainState::get_genesis_header_info(chainstate.db()).unwrap(),
                    Some(block) => {
                        let ic = sortdb.index_conn();
                        let snapshot = SortitionDB::get_block_snapshot_for_winning_stacks_block(
                            &ic,
                            &tip.sortition_id,
                            &block.block_hash(),
                        )
                        .unwrap()
                        .unwrap(); // succeeds because we don't fork
                        StacksChainState::get_anchored_block_header_info(
                            chainstate.db(),
                            &snapshot.consensus_hash,
                            &snapshot.winning_stacks_block_hash,
                        )
                        .unwrap()
                        .unwrap()
                    }
                };

                let parent_header_hash = parent_tip.anchored_header.block_hash();
                let parent_consensus_hash = parent_tip.consensus_hash.clone();

                let mut mempool =
                    MemPoolDB::open_test(false, 0x80000000, &chainstate_path).unwrap();

                let coinbase_tx = make_coinbase(miner, tenure_id);

                if tenure_id > 0 {
                    let stx_transfer = make_user_stacks_transfer(
                        &privk,
                        sender_nonce,
                        200,
                        &recipient.to_account_principal(),
                        1,
                    );
                    sender_nonce += 1;

                    mempool
                        .submit(
                            chainstate,
                            sortdb,
                            &parent_consensus_hash,
                            &parent_header_hash,
                            &stx_transfer,
                            None,
                            &ExecutionCost::max_value(),
                            &StacksEpochId::Epoch20,
                        )
                        .unwrap();
                }

                let anchored_block = StacksBlockBuilder::build_anchored_block(
                    chainstate,
                    &sortdb.index_handle_at_tip(),
                    &mut mempool,
                    &parent_tip,
                    tip.total_burn,
                    vrf_proof,
                    Hash160([tenure_id as u8; 20]),
                    &coinbase_tx,
                    BlockBuilderSettings::max_value(),
                    None,
                    &burnchain,
                )
                .unwrap();
                (anchored_block.0, vec![])
            },
        );

        peer.next_burnchain_block(burn_ops.clone());
        peer.process_stacks_epoch_at_tip(&stacks_block, &microblocks);

        if tenure_id > 0 {
            // transaction was mined
            assert_eq!(stacks_block.txs.len(), 2);
            if let TransactionPayload::TokenTransfer(ref addr, ref amount, ref memo) =
                stacks_block.txs[1].payload
            {
                assert_eq!(*addr, recipient.to_account_principal());
                assert_eq!(*amount, 1);
            } else {
                assert!(false);
            }
        }
    }
}

#[test]
fn test_build_anchored_blocks_empty_with_builder_timeout() {
    let privk = StacksPrivateKey::from_hex(
        "42faca653724860da7a41bfcef7e6ba78db55146f6900de8cb2a9f760ffac70c01",
    )
    .unwrap();
    let addr = StacksAddress::from_public_keys(
        C32_ADDRESS_VERSION_TESTNET_SINGLESIG,
        &AddressHashMode::SerializeP2PKH,
        1,
        &vec![StacksPublicKey::from_private(&privk)],
    )
    .unwrap();

    let mut peer_config = TestPeerConfig::new(function_name!(), 2022, 2023);
    peer_config.initial_balances = vec![(addr.to_account_principal(), 1000000000)];
    let burnchain = peer_config.burnchain.clone();

    let mut peer = TestPeer::new(peer_config);

    let chainstate_path = peer.chainstate_path.clone();

    let num_blocks = 10;
    let first_stacks_block_height = {
        let sn = SortitionDB::get_canonical_burn_chain_tip(peer.sortdb.as_ref().unwrap().conn())
            .unwrap();
        sn.block_height
    };

    let recipient_addr_str = "ST1RFD5Q2QPK3E0F08HG9XDX7SSC7CNRS0QR0SGEV";
    let recipient = StacksAddress::from_string(recipient_addr_str).unwrap();
    let mut sender_nonce = 0;

    for tenure_id in 0..num_blocks {
        // send transactions to the mempool
        let tip = SortitionDB::get_canonical_burn_chain_tip(peer.sortdb.as_ref().unwrap().conn())
            .unwrap();

        let (burn_ops, stacks_block, microblocks) = peer.make_tenure(
            |ref mut miner,
             ref mut sortdb,
             ref mut chainstate,
             vrf_proof,
             ref parent_opt,
             ref parent_microblock_header_opt| {
                let parent_tip = match parent_opt {
                    None => StacksChainState::get_genesis_header_info(chainstate.db()).unwrap(),
                    Some(block) => {
                        let ic = sortdb.index_conn();
                        let snapshot = SortitionDB::get_block_snapshot_for_winning_stacks_block(
                            &ic,
                            &tip.sortition_id,
                            &block.block_hash(),
                        )
                        .unwrap()
                        .unwrap(); // succeeds because we don't fork
                        StacksChainState::get_anchored_block_header_info(
                            chainstate.db(),
                            &snapshot.consensus_hash,
                            &snapshot.winning_stacks_block_hash,
                        )
                        .unwrap()
                        .unwrap()
                    }
                };

                let parent_header_hash = parent_tip.anchored_header.block_hash();
                let parent_consensus_hash = parent_tip.consensus_hash.clone();

                let mut mempool =
                    MemPoolDB::open_test(false, 0x80000000, &chainstate_path).unwrap();

                let coinbase_tx = make_coinbase(miner, tenure_id);

                if tenure_id > 0 {
                    let stx_transfer = make_user_stacks_transfer(
                        &privk,
                        sender_nonce,
                        200,
                        &recipient.to_account_principal(),
                        1,
                    );
                    sender_nonce += 1;

                    mempool
                        .submit(
                            chainstate,
                            sortdb,
                            &parent_consensus_hash,
                            &parent_header_hash,
                            &stx_transfer,
                            None,
                            &ExecutionCost::max_value(),
                            &StacksEpochId::Epoch20,
                        )
                        .unwrap();
                }

                let anchored_block = StacksBlockBuilder::build_anchored_block(
                    chainstate,
                    &sortdb.index_handle_at_tip(),
                    &mut mempool,
                    &parent_tip,
                    tip.total_burn,
                    vrf_proof,
                    Hash160([tenure_id as u8; 20]),
                    &coinbase_tx,
                    // no time to mine anything, so all blocks should be empty
                    BlockBuilderSettings {
                        max_miner_time_ms: 0,
                        ..BlockBuilderSettings::max_value()
                    },
                    None,
                    &burnchain,
                )
                .unwrap();
                (anchored_block.0, vec![])
            },
        );

        peer.next_burnchain_block(burn_ops.clone());
        peer.process_stacks_epoch_at_tip(&stacks_block, &microblocks);

        if tenure_id > 0 {
            // transaction was NOT mined due to timeout
            assert_eq!(stacks_block.txs.len(), 1);
        }
    }
}

#[test]
fn test_build_anchored_blocks_stx_transfers_multi() {
    let mut privks = vec![];
    let mut balances = vec![];
    let num_blocks = 10;

    for _ in 0..num_blocks {
        let privk = StacksPrivateKey::random();
        let addr = StacksAddress::from_public_keys(
            C32_ADDRESS_VERSION_TESTNET_SINGLESIG,
            &AddressHashMode::SerializeP2PKH,
            1,
            &vec![StacksPublicKey::from_private(&privk)],
        )
        .unwrap();

        privks.push(privk);
        balances.push((addr.to_account_principal(), 100000000));
    }

    let mut peer_config = TestPeerConfig::new(function_name!(), 2004, 2005);
    peer_config.initial_balances = balances;
    let burnchain = peer_config.burnchain.clone();

    let mut peer = TestPeer::new(peer_config);

    let chainstate_path = peer.chainstate_path.clone();

    let first_stacks_block_height = {
        let sn = SortitionDB::get_canonical_burn_chain_tip(peer.sortdb.as_ref().unwrap().conn())
            .unwrap();
        sn.block_height
    };

    let recipient_addr_str = "ST1RFD5Q2QPK3E0F08HG9XDX7SSC7CNRS0QR0SGEV";
    let recipient = StacksAddress::from_string(recipient_addr_str).unwrap();
    let mut sender_nonce = 0;

    for tenure_id in 0..num_blocks {
        // send transactions to the mempool
        let tip = SortitionDB::get_canonical_burn_chain_tip(peer.sortdb.as_ref().unwrap().conn())
            .unwrap();

        let (burn_ops, stacks_block, microblocks) = peer.make_tenure(
            |ref mut miner,
             ref mut sortdb,
             ref mut chainstate,
             vrf_proof,
             ref parent_opt,
             ref parent_microblock_header_opt| {
                let parent_tip = match parent_opt {
                    None => StacksChainState::get_genesis_header_info(chainstate.db()).unwrap(),
                    Some(block) => {
                        let ic = sortdb.index_conn();
                        let snapshot = SortitionDB::get_block_snapshot_for_winning_stacks_block(
                            &ic,
                            &tip.sortition_id,
                            &block.block_hash(),
                        )
                        .unwrap()
                        .unwrap(); // succeeds because we don't fork
                        StacksChainState::get_anchored_block_header_info(
                            chainstate.db(),
                            &snapshot.consensus_hash,
                            &snapshot.winning_stacks_block_hash,
                        )
                        .unwrap()
                        .unwrap()
                    }
                };

                let parent_header_hash = parent_tip.anchored_header.block_hash();
                let parent_consensus_hash = parent_tip.consensus_hash.clone();

                let mut mempool =
                    MemPoolDB::open_test(false, 0x80000000, &chainstate_path).unwrap();

                let coinbase_tx = make_coinbase(miner, tenure_id);

                if tenure_id > 0 {
                    for i in 0..5 {
                        let stx_transfer = make_user_stacks_transfer(
                            &privks[i],
                            sender_nonce,
                            200,
                            &recipient.to_account_principal(),
                            1,
                        );
                        mempool
                            .submit(
                                chainstate,
                                sortdb,
                                &parent_consensus_hash,
                                &parent_header_hash,
                                &stx_transfer,
                                None,
                                &ExecutionCost::max_value(),
                                &StacksEpochId::Epoch20,
                            )
                            .unwrap();
                    }

                    // test pagination by timestamp
                    test_debug!("Delay for 1.5s");
                    sleep_ms(1500);

                    for i in 5..10 {
                        let stx_transfer = make_user_stacks_transfer(
                            &privks[i],
                            sender_nonce,
                            200,
                            &recipient.to_account_principal(),
                            1,
                        );
                        mempool
                            .submit(
                                chainstate,
                                sortdb,
                                &parent_consensus_hash,
                                &parent_header_hash,
                                &stx_transfer,
                                None,
                                &ExecutionCost::max_value(),
                                &StacksEpochId::Epoch20,
                            )
                            .unwrap();
                    }

                    sender_nonce += 1;
                }

                let anchored_block = StacksBlockBuilder::build_anchored_block(
                    chainstate,
                    &sortdb.index_handle_at_tip(),
                    &mut mempool,
                    &parent_tip,
                    tip.total_burn,
                    vrf_proof,
                    Hash160([tenure_id as u8; 20]),
                    &coinbase_tx,
                    BlockBuilderSettings::max_value(),
                    None,
                    &burnchain,
                )
                .unwrap();
                (anchored_block.0, vec![])
            },
        );

        peer.next_burnchain_block(burn_ops.clone());
        peer.process_stacks_epoch_at_tip(&stacks_block, &microblocks);

        if tenure_id > 0 {
            // transaction was mined, even though they were staggerred by time
            assert_eq!(stacks_block.txs.len(), 11);
            for i in 1..11 {
                if let TransactionPayload::TokenTransfer(ref addr, ref amount, ref memo) =
                    stacks_block.txs[i].payload
                {
                    assert_eq!(*addr, recipient.to_account_principal());
                    assert_eq!(*amount, 1);
                } else {
                    assert!(false);
                }
            }
        }
    }
}

#[test]
fn test_build_anchored_blocks_connected_by_microblocks_across_epoch() {
    let privk = StacksPrivateKey::from_hex(
        "42faca653724860da7a41bfcef7e6ba78db55146f6900de8cb2a9f760ffac70c01",
    )
    .unwrap();
    let addr = StacksAddress::from_public_keys(
        C32_ADDRESS_VERSION_TESTNET_SINGLESIG,
        &AddressHashMode::SerializeP2PKH,
        1,
        &vec![StacksPublicKey::from_private(&privk)],
    )
    .unwrap();

    let mut peer_config = TestPeerConfig::new(function_name!(), 2016, 2017);
    peer_config.initial_balances = vec![(addr.to_account_principal(), 1000000000)];
    let burnchain = peer_config.burnchain.clone();

    let epochs = EpochList::new(&[
        StacksEpoch {
            epoch_id: StacksEpochId::Epoch10,
            start_height: 0,
            end_height: 0,
            block_limit: ExecutionCost::max_value(),
            network_epoch: PEER_VERSION_EPOCH_1_0,
        },
        StacksEpoch {
            epoch_id: StacksEpochId::Epoch20,
            start_height: 0,
            end_height: 30, // NOTE: the first 25 burnchain blocks have no sortition
            block_limit: ExecutionCost::max_value(),
            network_epoch: PEER_VERSION_EPOCH_2_0,
        },
        StacksEpoch {
            epoch_id: StacksEpochId::Epoch2_05,
            start_height: 30,
            end_height: STACKS_EPOCH_MAX,
            block_limit: ExecutionCost {
                write_length: 205205,
                write_count: 205205,
                read_length: 205205,
                read_count: 205205,
                runtime: 205205,
            },
            network_epoch: PEER_VERSION_EPOCH_2_05,
        },
    ]);
    peer_config.epochs = Some(epochs);

    let num_blocks = 10;

    let mut mblock_privks = vec![];
    for _ in 0..num_blocks {
        let mblock_privk = StacksPrivateKey::random();
        mblock_privks.push(mblock_privk);
    }

    let mut peer = TestPeer::new(peer_config);

    let chainstate_path = peer.chainstate_path.clone();

    let first_stacks_block_height = {
        let sn = SortitionDB::get_canonical_burn_chain_tip(peer.sortdb.as_ref().unwrap().conn())
            .unwrap();
        sn.block_height
    };

    let recipient_addr_str = "ST1RFD5Q2QPK3E0F08HG9XDX7SSC7CNRS0QR0SGEV";
    let recipient = StacksAddress::from_string(recipient_addr_str).unwrap();

    let mut last_block = None;
    for tenure_id in 0..num_blocks {
        // send transactions to the mempool
        let tip = SortitionDB::get_canonical_burn_chain_tip(peer.sortdb.as_ref().unwrap().conn())
            .unwrap();

        let acct = get_stacks_account(&mut peer, &addr.to_account_principal());

        let (burn_ops, stacks_block, microblocks) = peer.make_tenure(
            |ref mut miner,
             ref mut sortdb,
             ref mut chainstate,
             vrf_proof,
             ref parent_opt,
             ref parent_microblock_header_opt| {
                let parent_tip = match parent_opt {
                    None => StacksChainState::get_genesis_header_info(chainstate.db()).unwrap(),
                    Some(block) => {
                        let ic = sortdb.index_conn();
                        let snapshot = SortitionDB::get_block_snapshot_for_winning_stacks_block(
                            &ic,
                            &tip.sortition_id,
                            &block.block_hash(),
                        )
                        .unwrap()
                        .unwrap(); // succeeds because we don't fork
                        StacksChainState::get_anchored_block_header_info(
                            chainstate.db(),
                            &snapshot.consensus_hash,
                            &snapshot.winning_stacks_block_hash,
                        )
                        .unwrap()
                        .unwrap()
                    }
                };

                let parent_header_hash = parent_tip.anchored_header.block_hash();
                let parent_consensus_hash = parent_tip.consensus_hash.clone();
                let parent_index_hash = StacksBlockHeader::make_index_block_hash(
                    &parent_consensus_hash,
                    &parent_header_hash,
                );

                let mut mempool =
                    MemPoolDB::open_test(false, 0x80000000, &chainstate_path).unwrap();

                let coinbase_tx = make_coinbase(miner, tenure_id);
                let sort_ic = sortdb.index_handle_at_tip();
                let (parent_mblock_stream, mblock_pubkey_hash) = {
                    if tenure_id > 0 {
                        chainstate
                            .reload_unconfirmed_state(&sort_ic, parent_index_hash.clone())
                            .unwrap();

                        let parent_microblock_privkey = mblock_privks[tenure_id - 1].clone();
                        // produce the microblock stream for the parent, which this tenure's anchor
                        // block will confirm.
                        let mut microblock_builder = StacksMicroblockBuilder::new(
                            parent_header_hash.clone(),
                            parent_consensus_hash.clone(),
                            chainstate,
                            &sort_ic,
                            BlockBuilderSettings::max_value(),
                        )
                        .unwrap();

                        let mut microblocks = vec![];

                        let mblock_tx = make_user_stacks_transfer(
                            &privk,
                            acct.nonce,
                            200,
                            &recipient.to_account_principal(),
                            1,
                        );

                        let mblock_tx_len = {
                            let mut bytes = vec![];
                            mblock_tx.consensus_serialize(&mut bytes).unwrap();
                            bytes.len() as u64
                        };

                        test_debug!(
                            "Make microblock parent stream for block in tenure {}",
                            tenure_id
                        );
                        let mblock = microblock_builder
                            .mine_next_microblock_from_txs(
                                vec![(mblock_tx, mblock_tx_len)],
                                &parent_microblock_privkey,
                            )
                            .unwrap();
                        microblocks.push(mblock);

                        let microblock_privkey = mblock_privks[tenure_id].clone();
                        let mblock_pubkey_hash = Hash160::from_node_public_key(
                            &StacksPublicKey::from_private(&microblock_privkey),
                        );
                        (microblocks, mblock_pubkey_hash)
                    } else {
                        let parent_microblock_privkey = mblock_privks[tenure_id].clone();
                        let mblock_pubkey_hash = Hash160::from_node_public_key(
                            &StacksPublicKey::from_private(&parent_microblock_privkey),
                        );
                        (vec![], mblock_pubkey_hash)
                    }
                };

                test_debug!("Store parent microblocks for tenure {}", tenure_id);
                for mblock in parent_mblock_stream.iter() {
                    let stored = chainstate
                        .preprocess_streamed_microblock(
                            &parent_consensus_hash,
                            &parent_header_hash,
                            mblock,
                        )
                        .unwrap();
                    assert!(stored);
                }

                let anchored_block = StacksBlockBuilder::build_anchored_block(
                    chainstate,
                    &sort_ic,
                    &mut mempool,
                    &parent_tip,
                    tip.total_burn,
                    vrf_proof,
                    mblock_pubkey_hash,
                    &coinbase_tx,
                    BlockBuilderSettings::max_value(),
                    None,
                    &burnchain,
                )
                .unwrap();

                if !parent_mblock_stream.is_empty() {
                    if tenure_id != 5 {
                        assert_eq!(
                            anchored_block.0.header.parent_microblock,
                            parent_mblock_stream.last().unwrap().block_hash()
                        );
                    } else {
                        // epoch change happened, so miner didn't confirm any microblocks
                        assert!(!anchored_block.0.has_microblock_parent());
                    }
                }

                (anchored_block.0, parent_mblock_stream)
            },
        );

        last_block = Some(stacks_block.clone());

        test_debug!("Process tenure {}", tenure_id);

        // should always succeed
        peer.next_burnchain_block(burn_ops.clone());
        peer.process_stacks_epoch_at_tip_checked(&stacks_block, &[])
            .unwrap();
    }

    let last_block = last_block.unwrap();
    assert_eq!(last_block.header.total_work.work, 10); // mined a chain successfully across the epoch boundary
}

#[test]
#[should_panic(expected = "success")]
fn test_build_anchored_blocks_connected_by_microblocks_across_epoch_invalid() {
    let privk = StacksPrivateKey::from_hex(
        "42faca653724860da7a41bfcef7e6ba78db55146f6900de8cb2a9f760ffac70c01",
    )
    .unwrap();
    let addr = StacksAddress::from_public_keys(
        C32_ADDRESS_VERSION_TESTNET_SINGLESIG,
        &AddressHashMode::SerializeP2PKH,
        1,
        &vec![StacksPublicKey::from_private(&privk)],
    )
    .unwrap();

    let mut peer_config = TestPeerConfig::new(function_name!(), 2018, 2019);
    peer_config.initial_balances = vec![(addr.to_account_principal(), 1000000000)];
    let burnchain = peer_config.burnchain.clone();

    let epochs = EpochList::new(&[
        StacksEpoch {
            epoch_id: StacksEpochId::Epoch10,
            start_height: 0,
            end_height: 0,
            block_limit: ExecutionCost::max_value(),
            network_epoch: PEER_VERSION_EPOCH_1_0,
        },
        StacksEpoch {
            epoch_id: StacksEpochId::Epoch20,
            start_height: 0,
            end_height: 30, // NOTE: the first 25 burnchain blocks have no sortition
            block_limit: ExecutionCost::max_value(),
            network_epoch: PEER_VERSION_EPOCH_2_0,
        },
        StacksEpoch {
            epoch_id: StacksEpochId::Epoch2_05,
            start_height: 30,
            end_height: STACKS_EPOCH_MAX,
            block_limit: ExecutionCost {
                write_length: 205205,
                write_count: 205205,
                read_length: 205205,
                read_count: 205205,
                runtime: 205205,
            },
            network_epoch: PEER_VERSION_EPOCH_2_05,
        },
    ]);
    peer_config.epochs = Some(epochs);

    let num_blocks = 10;

    let mut mblock_privks = vec![];
    for _ in 0..num_blocks {
        let mblock_privk = StacksPrivateKey::random();
        mblock_privks.push(mblock_privk);
    }

    let mut peer = TestPeer::new(peer_config);

    let chainstate_path = peer.chainstate_path.clone();

    let first_stacks_block_height = {
        let sn = SortitionDB::get_canonical_burn_chain_tip(peer.sortdb.as_ref().unwrap().conn())
            .unwrap();
        sn.block_height
    };

    let recipient_addr_str = "ST1RFD5Q2QPK3E0F08HG9XDX7SSC7CNRS0QR0SGEV";
    let recipient = StacksAddress::from_string(recipient_addr_str).unwrap();

    let mut last_block: Option<StacksBlock> = None;
    let mut last_block_ch: Option<ConsensusHash> = None;

    for tenure_id in 0..num_blocks {
        // send transactions to the mempool
        let tip = SortitionDB::get_canonical_burn_chain_tip(peer.sortdb.as_ref().unwrap().conn())
            .unwrap();

        let acct = get_stacks_account(&mut peer, &addr.to_account_principal());

        let (burn_ops, stacks_block, microblocks) = peer.make_tenure(
            |ref mut miner,
             ref mut sortdb,
             ref mut chainstate,
             vrf_proof,
             ref parent_opt,
             ref parent_microblock_header_opt| {
                let parent_tip = match parent_opt {
                    None => StacksChainState::get_genesis_header_info(chainstate.db()).unwrap(),
                    Some(block) => {
                        let ic = sortdb.index_conn();

                        if tenure_id < 6 {
                            let snapshot =
                                SortitionDB::get_block_snapshot_for_winning_stacks_block(
                                    &ic,
                                    &tip.sortition_id,
                                    &block.block_hash(),
                                )
                                .unwrap()
                                .unwrap();

                            StacksChainState::get_anchored_block_header_info(
                                chainstate.db(),
                                &snapshot.consensus_hash,
                                &snapshot.winning_stacks_block_hash,
                            )
                            .unwrap()
                            .unwrap()
                        } else {
                            // first block after the invalid block that had a microblock parent
                            // while straddling the epoch boundary.
                            // Verify that the last block was indeed marked as invalid, and abort.
                            let bhh = last_block.as_ref().unwrap().block_hash();
                            let ch = last_block_ch.as_ref().unwrap().clone();
                            assert!(StacksChainState::is_block_orphaned(
                                chainstate.db(),
                                &ch,
                                &bhh
                            )
                            .unwrap());
                            panic!("success");
                        }
                    }
                };

                let parent_header_hash = parent_tip.anchored_header.block_hash();
                let parent_consensus_hash = parent_tip.consensus_hash.clone();
                let parent_index_hash = StacksBlockHeader::make_index_block_hash(
                    &parent_consensus_hash,
                    &parent_header_hash,
                );

                let mut mempool =
                    MemPoolDB::open_test(false, 0x80000000, &chainstate_path).unwrap();

                let coinbase_tx = make_coinbase(miner, tenure_id);
                let sort_ic = sortdb.index_handle_at_tip();
                let (parent_mblock_stream, mblock_pubkey_hash) = {
                    if tenure_id > 0 {
                        chainstate
                            .reload_unconfirmed_state(&sort_ic, parent_index_hash.clone())
                            .unwrap();

                        let parent_microblock_privkey = mblock_privks[tenure_id - 1].clone();

                        // produce the microblock stream for the parent, which this tenure's anchor
                        // block will confirm.
                        let mut microblock_builder = StacksMicroblockBuilder::new(
                            parent_header_hash.clone(),
                            parent_consensus_hash.clone(),
                            chainstate,
                            &sort_ic,
                            BlockBuilderSettings::max_value(),
                        )
                        .unwrap();

                        let mut microblocks = vec![];

                        let mblock_tx = make_user_stacks_transfer(
                            &privk,
                            acct.nonce,
                            (200 + tenure_id) as u64,
                            &recipient.to_account_principal(),
                            1,
                        );

                        let mblock_tx_len = {
                            let mut bytes = vec![];
                            mblock_tx.consensus_serialize(&mut bytes).unwrap();
                            bytes.len() as u64
                        };

                        test_debug!(
                            "Make microblock parent stream for block in tenure {}",
                            tenure_id
                        );
                        let mblock = microblock_builder
                            .mine_next_microblock_from_txs(
                                vec![(mblock_tx, mblock_tx_len)],
                                &parent_microblock_privkey,
                            )
                            .unwrap();
                        microblocks.push(mblock);

                        let microblock_privkey = mblock_privks[tenure_id].clone();
                        let mblock_pubkey_hash = Hash160::from_node_public_key(
                            &StacksPublicKey::from_private(&microblock_privkey),
                        );
                        (microblocks, mblock_pubkey_hash)
                    } else {
                        let parent_microblock_privkey = mblock_privks[tenure_id].clone();
                        let mblock_pubkey_hash = Hash160::from_node_public_key(
                            &StacksPublicKey::from_private(&parent_microblock_privkey),
                        );
                        (vec![], mblock_pubkey_hash)
                    }
                };

                test_debug!("Store parent microblocks for tenure {}", tenure_id);
                for mblock in parent_mblock_stream.iter() {
                    let stored = chainstate
                        .preprocess_streamed_microblock(
                            &parent_consensus_hash,
                            &parent_header_hash,
                            mblock,
                        )
                        .unwrap();
                    assert!(stored);
                }

                let mut anchored_block = StacksBlockBuilder::build_anchored_block(
                    chainstate,
                    &sort_ic,
                    &mut mempool,
                    &parent_tip,
                    tip.total_burn,
                    vrf_proof,
                    mblock_pubkey_hash,
                    &coinbase_tx,
                    BlockBuilderSettings::max_value(),
                    None,
                    &burnchain,
                )
                .unwrap();

                if parent_mblock_stream.is_empty() {
                    assert_eq!(tenure_id, 0);
                } else {
                    // force the block to confirm a microblock stream, even if it would result in
                    // an invalid block.
                    test_debug!(
                        "Force {} to have a microblock parent",
                        &anchored_block.0.block_hash()
                    );
                    anchored_block.0.header.parent_microblock =
                        parent_mblock_stream.last().unwrap().block_hash();
                    anchored_block.0.header.parent_microblock_sequence =
                        (parent_mblock_stream.len() as u16).saturating_sub(1);
                    assert_eq!(
                        anchored_block.0.header.parent_microblock,
                        parent_mblock_stream.last().unwrap().block_hash()
                    );
                    test_debug!("New block hash is {}", &anchored_block.0.block_hash());
                }

                (anchored_block.0, parent_mblock_stream)
            },
        );

        last_block = Some(stacks_block.clone());

        test_debug!("Process tenure {}", tenure_id);
        let (_, _, block_ch) = peer.next_burnchain_block(burn_ops.clone());

        if tenure_id != 5 {
            // should always succeed
            peer.process_stacks_epoch_at_tip_checked(&stacks_block, &[])
                .unwrap();
        } else {
            // should fail at first, since the block won't be available
            // (since validate_anchored_block_burnchain() will fail)
            if let Err(e) = peer.process_stacks_epoch_at_tip_checked(&stacks_block, &[]) {
                match e {
                    CoordinatorError::ChainstateError(ChainstateError::InvalidStacksBlock(_)) => {}
                    x => {
                        panic!("Unexpected error {:?}", &x);
                    }
                }
            } else {
                panic!("processed epoch successfully");
            }

            // the parent of this block crosses the epoch boundary
            let last_block_ch = last_block_ch.clone().unwrap();
            assert!(StacksChainState::block_crosses_epoch_boundary(
                peer.chainstate().db(),
                &last_block_ch,
                &stacks_block.header.parent_block
            )
            .unwrap());

            // forcibly store the block
            store_staging_block(
                peer.chainstate(),
                &block_ch,
                &stacks_block,
                &last_block_ch,
                stacks_block.header.total_work.burn,
                stacks_block.header.total_work.burn,
            );

            // should run to completion, but the block should *not* be processed
            // (this tests append_block())
            peer.process_stacks_epoch_at_tip_checked(&stacks_block, &[])
                .unwrap();
        }

        last_block_ch = Some(
            SortitionDB::get_canonical_burn_chain_tip(peer.sortdb.as_ref().unwrap().conn())
                .unwrap()
                .consensus_hash,
        );
    }

    let last_block = last_block.unwrap();
    assert_eq!(last_block.header.total_work.work, 10); // mined a chain successfully across the epoch boundary
}

#[test]
/// This test covers two different behaviors added to the block assembly logic:
/// (1) Ordering by estimated fee rate: the test peer uses the "unit" estimator
/// for costs, but this estimator still uses the fee of the transaction to order
/// the mempool. This leads to the behavior in this test where txs are included
/// like 0 -> 1 -> 2 ... -> 25 -> next origin 0 -> 1 ...
/// because the fee goes up with the nonce.
/// (2) Discovery of nonce in the mempool iteration: this behavior allows the miner
/// to consider an origin's "next" transaction immediately. Prior behavior would
/// only do so after processing any other origin's transactions.
fn test_build_anchored_blocks_incrementing_nonces() {
    let private_keys: Vec<_> = (0..10).map(|_| StacksPrivateKey::random()).collect();
    let addresses: Vec<_> = private_keys
        .iter()
        .map(|sk| {
            StacksAddress::from_public_keys(
                C32_ADDRESS_VERSION_TESTNET_SINGLESIG,
                &AddressHashMode::SerializeP2PKH,
                1,
                &vec![StacksPublicKey::from_private(sk)],
            )
            .unwrap()
        })
        .collect();

    let initial_balances: Vec<_> = addresses
        .iter()
        .map(|addr| (addr.to_account_principal(), 100000000000))
        .collect();

    let mut peer_config = TestPeerConfig::new(function_name!(), 2030, 2031);
    peer_config.initial_balances = initial_balances;
    let burnchain = peer_config.burnchain.clone();

    let mut peer = TestPeer::new(peer_config);

    let chainstate_path = peer.chainstate_path.clone();

    let mut mempool = MemPoolDB::open_test(false, 0x80000000, &chainstate_path).unwrap();

    // during the tenure, let's push transactions to the mempool
    let tip =
        SortitionDB::get_canonical_burn_chain_tip(peer.sortdb.as_ref().unwrap().conn()).unwrap();

    let (burn_ops, stacks_block, microblocks) = peer.make_tenure(
        |ref mut miner,
         ref mut sortdb,
         ref mut chainstate,
         vrf_proof,
         ref parent_opt,
         ref parent_microblock_header_opt| {
            let parent_tip = match parent_opt {
                None => StacksChainState::get_genesis_header_info(chainstate.db()).unwrap(),
                Some(block) => {
                    let ic = sortdb.index_conn();
                    let snapshot = SortitionDB::get_block_snapshot_for_winning_stacks_block(
                        &ic,
                        &tip.sortition_id,
                        &block.block_hash(),
                    )
                    .unwrap()
                    .unwrap(); // succeeds because we don't fork
                    StacksChainState::get_anchored_block_header_info(
                        chainstate.db(),
                        &snapshot.consensus_hash,
                        &snapshot.winning_stacks_block_hash,
                    )
                    .unwrap()
                    .unwrap()
                }
            };

            let parent_header_hash = parent_tip.anchored_header.block_hash();
            let parent_consensus_hash = parent_tip.consensus_hash.clone();
            let coinbase_tx = make_coinbase(miner, 0);

            let txs: Vec<_> = private_keys
                .iter()
                .flat_map(|privk| {
                    let privk = privk.clone();
                    (0..25).map(move |tx_nonce| {
                        let contract = "(define-data-var bar int 0)";
                        make_user_contract_publish(
                            &privk,
                            tx_nonce,
                            200 * (tx_nonce + 1),
                            &format!("contract-{}", tx_nonce),
                            contract,
                        )
                    })
                })
                .collect();

            for tx in txs {
                mempool
                    .submit(
                        chainstate,
                        sortdb,
                        &parent_consensus_hash,
                        &parent_header_hash,
                        &tx,
                        None,
                        &ExecutionCost::max_value(),
                        &StacksEpochId::Epoch20,
                    )
                    .unwrap();
            }

            let anchored_block = StacksBlockBuilder::build_anchored_block(
                chainstate,
                &sortdb.index_handle_at_tip(),
                &mut mempool,
                &parent_tip,
                tip.total_burn,
                vrf_proof,
                Hash160([0; 20]),
                &coinbase_tx,
                BlockBuilderSettings::limited(),
                None,
                &burnchain,
            )
            .unwrap();
            (anchored_block.0, vec![])
        },
    );

    peer.next_burnchain_block(burn_ops);
    peer.process_stacks_epoch_at_tip(&stacks_block, &microblocks);

    // expensive transaction was not mined, but the two stx-transfers were
    assert_eq!(stacks_block.txs.len(), 251);

    // block should be ordered like coinbase, nonce 0, nonce 1, .. nonce 25, nonce 0, ..
    //  because the tx fee for each transaction increases with the nonce
    for (i, tx) in stacks_block.txs.iter().enumerate() {
        if i == 0 {
            let okay = matches!(tx.payload, TransactionPayload::Coinbase(..));
            assert!(okay, "Coinbase should be first tx");
        } else {
            let expected_nonce = (i - 1) % 25;
            assert_eq!(
                tx.get_origin_nonce(),
                expected_nonce as u64,
                "{i}th transaction should have nonce = {expected_nonce}",
            );
        }
    }
}

#[test]
fn test_build_anchored_blocks_skip_too_expensive() {
    let privk = StacksPrivateKey::from_hex(
        "42faca653724860da7a41bfcef7e6ba78db55146f6900de8cb2a9f760ffac70c01",
    )
    .unwrap();
    let privk_extra = StacksPrivateKey::from_hex(
        "f67c7437f948ca1834602b28595c12ac744f287a4efaf70d437042a6afed81bc01",
    )
    .unwrap();
    let mut privks_expensive = vec![];
    let mut initial_balances = vec![];
    let num_blocks = 10;
    for i in 0..num_blocks {
        let pk = StacksPrivateKey::random();
        let addr = StacksAddress::from_public_keys(
            C32_ADDRESS_VERSION_TESTNET_SINGLESIG,
            &AddressHashMode::SerializeP2PKH,
            1,
            &vec![StacksPublicKey::from_private(&pk)],
        )
        .unwrap()
        .to_account_principal();

        privks_expensive.push(pk);
        initial_balances.push((addr, 10000000000));
    }

    let addr = StacksAddress::from_public_keys(
        C32_ADDRESS_VERSION_TESTNET_SINGLESIG,
        &AddressHashMode::SerializeP2PKH,
        1,
        &vec![StacksPublicKey::from_private(&privk)],
    )
    .unwrap();
    let addr_extra = StacksAddress::from_public_keys(
        C32_ADDRESS_VERSION_TESTNET_SINGLESIG,
        &AddressHashMode::SerializeP2PKH,
        1,
        &vec![StacksPublicKey::from_private(&privk_extra)],
    )
    .unwrap();

    initial_balances.push((addr.to_account_principal(), 100000000000));
    initial_balances.push((addr_extra.to_account_principal(), 200000000000));

    let mut peer_config = TestPeerConfig::new(function_name!(), 2006, 2007);
    peer_config.initial_balances = initial_balances;
    peer_config.epochs = Some(EpochList::new(&[StacksEpoch {
        epoch_id: StacksEpochId::Epoch20,
        start_height: 0,
        end_height: i64::MAX as u64,
        // enough for the first stx-transfer, but not for the analysis of the smart
        // contract.
        block_limit: ExecutionCost {
            write_length: 100,
            write_count: 100,
            read_length: 100,
            read_count: 100,
            runtime: 3350,
        },
        network_epoch: PEER_VERSION_EPOCH_2_0,
    }]));
    let burnchain = peer_config.burnchain.clone();

    let mut peer = TestPeer::new(peer_config);

    let chainstate_path = peer.chainstate_path.clone();

    let first_stacks_block_height = {
        let sn = SortitionDB::get_canonical_burn_chain_tip(peer.sortdb.as_ref().unwrap().conn())
            .unwrap();
        sn.block_height
    };

    let recipient_addr_str = "ST1RFD5Q2QPK3E0F08HG9XDX7SSC7CNRS0QR0SGEV";
    let recipient = StacksAddress::from_string(recipient_addr_str).unwrap();
    let mut sender_nonce = 0;

    for tenure_id in 0..num_blocks {
        // send transactions to the mempool
        let tip = SortitionDB::get_canonical_burn_chain_tip(peer.sortdb.as_ref().unwrap().conn())
            .unwrap();

        let (burn_ops, stacks_block, microblocks) = peer.make_tenure(
            |ref mut miner,
             ref mut sortdb,
             ref mut chainstate,
             vrf_proof,
             ref parent_opt,
             ref parent_microblock_header_opt| {
                let parent_tip = match parent_opt {
                    None => StacksChainState::get_genesis_header_info(chainstate.db()).unwrap(),
                    Some(block) => {
                        let ic = sortdb.index_conn();
                        let snapshot = SortitionDB::get_block_snapshot_for_winning_stacks_block(
                            &ic,
                            &tip.sortition_id,
                            &block.block_hash(),
                        )
                        .unwrap()
                        .unwrap(); // succeeds because we don't fork
                        StacksChainState::get_anchored_block_header_info(
                            chainstate.db(),
                            &snapshot.consensus_hash,
                            &snapshot.winning_stacks_block_hash,
                        )
                        .unwrap()
                        .unwrap()
                    }
                };

                let parent_header_hash = parent_tip.anchored_header.block_hash();
                let parent_consensus_hash = parent_tip.consensus_hash.clone();
                let coinbase_tx = make_coinbase(miner, tenure_id);

                let mut mempool =
                    MemPoolDB::open_test(false, 0x80000000, &chainstate_path).unwrap();

                if tenure_id > 0 {
                    let mut expensive_part = vec![];
                    for i in 0..100 {
                        expensive_part.push(format!("(define-data-var var-{} int 0)", i));
                    }
                    let contract = format!(
                        "{}
                (define-data-var bar int 0)
                (define-public (get-bar) (ok (var-get bar)))
                (define-public (set-bar (x int) (y int))
                  (begin (var-set bar (/ x y)) (ok (var-get bar))))",
                        expensive_part.join("\n")
                    );

                    // fee high enough to get mined first
                    let stx_transfer = make_user_stacks_transfer(
                        &privk,
                        sender_nonce,
                        (4 * contract.len()) as u64,
                        &recipient.to_account_principal(),
                        1,
                    );
                    mempool
                        .submit(
                            chainstate,
                            sortdb,
                            &parent_consensus_hash,
                            &parent_header_hash,
                            &stx_transfer,
                            None,
                            &ExecutionCost::max_value(),
                            &StacksEpochId::Epoch20,
                        )
                        .unwrap();

                    // will never get mined
                    let contract_tx = make_user_contract_publish(
                        &privks_expensive[tenure_id],
                        0,
                        (2 * contract.len()) as u64,
                        &format!("hello-world-{tenure_id}"),
                        &contract,
                    );

                    mempool
                        .submit(
                            chainstate,
                            sortdb,
                            &parent_consensus_hash,
                            &parent_header_hash,
                            &contract_tx,
                            None,
                            &ExecutionCost::max_value(),
                            &StacksEpochId::Epoch20,
                        )
                        .unwrap();

                    // will get mined last
                    let stx_transfer = make_user_stacks_transfer(
                        &privk_extra,
                        sender_nonce,
                        300,
                        &recipient.to_account_principal(),
                        1,
                    );
                    mempool
                        .submit(
                            chainstate,
                            sortdb,
                            &parent_consensus_hash,
                            &parent_header_hash,
                            &stx_transfer,
                            None,
                            &ExecutionCost::max_value(),
                            &StacksEpochId::Epoch20,
                        )
                        .unwrap();

                    sender_nonce += 1;
                }

                let anchored_block = StacksBlockBuilder::build_anchored_block(
                    chainstate,
                    &sortdb.index_handle_at_tip(),
                    &mut mempool,
                    &parent_tip,
                    tip.total_burn,
                    vrf_proof,
                    Hash160([tenure_id as u8; 20]),
                    &coinbase_tx,
                    BlockBuilderSettings::limited(),
                    None,
                    &burnchain,
                )
                .unwrap();
                (anchored_block.0, vec![])
            },
        );

        peer.next_burnchain_block(burn_ops.clone());
        peer.process_stacks_epoch_at_tip(&stacks_block, &microblocks);

        if tenure_id > 0 {
            // expensive transaction was not mined, but the two stx-transfers were
            assert_eq!(stacks_block.txs.len(), 3);
            for tx in stacks_block.txs.iter() {
                match tx.payload {
                    TransactionPayload::Coinbase(..) => {}
                    TransactionPayload::TokenTransfer(ref recipient, ref amount, ref memo) => {}
                    _ => {
                        assert!(false);
                    }
                }
            }
        }
    }
}

#[test]
fn test_build_anchored_blocks_mempool_fee_transaction_too_low() {
    let privk = StacksPrivateKey::from_hex(
        "42faca653724860da7a41bfcef7e6ba78db55146f6900de8cb2a9f760ffac70c01",
    )
    .unwrap();
    let addr = StacksAddress::from_public_keys(
        C32_ADDRESS_VERSION_TESTNET_SINGLESIG,
        &AddressHashMode::SerializeP2PKH,
        1,
        &vec![StacksPublicKey::from_private(&privk)],
    )
    .unwrap();

    let mut peer_config = TestPeerConfig::new(function_name!(), 2032, 2033);
    peer_config.initial_balances = vec![(addr.to_account_principal(), 1000000000)];
    let burnchain = peer_config.burnchain.clone();

    let mut peer = TestPeer::new(peer_config);

    let chainstate_path = peer.chainstate_path.clone();

    let recipient_addr_str = "ST1RFD5Q2QPK3E0F08HG9XDX7SSC7CNRS0QR0SGEV";
    let recipient = StacksAddress::from_string(recipient_addr_str).unwrap();

    let tip =
        SortitionDB::get_canonical_burn_chain_tip(peer.sortdb.as_ref().unwrap().conn()).unwrap();

    let (burn_ops, stacks_block, microblocks) = peer.make_tenure(
        |ref mut miner,
         ref mut sortdb,
         ref mut chainstate,
         vrf_proof,
         ref parent_opt,
         ref parent_microblock_header_opt| {
            let parent_tip = match parent_opt {
                None => StacksChainState::get_genesis_header_info(chainstate.db()).unwrap(),
                Some(block) => {
                    let ic = sortdb.index_conn();
                    let snapshot = SortitionDB::get_block_snapshot_for_winning_stacks_block(
                        &ic,
                        &tip.sortition_id,
                        &block.block_hash(),
                    )
                    .unwrap()
                    .unwrap();
                    StacksChainState::get_anchored_block_header_info(
                        chainstate.db(),
                        &snapshot.consensus_hash,
                        &snapshot.winning_stacks_block_hash,
                    )
                    .unwrap()
                    .unwrap()
                }
            };

            let parent_header_hash = parent_tip.anchored_header.block_hash();
            let parent_consensus_hash = parent_tip.consensus_hash.clone();

            let mut mempool = MemPoolDB::open_test(false, 0x80000000, &chainstate_path).unwrap();

            let coinbase_tx = make_coinbase(miner, 0);

            // Create a zero-fee transaction
            let zero_fee_tx = make_user_stacks_transfer(
                &privk,
                0,
                0, // Set fee to 0
                &recipient.to_account_principal(),
                1000,
            );

            let result = mempool.submit(
                chainstate,
                sortdb,
                &parent_consensus_hash,
                &parent_header_hash,
                &zero_fee_tx,
                None,
                &ExecutionCost::max_value(),
                &StacksEpochId::Epoch20,
            );

            match result {
                Ok(_) => panic!("Expected FeeTooLow error but transaction was accepted"),
                Err(e) => match e {
                    MemPoolRejection::FeeTooLow(actual, required) => {
                        assert_eq!(actual, 0);
                        assert_eq!(required, 180);
                    }
                    _ => panic!("Unexpected error: {:?}", e),
                },
            };

            let anchored_block = StacksBlockBuilder::build_anchored_block(
                chainstate,
                &sortdb.index_handle_at_tip(),
                &mut mempool,
                &parent_tip,
                tip.total_burn,
                vrf_proof,
                Hash160([0; 20]),
                &coinbase_tx,
                BlockBuilderSettings::max_value(),
                None,
                &burnchain,
            )
            .unwrap();

            (anchored_block.0, vec![])
        },
    );

    peer.next_burnchain_block(burn_ops);
    peer.process_stacks_epoch_at_tip(&stacks_block, &microblocks);

    // Check that the block contains only coinbase transactions (coinbase)
    assert_eq!(stacks_block.txs.len(), 1);
}

#[test]
fn test_build_anchored_blocks_zero_fee_transaction() {
    let privk = StacksPrivateKey::from_hex(
        "42faca653724860da7a41bfcef7e6ba78db55146f6900de8cb2a9f760ffac70c01",
    )
    .unwrap();
    let addr = StacksAddress::from_public_keys(
        C32_ADDRESS_VERSION_TESTNET_SINGLESIG,
        &AddressHashMode::SerializeP2PKH,
        1,
        &vec![StacksPublicKey::from_private(&privk)],
    )
    .unwrap();

    let mut peer_config = TestPeerConfig::new(function_name!(), 2032, 2033);
    peer_config.initial_balances = vec![(addr.to_account_principal(), 1000000000)];
    let burnchain = peer_config.burnchain.clone();

    let mut peer = TestPeer::new(peer_config);

    let chainstate_path = peer.chainstate_path.clone();

    let recipient_addr_str = "ST1RFD5Q2QPK3E0F08HG9XDX7SSC7CNRS0QR0SGEV";
    let recipient = StacksAddress::from_string(recipient_addr_str).unwrap();

    let tip =
        SortitionDB::get_canonical_burn_chain_tip(peer.sortdb.as_ref().unwrap().conn()).unwrap();

    let (burn_ops, stacks_block, microblocks) = peer.make_tenure(
        |ref mut miner,
         ref mut sortdb,
         ref mut chainstate,
         vrf_proof,
         ref parent_opt,
         ref parent_microblock_header_opt| {
            let parent_tip = match parent_opt {
                None => StacksChainState::get_genesis_header_info(chainstate.db()).unwrap(),
                Some(block) => {
                    let ic = sortdb.index_conn();
                    let snapshot = SortitionDB::get_block_snapshot_for_winning_stacks_block(
                        &ic,
                        &tip.sortition_id,
                        &block.block_hash(),
                    )
                    .unwrap()
                    .unwrap();
                    StacksChainState::get_anchored_block_header_info(
                        chainstate.db(),
                        &snapshot.consensus_hash,
                        &snapshot.winning_stacks_block_hash,
                    )
                    .unwrap()
                    .unwrap()
                }
            };

            let coinbase_tx = make_coinbase(miner, 0);

            // Create a zero-fee transaction
            let zero_fee_tx = make_user_stacks_transfer(
                &privk,
                0,
                0, // Set fee to 0
                &recipient.to_account_principal(),
                1000,
            );

            let block_builder = StacksBlockBuilder::make_regtest_block_builder(
                &burnchain,
                &parent_tip,
                vrf_proof,
                tip.total_burn,
                Hash160([0; 20]),
            )
            .unwrap();

            let anchored_block = StacksBlockBuilder::make_anchored_block_from_txs(
                block_builder,
                chainstate,
                &sortdb.index_handle_at_tip(),
                vec![coinbase_tx, zero_fee_tx],
            )
            .unwrap();

            (anchored_block.0, vec![])
        },
    );

    peer.next_burnchain_block(burn_ops);
    peer.process_stacks_epoch_at_tip(&stacks_block, &microblocks);

    // Check that the block contains 2 transactions (coinbase + zero-fee transaction)
    assert_eq!(stacks_block.txs.len(), 2);

    // Verify that the zero-fee transaction is in the block
    let zero_fee_tx = &stacks_block.txs[1];
    assert_eq!(zero_fee_tx.get_tx_fee(), 0);
}

#[test]
fn test_build_anchored_blocks_multiple_chaintips() {
    let mut privks = vec![];
    let mut balances = vec![];
    let num_blocks = 10;

    for _ in 0..num_blocks {
        let privk = StacksPrivateKey::random();
        let addr = StacksAddress::from_public_keys(
            C32_ADDRESS_VERSION_TESTNET_SINGLESIG,
            &AddressHashMode::SerializeP2PKH,
            1,
            &vec![StacksPublicKey::from_private(&privk)],
        )
        .unwrap();

        privks.push(privk);
        balances.push((addr.to_account_principal(), 100000000));
    }

    let mut peer_config = TestPeerConfig::new(function_name!(), 2008, 2009);
    peer_config.initial_balances = balances;
    let burnchain = peer_config.burnchain.clone();

    let mut peer = TestPeer::new(peer_config);

    let chainstate_path = peer.chainstate_path.clone();

    // make a blank chainstate and mempool so we can mine empty blocks
    //  without punishing the correspondingly "too expensive" transactions
    let blank_chainstate = instantiate_chainstate(false, 1, function_name!());
    let mut blank_mempool = MemPoolDB::open_test(false, 1, &blank_chainstate.root_path).unwrap();

    let first_stacks_block_height = {
        let sn = SortitionDB::get_canonical_burn_chain_tip(peer.sortdb.as_ref().unwrap().conn())
            .unwrap();
        sn.block_height
    };

    for tenure_id in 0..num_blocks {
        // send transactions to the mempool
        let tip = SortitionDB::get_canonical_burn_chain_tip(peer.sortdb.as_ref().unwrap().conn())
            .unwrap();

        let (burn_ops, stacks_block, microblocks) = peer.make_tenure(
            |ref mut miner,
             ref mut sortdb,
             ref mut chainstate,
             vrf_proof,
             ref parent_opt,
             ref parent_microblock_header_opt| {
                let parent_tip = match parent_opt {
                    None => StacksChainState::get_genesis_header_info(chainstate.db()).unwrap(),
                    Some(block) => {
                        let ic = sortdb.index_conn();
                        let snapshot = SortitionDB::get_block_snapshot_for_winning_stacks_block(
                            &ic,
                            &tip.sortition_id,
                            &block.block_hash(),
                        )
                        .unwrap()
                        .unwrap(); // succeeds because we don't fork
                        StacksChainState::get_anchored_block_header_info(
                            chainstate.db(),
                            &snapshot.consensus_hash,
                            &snapshot.winning_stacks_block_hash,
                        )
                        .unwrap()
                        .unwrap()
                    }
                };

                let parent_header_hash = parent_tip.anchored_header.block_hash();
                let parent_consensus_hash = parent_tip.consensus_hash.clone();
                let coinbase_tx = make_coinbase(miner, tenure_id);

                let mut mempool =
                    MemPoolDB::open_test(false, 0x80000000, &chainstate_path).unwrap();

                if tenure_id > 0 {
                    let contract = "
                (define-data-var bar int 0)
                (define-public (get-bar) (ok (var-get bar)))
                (define-public (set-bar (x int) (y int))
                  (begin (var-set bar (/ x y)) (ok (var-get bar))))";

                    let contract_tx = make_user_contract_publish(
                        &privks[tenure_id],
                        0,
                        (2 * contract.len()) as u64,
                        &format!("hello-world-{tenure_id}"),
                        contract,
                    );
                    mempool
                        .submit(
                            chainstate,
                            sortdb,
                            &parent_consensus_hash,
                            &parent_header_hash,
                            &contract_tx,
                            None,
                            &ExecutionCost::max_value(),
                            &StacksEpochId::Epoch20,
                        )
                        .unwrap();
                }

                let anchored_block = {
                    let mempool_to_use = if tenure_id < num_blocks - 1 {
                        &mut blank_mempool
                    } else {
                        &mut mempool
                    };

                    StacksBlockBuilder::build_anchored_block(
                        chainstate,
                        &sortdb.index_handle_at_tip(),
                        mempool_to_use,
                        &parent_tip,
                        tip.total_burn,
                        vrf_proof,
                        Hash160([tenure_id as u8; 20]),
                        &coinbase_tx,
                        BlockBuilderSettings::limited(),
                        None,
                        &burnchain,
                    )
                    .unwrap()
                };
                (anchored_block.0, vec![])
            },
        );

        peer.next_burnchain_block(burn_ops.clone());
        peer.process_stacks_epoch_at_tip(&stacks_block, &microblocks);

        if tenure_id < num_blocks - 1 {
            assert_eq!(stacks_block.txs.len(), 1);
        } else {
            assert_eq!(stacks_block.txs.len(), num_blocks);
        }
    }
}

#[test]
fn test_build_anchored_blocks_empty_chaintips() {
    let mut privks = vec![];
    let mut balances = vec![];
    let num_blocks = 10;

    for _ in 0..num_blocks {
        let privk = StacksPrivateKey::random();
        let addr = StacksAddress::from_public_keys(
            C32_ADDRESS_VERSION_TESTNET_SINGLESIG,
            &AddressHashMode::SerializeP2PKH,
            1,
            &vec![StacksPublicKey::from_private(&privk)],
        )
        .unwrap();

        privks.push(privk);
        balances.push((addr.to_account_principal(), 100000000));
    }

    let mut peer_config = TestPeerConfig::new(function_name!(), 2010, 2011);
    peer_config.initial_balances = balances;
    let burnchain = peer_config.burnchain.clone();

    let mut peer = TestPeer::new(peer_config);

    let chainstate_path = peer.chainstate_path.clone();

    let first_stacks_block_height = {
        let sn = SortitionDB::get_canonical_burn_chain_tip(peer.sortdb.as_ref().unwrap().conn())
            .unwrap();
        sn.block_height
    };

    for tenure_id in 0..num_blocks {
        // send transactions to the mempool
        let tip = SortitionDB::get_canonical_burn_chain_tip(peer.sortdb.as_ref().unwrap().conn())
            .unwrap();

        let (burn_ops, stacks_block, microblocks) = peer.make_tenure(
            |ref mut miner,
             ref mut sortdb,
             ref mut chainstate,
             vrf_proof,
             ref parent_opt,
             ref parent_microblock_header_opt| {
                let parent_tip = match parent_opt {
                    None => StacksChainState::get_genesis_header_info(chainstate.db()).unwrap(),
                    Some(block) => {
                        let ic = sortdb.index_conn();
                        let snapshot = SortitionDB::get_block_snapshot_for_winning_stacks_block(
                            &ic,
                            &tip.sortition_id,
                            &block.block_hash(),
                        )
                        .unwrap()
                        .unwrap(); // succeeds because we don't fork
                        StacksChainState::get_anchored_block_header_info(
                            chainstate.db(),
                            &snapshot.consensus_hash,
                            &snapshot.winning_stacks_block_hash,
                        )
                        .unwrap()
                        .unwrap()
                    }
                };

                let parent_header_hash = parent_tip.anchored_header.block_hash();
                let parent_consensus_hash = parent_tip.consensus_hash.clone();
                let coinbase_tx = make_coinbase(miner, tenure_id);

                let mut mempool =
                    MemPoolDB::open_test(false, 0x80000000, &chainstate_path).unwrap();

                let anchored_block = StacksBlockBuilder::build_anchored_block(
                    chainstate,
                    &sortdb.index_handle_at_tip(),
                    &mut mempool,
                    &parent_tip,
                    tip.total_burn,
                    vrf_proof,
                    Hash160([tenure_id as u8; 20]),
                    &coinbase_tx,
                    BlockBuilderSettings::max_value(),
                    None,
                    &burnchain,
                )
                .unwrap();

                // submit a transaction for the _next_ block to pick up
                if tenure_id > 0 {
                    let contract = "
                (define-data-var bar int 0)
                (define-public (get-bar) (ok (var-get bar)))
                (define-public (set-bar (x int) (y int))
                  (begin (var-set bar (/ x y)) (ok (var-get bar))))";

                    let contract_tx = make_user_contract_publish(
                        &privks[tenure_id],
                        0,
                        2000,
                        &format!("hello-world-{tenure_id}"),
                        contract,
                    );
                    mempool
                        .submit(
                            chainstate,
                            sortdb,
                            &parent_consensus_hash,
                            &parent_header_hash,
                            &contract_tx,
                            None,
                            &ExecutionCost::max_value(),
                            &StacksEpochId::Epoch20,
                        )
                        .unwrap();
                }

                (anchored_block.0, vec![])
            },
        );

        peer.next_burnchain_block(burn_ops.clone());
        peer.process_stacks_epoch_at_tip(&stacks_block, &microblocks);

        test_debug!(
            "\n\ncheck tenure {}: {} transactions\n",
            tenure_id,
            stacks_block.txs.len()
        );

        if tenure_id > 1 {
            // two transactions after the first two tenures
            assert_eq!(stacks_block.txs.len(), 2);
        } else {
            assert_eq!(stacks_block.txs.len(), 1);
        }
    }
}

#[test]
fn test_build_anchored_blocks_too_expensive_transactions() {
    let mut privks = vec![];
    let mut balances = vec![];
    let num_blocks = 3;

    for _ in 0..num_blocks {
        let privk = StacksPrivateKey::random();
        let addr = StacksAddress::from_public_keys(
            C32_ADDRESS_VERSION_TESTNET_SINGLESIG,
            &AddressHashMode::SerializeP2PKH,
            1,
            &vec![StacksPublicKey::from_private(&privk)],
        )
        .unwrap();

        privks.push(privk);
        balances.push((addr.to_account_principal(), 100000000));
    }

    let mut peer_config = TestPeerConfig::new(function_name!(), 2013, 2014);
    peer_config.initial_balances = balances;
    let burnchain = peer_config.burnchain.clone();

    let mut peer = TestPeer::new(peer_config);

    let chainstate_path = peer.chainstate_path.clone();

    let first_stacks_block_height = {
        let sn = SortitionDB::get_canonical_burn_chain_tip(peer.sortdb.as_ref().unwrap().conn())
            .unwrap();
        sn.block_height
    };

    for tenure_id in 0..num_blocks {
        // send transactions to the mempool
        let tip = SortitionDB::get_canonical_burn_chain_tip(peer.sortdb.as_ref().unwrap().conn())
            .unwrap();

        let (burn_ops, stacks_block, microblocks) = peer.make_tenure(
            |ref mut miner,
             ref mut sortdb,
             ref mut chainstate,
             vrf_proof,
             ref parent_opt,
             ref parent_microblock_header_opt| {
                let parent_tip = match parent_opt {
                    None => StacksChainState::get_genesis_header_info(chainstate.db()).unwrap(),
                    Some(block) => {
                        let ic = sortdb.index_conn();
                        let snapshot = SortitionDB::get_block_snapshot_for_winning_stacks_block(
                            &ic,
                            &tip.sortition_id,
                            &block.block_hash(),
                        )
                        .unwrap()
                        .unwrap(); // succeeds because we don't fork
                        StacksChainState::get_anchored_block_header_info(
                            chainstate.db(),
                            &snapshot.consensus_hash,
                            &snapshot.winning_stacks_block_hash,
                        )
                        .unwrap()
                        .unwrap()
                    }
                };

                let parent_header_hash = parent_tip.anchored_header.block_hash();
                let parent_consensus_hash = parent_tip.consensus_hash.clone();
                let coinbase_tx = make_coinbase(miner, tenure_id);

                let mut mempool =
                    MemPoolDB::open_test(false, 0x80000000, &chainstate_path).unwrap();

                if tenure_id == 2 {
                    let contract = "
                (define-data-var bar int 0)
                (define-public (get-bar) (ok (var-get bar)))
                (define-public (set-bar (x int) (y int))
                  (begin (var-set bar (/ x y)) (ok (var-get bar))))";

                    // should be mined once
                    let contract_tx = make_user_contract_publish(
                        &privks[tenure_id],
                        0,
                        100000000 / 2 + 1,
                        &format!("hello-world-{tenure_id}"),
                        contract,
                    );
                    let mut contract_tx_bytes = vec![];
                    contract_tx
                        .consensus_serialize(&mut contract_tx_bytes)
                        .unwrap();
                    mempool
                        .submit_raw(
                            chainstate,
                            sortdb,
                            &parent_consensus_hash,
                            &parent_header_hash,
                            contract_tx_bytes,
                            &ExecutionCost::max_value(),
                            &StacksEpochId::Epoch20,
                        )
                        .unwrap();

                    eprintln!("\n\ntransaction:\n{:#?}\n\n", &contract_tx);

                    sleep_ms(2000);

                    // should never be mined
                    let contract_tx = make_user_contract_publish(
                        &privks[tenure_id],
                        1,
                        100000000 / 2,
                        &format!("hello-world-{tenure_id}-2"),
                        contract,
                    );
                    let mut contract_tx_bytes = vec![];
                    contract_tx
                        .consensus_serialize(&mut contract_tx_bytes)
                        .unwrap();
                    mempool
                        .submit_raw(
                            chainstate,
                            sortdb,
                            &parent_consensus_hash,
                            &parent_header_hash,
                            contract_tx_bytes,
                            &ExecutionCost::max_value(),
                            &StacksEpochId::Epoch20,
                        )
                        .unwrap();

                    eprintln!("\n\ntransaction:\n{:#?}\n\n", &contract_tx);

                    sleep_ms(2000);
                }

                let anchored_block = StacksBlockBuilder::build_anchored_block(
                    chainstate,
                    &sortdb.index_handle_at_tip(),
                    &mut mempool,
                    &parent_tip,
                    tip.total_burn,
                    vrf_proof,
                    Hash160([tenure_id as u8; 20]),
                    &coinbase_tx,
                    BlockBuilderSettings::max_value(),
                    None,
                    &burnchain,
                )
                .unwrap();

                (anchored_block.0, vec![])
            },
        );

        peer.next_burnchain_block(burn_ops.clone());
        peer.process_stacks_epoch_at_tip(&stacks_block, &microblocks);

        test_debug!(
            "\n\ncheck tenure {}: {} transactions\n",
            tenure_id,
            stacks_block.txs.len()
        );

        // assert_eq!(stacks_block.txs.len(), 1);
    }
}

#[test]
fn test_build_anchored_blocks_invalid() {
    let peer_config = TestPeerConfig::new(function_name!(), 2014, 2015);
    let burnchain = peer_config.burnchain.clone();
    let mut peer = TestPeer::new(peer_config);

    let chainstate_path = peer.chainstate_path.clone();

    let num_blocks = 10;
    let first_stacks_block_height = {
        let sn = SortitionDB::get_canonical_burn_chain_tip(peer.sortdb.as_ref().unwrap().conn())
            .unwrap();
        sn.block_height
    };

    let mut last_block: Option<StacksBlock> = None;
    let mut last_valid_block: Option<StacksBlock> = None;
    let mut last_parent: Option<StacksBlock> = None;
    let mut last_parent_tip: Option<StacksHeaderInfo> = None;

    let bad_block_tenure = 6;
    let bad_block_ancestor_tenure = 3;
    let resume_parent_tenure = 5;

    let mut bad_block_tip: Option<BlockSnapshot> = None;
    let mut bad_block_parent: Option<StacksBlock> = None;
    let mut bad_block_parent_tip: Option<StacksHeaderInfo> = None;
    let mut bad_block_parent_commit: Option<LeaderBlockCommitOp> = None;

    let mut resume_tenure_parent_commit: Option<LeaderBlockCommitOp> = None;
    let mut resume_tip: Option<BlockSnapshot> = None;

    for tenure_id in 0..num_blocks {
        // send transactions to the mempool
        let mut tip =
            SortitionDB::get_canonical_burn_chain_tip(peer.sortdb.as_ref().unwrap().conn())
                .unwrap();

        if tenure_id == bad_block_ancestor_tenure {
            bad_block_tip = Some(tip.clone());
        } else if tenure_id == bad_block_tenure {
            tip = bad_block_tip.clone().unwrap();
        } else if tenure_id == resume_parent_tenure {
            resume_tip = Some(tip.clone());
        } else if tenure_id == bad_block_tenure + 1 {
            tip = resume_tip.clone().unwrap();
        }

        let (mut burn_ops, stacks_block, microblocks) = peer.make_tenure(|ref mut miner, ref mut sortdb, ref mut chainstate, vrf_proof, ref parent_opt, ref parent_microblock_header_opt| {
            let parent_opt =
                if tenure_id != bad_block_tenure {
                    if let Some(p) = &last_parent {
                        assert!(tenure_id == bad_block_tenure + 1);
                        Some(p.clone())
                    }
                    else {
                        assert!(tenure_id != bad_block_tenure + 1);
                        match parent_opt {
                            Some(p) => Some((*p).clone()),
                            None => None
                        }
                    }
                }
                else {
                    bad_block_parent.clone()
                };

            let parent_tip =
                if tenure_id != bad_block_tenure {
                    if let Some(tip) = &last_parent_tip {
                        assert!(tenure_id == bad_block_tenure + 1);
                        tip.clone()
                    }
                    else {
                        assert!(tenure_id != bad_block_tenure + 1);
                        match parent_opt {
                            None => {
                                StacksChainState::get_genesis_header_info(chainstate.db()).unwrap()
                            }
                            Some(ref block) => {
                                let ic = sortdb.index_conn();
                                let parent_block_hash =
                                    if let Some(block) = last_valid_block.as_ref() {
                                        block.block_hash()
                                    }
                                    else {
                                        block.block_hash()
                                    };

                                let snapshot = SortitionDB::get_block_snapshot_for_winning_stacks_block(&ic, &tip.sortition_id, &parent_block_hash).unwrap().unwrap();      // succeeds because we don't fork
                                StacksChainState::get_anchored_block_header_info(chainstate.db(), &snapshot.consensus_hash, &snapshot.winning_stacks_block_hash).unwrap().unwrap()
                            }
                        }
                    }
                }
                else {
                    bad_block_parent_tip.clone().unwrap()
                };

            if tenure_id == resume_parent_tenure {
                // resume here
                last_parent = parent_opt.clone();
                last_parent_tip = Some(parent_tip.clone());

                eprintln!("\n\nat resume parent tenure:\nlast_parent: {:?}\nlast_parent_tip: {:?}\n\n", &last_parent, &last_parent_tip);
            }
            else if tenure_id >= bad_block_tenure + 1 {
                last_parent = None;
                last_parent_tip = None;
            }

            if tenure_id == bad_block_ancestor_tenure {
                bad_block_parent_tip = Some(parent_tip.clone());
                bad_block_parent = parent_opt;

                eprintln!("\n\nancestor of corrupt block: {:?}\n", &parent_tip);
            }

            if tenure_id == bad_block_tenure + 1 {
                // prior block was invalid; reset nonce
                miner.set_nonce(resume_parent_tenure as u64);
            }
            else if tenure_id == bad_block_tenure {
                // building off of a long-gone snapshot
                miner.set_nonce(miner.get_nonce() - ((bad_block_tenure - bad_block_ancestor_tenure) as u64));
            }

            let mut mempool = MemPoolDB::open_test(false, 0x80000000, &chainstate_path).unwrap();

            let coinbase_tx = make_coinbase(miner, tenure_id as usize);

            let mut anchored_block = StacksBlockBuilder::build_anchored_block(
                chainstate, &sortdb.index_handle_at_tip(), &mut mempool, &parent_tip, tip.total_burn, vrf_proof, Hash160([tenure_id as u8; 20]), &coinbase_tx, BlockBuilderSettings::max_value(), None, &burnchain,
            ).unwrap();

            if tenure_id == bad_block_tenure {
                // corrupt the block
                eprintln!("\n\ncorrupt block {:?}\nparent: {:?}\n", &anchored_block.0.header, &parent_tip.anchored_header);
                anchored_block.0.header.state_index_root = TrieHash([0xff; 32]);
            }

            (anchored_block.0, vec![])
        });

        if tenure_id == bad_block_tenure + 1 {
            // adjust
            for i in 0..burn_ops.len() {
                if let BlockstackOperationType::LeaderBlockCommit(ref mut opdata) = burn_ops[i] {
                    opdata.parent_block_ptr =
                        (resume_tenure_parent_commit.as_ref().unwrap().block_height as u32) - 1;
                }
            }
        } else if tenure_id == bad_block_tenure {
            // adjust
            for i in 0..burn_ops.len() {
                if let BlockstackOperationType::LeaderBlockCommit(ref mut opdata) = burn_ops[i] {
                    opdata.parent_block_ptr =
                        (bad_block_parent_commit.as_ref().unwrap().block_height as u32) - 1;
                    eprintln!("\n\ncorrupt block commit is now {:?}\n", opdata);
                }
            }
        } else if tenure_id == bad_block_ancestor_tenure {
            // find
            for i in 0..burn_ops.len() {
                if let BlockstackOperationType::LeaderBlockCommit(ref mut opdata) = burn_ops[i] {
                    bad_block_parent_commit = Some(opdata.clone());
                }
            }
        } else if tenure_id == resume_parent_tenure {
            // find
            for i in 0..burn_ops.len() {
                if let BlockstackOperationType::LeaderBlockCommit(ref mut opdata) = burn_ops[i] {
                    resume_tenure_parent_commit = Some(opdata.clone());
                }
            }
        }

        if tenure_id != bad_block_tenure {
            last_block = Some(stacks_block.clone());
            last_valid_block = last_block.clone();
        } else {
            last_block = last_valid_block.clone();
        }

        let (_, _, consensus_hash) = peer.next_burnchain_block(burn_ops.clone());
        peer.process_stacks_epoch(&stacks_block, &consensus_hash, &microblocks);
    }
}

#[test]
fn test_build_anchored_blocks_bad_nonces() {
    let mut privks = vec![];
    let mut balances = vec![];
    let num_blocks = 10;

    for _ in 0..num_blocks {
        let privk = StacksPrivateKey::random();
        let addr = StacksAddress::from_public_keys(
            C32_ADDRESS_VERSION_TESTNET_SINGLESIG,
            &AddressHashMode::SerializeP2PKH,
            1,
            &vec![StacksPublicKey::from_private(&privk)],
        )
        .unwrap();

        privks.push(privk);
        balances.push((addr.to_account_principal(), 100000000));
    }

    let mut peer_config = TestPeerConfig::new(function_name!(), 2012, 2013);
    peer_config.initial_balances = balances;
    let burnchain = peer_config.burnchain.clone();

    let mut peer = TestPeer::new(peer_config);

    let chainstate_path = peer.chainstate_path.clone();

    let first_stacks_block_height = {
        let sn = SortitionDB::get_canonical_burn_chain_tip(peer.sortdb.as_ref().unwrap().conn())
            .unwrap();
        sn.block_height
    };

    for tenure_id in 0..num_blocks {
        eprintln!("Start tenure {:?}", tenure_id);
        // send transactions to the mempool
        let tip = SortitionDB::get_canonical_burn_chain_tip(peer.sortdb.as_ref().unwrap().conn())
            .unwrap();

        let (burn_ops, stacks_block, microblocks) = peer.make_tenure(
            |ref mut miner,
             ref mut sortdb,
             ref mut chainstate,
             vrf_proof,
             ref parent_opt,
             ref parent_microblock_header_opt| {
                let parent_tip = match parent_opt {
                    None => StacksChainState::get_genesis_header_info(chainstate.db()).unwrap(),
                    Some(block) => {
                        let ic = sortdb.index_conn();
                        let snapshot = SortitionDB::get_block_snapshot_for_winning_stacks_block(
                            &ic,
                            &tip.sortition_id,
                            &block.block_hash(),
                        )
                        .unwrap()
                        .unwrap(); // succeeds because we don't fork
                        StacksChainState::get_anchored_block_header_info(
                            chainstate.db(),
                            &snapshot.consensus_hash,
                            &snapshot.winning_stacks_block_hash,
                        )
                        .unwrap()
                        .unwrap()
                    }
                };

                let parent_header_hash = parent_tip.anchored_header.block_hash();
                let parent_tip_ch = parent_tip.consensus_hash.clone();
                let coinbase_tx = make_coinbase(miner, tenure_id);

                let mut mempool =
                    MemPoolDB::open_test(false, 0x80000000, &chainstate_path).unwrap();

                if tenure_id == 2 {
                    let contract = "
                (define-data-var bar int 0)
                (define-public (get-bar) (ok (var-get bar)))
                (define-public (set-bar (x int) (y int))
                  (begin (var-set bar (/ x y)) (ok (var-get bar))))";

                    // should be mined once
                    let contract_tx = make_user_contract_publish(
                        &privks[tenure_id],
                        0,
                        10000,
                        &format!("hello-world-{tenure_id}"),
                        contract,
                    );
                    let mut contract_tx_bytes = vec![];
                    contract_tx
                        .consensus_serialize(&mut contract_tx_bytes)
                        .unwrap();
                    mempool
                        .submit_raw(
                            chainstate,
                            sortdb,
                            &parent_tip_ch,
                            &parent_header_hash,
                            contract_tx_bytes,
                            &ExecutionCost::max_value(),
                            &StacksEpochId::Epoch20,
                        )
                        .unwrap();

                    eprintln!("first tx submitted");
                    // eprintln!("\n\ntransaction:\n{:#?}\n\n", &contract_tx);

                    sleep_ms(2000);

                    // should never be mined
                    let contract_tx = make_user_contract_publish(
                        &privks[tenure_id],
                        1,
                        10000,
                        &format!("hello-world-{tenure_id}-2"),
                        contract,
                    );
                    let mut contract_tx_bytes = vec![];
                    contract_tx
                        .consensus_serialize(&mut contract_tx_bytes)
                        .unwrap();
                    mempool
                        .submit_raw(
                            chainstate,
                            sortdb,
                            &parent_tip_ch,
                            &parent_header_hash,
                            contract_tx_bytes,
                            &ExecutionCost::max_value(),
                            &StacksEpochId::Epoch20,
                        )
                        .unwrap();

                    eprintln!("second tx submitted");
                    // eprintln!("\n\ntransaction:\n{:#?}\n\n", &contract_tx);

                    sleep_ms(2000);
                }

                if tenure_id == 3 {
                    let contract = "
                (define-data-var bar int 0)
                (define-public (get-bar) (ok (var-get bar)))
                (define-public (set-bar (x int) (y int))
                  (begin (var-set bar (/ x y)) (ok (var-get bar))))";

                    // should be mined once
                    let contract_tx = make_user_contract_publish(
                        &privks[tenure_id],
                        0,
                        10000,
                        &format!("hello-world-{tenure_id}"),
                        contract,
                    );
                    let mut contract_tx_bytes = vec![];
                    contract_tx
                        .consensus_serialize(&mut contract_tx_bytes)
                        .unwrap();
                    mempool
                        .submit_raw(
                            chainstate,
                            sortdb,
                            &parent_tip_ch,
                            &parent_header_hash,
                            contract_tx_bytes,
                            &ExecutionCost::max_value(),
                            &StacksEpochId::Epoch20,
                        )
                        .unwrap();

                    eprintln!("third tx submitted");
                    // eprintln!("\n\ntransaction:\n{:#?}\n\n", &contract_tx);

                    sleep_ms(2000);

                    // should never be mined
                    let contract_tx = make_user_contract_publish(
                        &privks[tenure_id],
                        1,
                        10000,
                        &format!("hello-world-{tenure_id}-2"),
                        contract,
                    );
                    let mut contract_tx_bytes = vec![];
                    contract_tx
                        .consensus_serialize(&mut contract_tx_bytes)
                        .unwrap();
                    mempool
                        .submit_raw(
                            chainstate,
                            sortdb,
                            &parent_tip_ch,
                            &parent_header_hash,
                            contract_tx_bytes,
                            &ExecutionCost::max_value(),
                            &StacksEpochId::Epoch20,
                        )
                        .unwrap();

                    eprintln!("fourth tx submitted");
                    // eprintln!("\n\ntransaction:\n{:#?}\n\n", &contract_tx);

                    sleep_ms(2000);
                }

                let estimator = UnitEstimator;
                let metric = UnitMetric;

                let anchored_block = StacksBlockBuilder::build_anchored_block(
                    chainstate,
                    &sortdb.index_handle_at_tip(),
                    &mut mempool,
                    &parent_tip,
                    tip.total_burn,
                    vrf_proof,
                    Hash160([tenure_id as u8; 20]),
                    &coinbase_tx,
                    BlockBuilderSettings::max_value(),
                    None,
                    &burnchain,
                )
                .unwrap();

                (anchored_block.0, vec![])
            },
        );

        peer.next_burnchain_block(burn_ops.clone());
        peer.process_stacks_epoch_at_tip(&stacks_block, &microblocks);

        test_debug!(
            "\n\ncheck tenure {}: {} transactions\n",
            tenure_id,
            stacks_block.txs.len()
        );

        // assert_eq!(stacks_block.txs.len(), 1);
    }
}

#[test]
fn test_build_microblock_stream_forks() {
    let mut privks = vec![];
    let mut addrs = vec![];
    let mut mblock_privks = vec![];
    let mut balances = vec![];
    let num_blocks = 10;
    let initial_balance = 100000000;

    for _ in 0..num_blocks {
        let privk = StacksPrivateKey::random();
        let mblock_privk = StacksPrivateKey::random();

        let addr = StacksAddress::from_public_keys(
            C32_ADDRESS_VERSION_TESTNET_SINGLESIG,
            &AddressHashMode::SerializeP2PKH,
            1,
            &vec![StacksPublicKey::from_private(&privk)],
        )
        .unwrap();

        addrs.push(addr.clone());
        privks.push(privk);
        mblock_privks.push(mblock_privk);
        balances.push((addr.to_account_principal(), initial_balance));
    }

    let mut peer_config = TestPeerConfig::new(function_name!(), 2014, 2015);
    peer_config.initial_balances = balances;
    let burnchain = peer_config.burnchain.clone();

    let mut peer = TestPeer::new(peer_config);

    let chainstate_path = peer.chainstate_path.clone();

    let first_stacks_block_height = {
        let sn = SortitionDB::get_canonical_burn_chain_tip(peer.sortdb.as_ref().unwrap().conn())
            .unwrap();
        sn.block_height
    };

    let recipient_addr_str = "ST1RFD5Q2QPK3E0F08HG9XDX7SSC7CNRS0QR0SGEV";
    let recipient = StacksAddress::from_string(recipient_addr_str).unwrap();

    for tenure_id in 0..num_blocks {
        // send transactions to the mempool
        let tip = SortitionDB::get_canonical_burn_chain_tip(peer.sortdb.as_ref().unwrap().conn())
            .unwrap();

        let (burn_ops, stacks_block, microblocks) = peer.make_tenure(
            |ref mut miner,
             ref mut sortdb,
             ref mut chainstate,
             vrf_proof,
             ref parent_opt,
             ref parent_microblock_header_opt| {
                let parent_tip = match parent_opt {
                    None => StacksChainState::get_genesis_header_info(chainstate.db())
                        .unwrap(),
                    Some(block) => {
                        let ic = sortdb.index_conn();
                        let snapshot =
                            SortitionDB::get_block_snapshot_for_winning_stacks_block(
                                &ic,
                                &tip.sortition_id,
                                &block.block_hash(),
                            )
                            .unwrap()
                            .unwrap(); // succeeds because we don't fork
                        StacksChainState::get_anchored_block_header_info(
                            chainstate.db(),
                            &snapshot.consensus_hash,
                            &snapshot.winning_stacks_block_hash,
                        )
                        .unwrap()
                        .unwrap()
                    }
                };

                let parent_header_hash = parent_tip.anchored_header.block_hash();
                let parent_consensus_hash = parent_tip.consensus_hash.clone();
                let parent_index_hash = StacksBlockHeader::make_index_block_hash(&parent_consensus_hash, &parent_header_hash);
                let parent_size = parent_tip.anchored_block_size;

                let mut mempool = MemPoolDB::open_test(false, 0x80000000, &chainstate_path).unwrap();

                let expected_parent_microblock_opt =
                    if tenure_id > 0 {
                        let parent_microblock_privkey = mblock_privks[tenure_id - 1].clone();

                        let parent_mblock_stream = {
                            let parent_cost = StacksChainState::get_stacks_block_anchored_cost(chainstate.db(), &StacksBlockHeader::make_index_block_hash(&parent_consensus_hash, &parent_header_hash)).unwrap().unwrap();

                            // produce the microblock stream for the parent, which this tenure's anchor
                            // block will confirm.
                            let sort_ic = sortdb.index_handle_at_tip();

                            chainstate
                                .reload_unconfirmed_state(&sort_ic, parent_index_hash.clone())
                                .unwrap();

                            let mut microblock_builder = StacksMicroblockBuilder::new(parent_header_hash.clone(), parent_consensus_hash.clone(), chainstate, &sort_ic, BlockBuilderSettings::max_value()).unwrap();

                            let mut microblocks = vec![];
                            for i in 0..5 {
                                let mblock_tx = make_user_contract_publish(
                                    &privks[tenure_id - 1],
                                    i,
                                    0,
                                    &format!("hello-world-{}-{}", i, thread_rng().gen::<u64>()),
                                    &format!("(begin (print \"{}\"))", thread_rng().gen::<u64>())
                                );
                                let mblock_tx_len = {
                                    let mut bytes = vec![];
                                    mblock_tx.consensus_serialize(&mut bytes).unwrap();
                                    bytes.len() as u64
                                };

                                let mblock = microblock_builder.mine_next_microblock_from_txs(vec![(mblock_tx, mblock_tx_len)], &parent_microblock_privkey).unwrap();
                                microblocks.push(mblock);
                            }
                            microblocks
                        };

                        // make a fork at seq 2
                        let mut forked_parent_microblock_stream = parent_mblock_stream.clone();
                        for i in 2..forked_parent_microblock_stream.len() {
                            let forked_mblock_tx = make_user_contract_publish(
                                &privks[tenure_id - 1],
                                i as u64,
                                0,
                                &format!("hello-world-fork-{}-{}", i, thread_rng().gen::<u64>()),
                                &format!("(begin (print \"fork-{}\"))", thread_rng().gen::<u64>())
                            );

                            forked_parent_microblock_stream[i].txs[0] = forked_mblock_tx;

                            // re-calculate merkle root
                            let txid_vecs: Vec<_> = forked_parent_microblock_stream[i].txs
                                .iter()
                                .map(|tx| tx.txid().as_bytes().to_vec())
                                .collect();

                            let merkle_tree = MerkleTree::<Sha512Trunc256Sum>::new(&txid_vecs);
                            let tx_merkle_root = merkle_tree.root();

                            forked_parent_microblock_stream[i].header.tx_merkle_root = tx_merkle_root;
                            forked_parent_microblock_stream[i].header.prev_block = forked_parent_microblock_stream[i-1].block_hash();
                            forked_parent_microblock_stream[i].header.sign(&parent_microblock_privkey).unwrap();

                            test_debug!("parent of microblock {} is {}", &forked_parent_microblock_stream[i].block_hash(), &forked_parent_microblock_stream[i-1].block_hash());
                        }

                        let mut tail = None;

                        // store two forks, which diverge at seq 2
                        for mblock in parent_mblock_stream.into_iter() {
                            if mblock.header.sequence < 2 {
                                tail = Some((mblock.block_hash(), mblock.header.sequence));
                            }
                            let stored = chainstate.preprocess_streamed_microblock(&parent_consensus_hash, &parent_header_hash, &mblock).unwrap();
                            assert!(stored);
                        }
                        for mblock in forked_parent_microblock_stream[2..].iter() {
                            let stored = chainstate.preprocess_streamed_microblock(&parent_consensus_hash, &parent_header_hash, mblock).unwrap();
                            assert!(stored);
                        }

                        // find the poison-microblock at seq 2
                        let (_, poison_opt) = match StacksChainState::load_descendant_staging_microblock_stream_with_poison(
                            chainstate.db(),
                            &parent_index_hash,
                            0,
                            u16::MAX
                        ).unwrap() {
                            Some(x) => x,
                            None => (vec![], None)
                        };

                        if let Some(poison_payload) = poison_opt {
                            let mut tx_bytes = vec![];
                            let poison_microblock_tx = make_user_poison_microblock(
                                &privks[tenure_id - 1],
                                2,
                                0,
                                poison_payload
                            );

                            poison_microblock_tx
                                .consensus_serialize(&mut tx_bytes)
                                .unwrap();

                            mempool
                                .submit_raw(
                                    chainstate,
                                    sortdb,
                                    &parent_consensus_hash,
                                    &parent_header_hash,
                                    tx_bytes,
                            &ExecutionCost::max_value(),
                            &StacksEpochId::Epoch20,
                                )
                                .unwrap();
                        }
                        // the miner will load a microblock stream up to the first detected
                        // fork (which is at sequence 2)
                        tail
                    }
                    else {
                        None
                    };

                let coinbase_tx = make_coinbase(miner, tenure_id);

                let mblock_pubkey_hash = Hash160::from_node_public_key(&StacksPublicKey::from_private(&mblock_privks[tenure_id]));

                let (anchored_block, block_size, block_execution_cost) = StacksBlockBuilder::build_anchored_block(
                    chainstate,
                    &sortdb.index_handle_at_tip(),
                    &mut mempool,
                    &parent_tip,
                    tip.total_burn,
                    vrf_proof,
                    mblock_pubkey_hash,
                    &coinbase_tx,
                    BlockBuilderSettings::max_value(),
                    None,
                    &burnchain,
                )
                .unwrap();

                // miner should have picked up the preprocessed microblocks, but only up to the
                // fork.
                if let Some((mblock_tail_hash, mblock_tail_seq)) = expected_parent_microblock_opt {
                    assert_eq!(anchored_block.header.parent_microblock, mblock_tail_hash);
                    assert_eq!(anchored_block.header.parent_microblock_sequence, mblock_tail_seq);
                    assert_eq!(mblock_tail_seq, 1);
                }

                // block should contain at least one poison-microblock tx
                if tenure_id > 0 {
                    let mut have_poison_microblock = false;
                    for tx in anchored_block.txs.iter() {
                        if let TransactionPayload::PoisonMicroblock(_, _) = &tx.payload {
                            have_poison_microblock = true;
                        }
                    }
                    assert!(have_poison_microblock, "Anchored block has no poison microblock: {:#?}", &anchored_block);
                }

                (anchored_block, vec![])
            },
        );

        peer.next_burnchain_block(burn_ops.clone());
        peer.process_stacks_epoch_at_tip(&stacks_block, &microblocks);
    }

    for (i, addr) in addrs.iter().enumerate() {
        let account = get_stacks_account(&mut peer, &addr.to_account_principal());
        let expected_coinbase = 3_600_000_000;
        test_debug!(
            "Test {}: {}",
            &account.principal.to_string(),
            account.stx_balance.get_total_balance().unwrap()
        );
        if (i as u64) < (num_blocks as u64) - MINER_REWARD_MATURITY - 1 {
            assert_eq!(
                account.stx_balance.get_total_balance().unwrap(),
                (initial_balance as u128)
                    + (expected_coinbase * POISON_MICROBLOCK_COMMISSION_FRACTION) / 100
            );
        } else {
            assert_eq!(
                account.stx_balance.get_total_balance().unwrap(),
                initial_balance as u128
            );
        }
    }
}

#[test]
fn test_build_microblock_stream_forks_with_descendants() {
    // creates a chainstate that looks like this:
    //
    //                                                   [mblock] <- [mblock] <- [tenure-2] (Poison-at-2)
    //                                                 /
    //                                          (2)   /
    // [tenure-0] <- [mblock] <- [mblock] <- [mblock] <- [tenure-1] (Poison-at-2)
    //                                                \
    //                                                 \               (4)
    //                                                   [mblock] <- [mblock] <- [tenure-3] (Poison-at-4)
    //
    //  Tenures 1 and 2 can report PoisonMicroblocks for the same point in the mblock stream
    //  fork as long as they themselves are on different branches.
    //
    //  Tenure 3 can report a PoisonMicroblock for a lower point in the fork and have it mined
    //  (seq(4)), as long as the PoisonMicroblock at seq(2) doesn't find its way into its fork
    //  of the chain history.
    let mut privks = vec![];
    let mut addrs = vec![];
    let mut mblock_privks = vec![];
    let mut balances = vec![];
    let num_blocks = 4;
    let initial_balance = 100000000;

    for _ in 0..num_blocks {
        let privk = StacksPrivateKey::random();
        let mblock_privk = StacksPrivateKey::random();

        let addr = StacksAddress::from_public_keys(
            C32_ADDRESS_VERSION_TESTNET_SINGLESIG,
            &AddressHashMode::SerializeP2PKH,
            1,
            &vec![StacksPublicKey::from_private(&privk)],
        )
        .unwrap();

        test_debug!("addr: {:?}", &addr);
        addrs.push(addr.clone());
        privks.push(privk);
        mblock_privks.push(mblock_privk);
        balances.push((addr.to_account_principal(), initial_balance));
    }

    let mut peer_config = TestPeerConfig::new(function_name!(), 2014, 2015);
    peer_config.initial_balances = balances;
    let burnchain = peer_config.burnchain.clone();

    let mut peer = TestPeer::new(peer_config);

    let chainstate_path = peer.chainstate_path.clone();

    let first_stacks_block_height = {
        let sn = SortitionDB::get_canonical_burn_chain_tip(peer.sortdb.as_ref().unwrap().conn())
            .unwrap();
        sn.block_height
    };

    let recipient_addr_str = "ST1RFD5Q2QPK3E0F08HG9XDX7SSC7CNRS0QR0SGEV";
    let recipient = StacksAddress::from_string(recipient_addr_str).unwrap();

    let mut microblock_tail_1: Option<StacksMicroblockHeader> = None;
    let mut microblock_tail_2: Option<StacksMicroblockHeader> = None;

    let mut parent_tip_1 = None;

    let parent_block_ptrs = RefCell::new(HashMap::new());
    let discovered_poison_payload = RefCell::new(None);

    let mut reporters = vec![];

    for tenure_id in 0..num_blocks {
        // send transactions to the mempool
        let tip = SortitionDB::get_canonical_burn_chain_tip(peer.sortdb.as_ref().unwrap().conn())
            .unwrap();

        let (mut burn_ops, stacks_block, microblocks) = peer.make_tenure(
            |ref mut miner,
             ref mut sortdb,
             ref mut chainstate,
             vrf_proof,
             ref parent_opt,
             ref parent_microblock_header_opt| {
                let mut parent_tip =
                    if tenure_id == 0 || tenure_id == 1 {
                        let tip = match parent_opt {
                            None => StacksChainState::get_genesis_header_info(chainstate.db())
                                .unwrap(),
                            Some(block) => {
                                let ic = sortdb.index_conn();
                                let snapshot =
                                    SortitionDB::get_block_snapshot_for_winning_stacks_block(
                                        &ic,
                                        &tip.sortition_id,
                                        &block.block_hash(),
                                    )
                                    .unwrap()
                                    .unwrap(); // succeeds because we don't fork
                                StacksChainState::get_anchored_block_header_info(
                                    chainstate.db(),
                                    &snapshot.consensus_hash,
                                    &snapshot.winning_stacks_block_hash,
                                )
                                .unwrap()
                                .unwrap()
                            }
                        };
                        if tenure_id == 1 {
                            // save this for later
                            parent_tip_1 = Some(tip.clone());
                        }
                        tip
                    }
                    else if tenure_id == 2 || tenure_id == 3 {
                        // tenures 2 and 3 build off of microblock forks, but they share the
                        // same parent anchored block.
                        parent_tip_1.clone().unwrap()
                    }
                    else {
                        unreachable!()
                    };

                let parent_header_hash = parent_tip.anchored_header.block_hash();
                let parent_consensus_hash = parent_tip.consensus_hash.clone();
                let parent_index_hash = StacksBlockHeader::make_index_block_hash(&parent_consensus_hash, &parent_header_hash);
                let parent_size = parent_tip.anchored_block_size;

                let mut mempool = MemPoolDB::open_test(false, 0x80000000, &chainstate_path).unwrap();

                let (expected_parent_microblock_opt, fork_1, fork_2) =
                    if tenure_id == 1 {
                        // make a microblock fork
                        let parent_microblock_privkey = mblock_privks[tenure_id - 1].clone();

                        let parent_mblock_stream = {
                            let parent_cost = StacksChainState::get_stacks_block_anchored_cost(chainstate.db(), &StacksBlockHeader::make_index_block_hash(&parent_consensus_hash, &parent_header_hash)).unwrap().unwrap();

                            // produce the microblock stream for the parent, which this tenure's anchor
                            // block will confirm.
                            let sort_ic = sortdb.index_handle_at_tip();

                            chainstate
                                .reload_unconfirmed_state(&sort_ic, parent_index_hash.clone())
                                .unwrap();

                            let mut microblock_builder = StacksMicroblockBuilder::new(parent_header_hash.clone(), parent_consensus_hash.clone(), chainstate, &sort_ic, BlockBuilderSettings::max_value()).unwrap();

                            let mut microblocks = vec![];
                            for i in 0..5 {
                                let mblock_tx = make_user_contract_publish(
                                    &privks[tenure_id - 1],
                                    i,
                                    0,
                                    &format!("hello-world-{}-{}", i, thread_rng().gen::<u64>()),
                                    &format!("(begin (print \"{}\"))", thread_rng().gen::<u64>())
                                );
                                let mblock_tx_len = {
                                    let mut bytes = vec![];
                                    mblock_tx.consensus_serialize(&mut bytes).unwrap();
                                    bytes.len() as u64
                                };

                                let mblock = microblock_builder.mine_next_microblock_from_txs(vec![(mblock_tx, mblock_tx_len)], &parent_microblock_privkey).unwrap();
                                microblocks.push(mblock);
                            }
                            microblocks
                        };

                        // make a fork at seq 2
                        let mut forked_parent_microblock_stream = parent_mblock_stream.clone();
                        for i in 2..parent_mblock_stream.len() {
                            let forked_mblock_tx = make_user_contract_publish(
                                &privks[tenure_id - 1],
                                i as u64,
                                0,
                                &format!("hello-world-fork-{}-{}", i, thread_rng().gen::<u64>()),
                                &format!("(begin (print \"fork-{}\"))", thread_rng().gen::<u64>())
                            );

                            forked_parent_microblock_stream[i].txs[0] = forked_mblock_tx;

                            // re-calculate merkle root
                            let txid_vecs: Vec<_> = forked_parent_microblock_stream[i].txs
                                .iter()
                                .map(|tx| tx.txid().as_bytes().to_vec())
                                .collect();

                            let merkle_tree = MerkleTree::<Sha512Trunc256Sum>::new(&txid_vecs);
                            let tx_merkle_root = merkle_tree.root();

                            forked_parent_microblock_stream[i].header.tx_merkle_root = tx_merkle_root;
                            forked_parent_microblock_stream[i].header.prev_block = forked_parent_microblock_stream[i - 1].block_hash();
                            forked_parent_microblock_stream[i].header.sign(&parent_microblock_privkey).unwrap();

                            test_debug!("parent of microblock {} is {}", &forked_parent_microblock_stream[i].block_hash(), &forked_parent_microblock_stream[i-1].block_hash());
                        }

                        let mut tail = None;

                        // store two forks, which diverge at seq 2
                        for mblock in parent_mblock_stream.iter() {
                            if mblock.header.sequence < 2 {
                                tail = Some((mblock.block_hash(), mblock.header.sequence));
                            }
                            let stored = chainstate.preprocess_streamed_microblock(&parent_consensus_hash, &parent_header_hash, mblock).unwrap();
                            assert!(stored);
                        }
                        for mblock in forked_parent_microblock_stream[2..].iter() {
                            let stored = chainstate.preprocess_streamed_microblock(&parent_consensus_hash, &parent_header_hash, mblock).unwrap();
                            assert!(stored);
                        }

                        // find the poison-microblock at seq 2
                        let (_, poison_opt) = match StacksChainState::load_descendant_staging_microblock_stream_with_poison(
                            chainstate.db(),
                            &parent_index_hash,
                            0,
                            u16::MAX
                        ).unwrap() {
                            Some(x) => x,
                            None => (vec![], None)
                        };

                        if let Some(poison_payload) = poison_opt {
                            *discovered_poison_payload.borrow_mut() = Some(poison_payload.clone());

                            let mut tx_bytes = vec![];
                            let poison_microblock_tx = make_user_poison_microblock(
                                &privks[tenure_id - 1],
                                2,
                                0,
                                poison_payload
                            );

                            poison_microblock_tx
                                .consensus_serialize(&mut tx_bytes)
                                .unwrap();

                            mempool
                                .submit_raw(
                                    chainstate,
                                    sortdb,
                                    &parent_consensus_hash,
                                    &parent_header_hash,
                                    tx_bytes,
                            &ExecutionCost::max_value(),
                            &StacksEpochId::Epoch20,
                                )
                                .unwrap();
                        }

                        // the miner will load a microblock stream up to the first detected
                        // fork (which is at sequence 2 -- the highest common ancestor between
                        // microblock fork #1 and microblock fork #2)
                        (tail, Some(parent_mblock_stream), Some(forked_parent_microblock_stream))
                    }
                    else if tenure_id == 2 {
                        // build off of the end of microblock fork #1
                        (Some((microblock_tail_1.as_ref().unwrap().block_hash(), microblock_tail_1.as_ref().unwrap().sequence)), None, None)
                    }
                    else if tenure_id == 3 {
                        // builds off of the end of microblock fork #2
                        (Some((microblock_tail_2.as_ref().unwrap().block_hash(), microblock_tail_2.as_ref().unwrap().sequence)), None, None)
                    }
                    else {
                        (None, None, None)
                    };

                if tenure_id == 1 {
                    // prep for tenure 2 and 3
                    microblock_tail_1 = Some(fork_1.as_ref().unwrap().last().clone().unwrap().header.clone());
                    microblock_tail_2 = Some(fork_2.as_ref().unwrap().last().clone().unwrap().header.clone());
                }

                let nonce =
                    if tenure_id == 0 || tenure_id == 1 {
                        tenure_id
                    }
                    else if tenure_id == 2 {
                        1
                    }
                    else if tenure_id == 3 {
                        1
                    }
                    else {
                        unreachable!()
                    };

                let coinbase_tx = make_coinbase_with_nonce(miner, tenure_id, nonce as u64, None);

                let mblock_pubkey_hash = Hash160::from_node_public_key(&StacksPublicKey::from_private(&mblock_privks[tenure_id]));

                test_debug!("Produce tenure {} block off of {}/{}", tenure_id, &parent_consensus_hash, &parent_header_hash);

                // force tenures 2 and 3 to mine off of forked siblings deeper than the
                // detected fork
                if tenure_id == 2 {
                    parent_tip.microblock_tail = microblock_tail_1.clone();

                    // submit the _same_ poison microblock transaction, but to a different
                    // fork.
                    let poison_payload = discovered_poison_payload.borrow().as_ref().unwrap().clone();
                    let poison_microblock_tx = make_user_poison_microblock(
                        &privks[tenure_id],
                        0,
                        0,
                        poison_payload
                    );

                    let mut tx_bytes = vec![];
                    poison_microblock_tx
                        .consensus_serialize(&mut tx_bytes)
                        .unwrap();

                    mempool
                        .submit_raw(
                            chainstate,
                            sortdb,
                            &parent_consensus_hash,
                            &parent_header_hash,
                            tx_bytes,
                            &ExecutionCost::max_value(),
                            &StacksEpochId::Epoch20,
                        )
                        .unwrap();
                }
                else if tenure_id == 3 {
                    parent_tip.microblock_tail = microblock_tail_2.clone();

                    // submit a different poison microblock transaction
                    let poison_payload = TransactionPayload::PoisonMicroblock(microblock_tail_1.as_ref().unwrap().clone(), microblock_tail_2.as_ref().unwrap().clone());
                    let poison_microblock_tx = make_user_poison_microblock(
                        &privks[tenure_id],
                        0,
                        0,
                        poison_payload
                    );

                    // erase any pending transactions -- this is a "worse" poison-microblock,
                    // and we want to avoid mining the "better" one
                    mempool.clear_before_coinbase_height(10).unwrap();

                    let mut tx_bytes = vec![];
                    poison_microblock_tx
                        .consensus_serialize(&mut tx_bytes)
                        .unwrap();

                    mempool
                        .submit_raw(
                            chainstate,
                            sortdb,
                            &parent_consensus_hash,
                            &parent_header_hash,
                            tx_bytes,
                            &ExecutionCost::max_value(),
                            &StacksEpochId::Epoch20,
                        )
                        .unwrap();
                }

                let (anchored_block, block_size, block_execution_cost) = StacksBlockBuilder::build_anchored_block(
                    chainstate,
                    &sortdb.index_handle_at_tip(),
                    &mut mempool,
                    &parent_tip,
                    parent_tip.anchored_header.as_stacks_epoch2().unwrap().total_work.burn + 1000,
                    vrf_proof,
                    mblock_pubkey_hash,
                    &coinbase_tx,
                    BlockBuilderSettings::max_value(),
                    None,
                    &burnchain,
                )
                .unwrap();

                // miner should have picked up the preprocessed microblocks, but only up to the
                // fork tail reported.

                // block should contain at least one poison-microblock tx
                if tenure_id == 1 {
                    if let Some((mblock_tail_hash, mblock_tail_seq)) = expected_parent_microblock_opt {
                        assert_eq!(anchored_block.header.parent_microblock, mblock_tail_hash);
                        assert_eq!(anchored_block.header.parent_microblock_sequence, mblock_tail_seq);
                    }
                }
                if tenure_id > 0 {
                    let mut have_poison_microblock = false;
                    for tx in anchored_block.txs.iter() {
                        if let TransactionPayload::PoisonMicroblock(_, _) = &tx.payload {
                            have_poison_microblock = true;
                            test_debug!("Have PoisonMicroblock for {} reported by {:?}", &anchored_block.block_hash(), &tx.auth);
                        }
                    }
                    assert!(have_poison_microblock, "Anchored block has no poison microblock: {:#?}", &anchored_block);
                }

                // tenures 2 and 3 build off of 1, but build off of the deepest microblock fork
                if tenure_id == 2 {
                    assert_eq!(anchored_block.header.parent_microblock, microblock_tail_1.as_ref().unwrap().block_hash());
                    assert_eq!(anchored_block.header.parent_microblock_sequence, 4);
                }
                if tenure_id == 3 {
                    assert_eq!(anchored_block.header.parent_microblock, microblock_tail_2.as_ref().unwrap().block_hash());
                    assert_eq!(anchored_block.header.parent_microblock_sequence, 4);
                }

                let mut parent_ptrs = parent_block_ptrs.borrow_mut();
                parent_ptrs.insert(anchored_block.header.parent_block.clone(), parent_tip.burn_header_height);

                (anchored_block, vec![])
            },
        );

        for burn_op in burn_ops.iter_mut() {
            if let BlockstackOperationType::LeaderBlockCommit(ref mut op) = burn_op {
                // patch it up
                op.parent_block_ptr = *parent_block_ptrs
                    .borrow()
                    .get(&stacks_block.header.parent_block)
                    .unwrap();
            }
        }

        let (_, burn_header_hash, consensus_hash) = peer.next_burnchain_block(burn_ops.clone());
        peer.process_stacks_epoch(&stacks_block, &consensus_hash, &microblocks);

        if tenure_id >= 1 {
            let next_tip = StacksChainState::get_anchored_block_header_info(
                peer.chainstate().db(),
                &consensus_hash,
                &stacks_block.block_hash(),
            )
            .unwrap()
            .unwrap();

            let new_tip_hash = StacksBlockHeader::make_index_block_hash(
                &next_tip.consensus_hash,
                &next_tip.anchored_header.block_hash(),
            );

            let reporter = if tenure_id == 1 {
                addrs[0].clone()
            } else {
                addrs[tenure_id].clone()
            };

            let seq = if tenure_id == 1 || tenure_id == 2 {
                2
            } else {
                4
            };

            // check descendant blocks for their poison-microblock commissions
            test_debug!(
                "new tip at height {}: {}",
                next_tip.stacks_block_height,
                &new_tip_hash
            );
            reporters.push((reporter, new_tip_hash, seq));
        }
    }

    // verify that each submitted poison-microblock created a commission
    for (reporter_addr, chain_tip, seq) in reporters.into_iter() {
        test_debug!("Check {} in {} for report", &reporter_addr, &chain_tip);
        peer.with_db_state(|ref mut sortdb, ref mut chainstate, _, _| {
            chainstate
                .with_read_only_clarity_tx(
                    &sortdb.index_handle_at_tip(),
                    &chain_tip,
                    |clarity_tx| {
                        // the key at height 1 should be reported as poisoned
                        let report = StacksChainState::get_poison_microblock_report(clarity_tx, 1)
                            .unwrap()
                            .unwrap();
                        assert_eq!(report.0, reporter_addr);
                        assert_eq!(report.1, seq);
                        Ok(())
                    },
                )
                .unwrap()
        })
        .unwrap();
    }
}

#[test]
fn test_contract_call_across_clarity_versions() {
    let privk = StacksPrivateKey::from_hex(
        "42faca653724860da7a41bfcef7e6ba78db55146f6900de8cb2a9f760ffac70c01",
    )
    .unwrap();
    let privk_anchored = StacksPrivateKey::from_hex(
        "f67c7437f948ca1834602b28595c12ac744f287a4efaf70d437042a6afed81bc01",
    )
    .unwrap();

    let addr = StacksAddress::from_public_keys(
        C32_ADDRESS_VERSION_TESTNET_SINGLESIG,
        &AddressHashMode::SerializeP2PKH,
        1,
        &vec![StacksPublicKey::from_private(&privk)],
    )
    .unwrap();

    let addr_anchored = StacksAddress::from_public_keys(
        C32_ADDRESS_VERSION_TESTNET_SINGLESIG,
        &AddressHashMode::SerializeP2PKH,
        1,
        &vec![StacksPublicKey::from_private(&privk_anchored)],
    )
    .unwrap();

    let mut peer_config = TestPeerConfig::new(function_name!(), 2024, 2025);
    peer_config.initial_balances = vec![
        (addr.to_account_principal(), 1000000000),
        (addr_anchored.to_account_principal(), 1000000000),
    ];
    let burnchain = peer_config.burnchain.clone();

    let epochs = EpochList::new(&[
        StacksEpoch {
            epoch_id: StacksEpochId::Epoch10,
            start_height: 0,
            end_height: 0,
            block_limit: ExecutionCost::max_value(),
            network_epoch: PEER_VERSION_EPOCH_1_0,
        },
        StacksEpoch {
            epoch_id: StacksEpochId::Epoch20,
            start_height: 0,
            end_height: 1, // NOTE: the first 25 burnchain blocks have no sortition
            block_limit: ExecutionCost::max_value(),
            network_epoch: PEER_VERSION_EPOCH_2_0,
        },
        StacksEpoch {
            epoch_id: StacksEpochId::Epoch2_05,
            start_height: 1,
            end_height: 2, // NOTE: the first 25 burnchain blocks have no sortition
            block_limit: ExecutionCost::max_value(),
            network_epoch: PEER_VERSION_EPOCH_2_05,
        },
        StacksEpoch {
            epoch_id: StacksEpochId::Epoch21,
            start_height: 2, // effectively already in 2.1
            end_height: STACKS_EPOCH_MAX,
            block_limit: ExecutionCost::max_value(),
            network_epoch: PEER_VERSION_EPOCH_2_1,
        },
    ]);
    peer_config.epochs = Some(epochs);

    let num_blocks = 10;
    let mut anchored_sender_nonce = 0;

<<<<<<< HEAD
=======
    let mut mblock_privks = vec![];
    for _ in 0..num_blocks {
        let mblock_privk = StacksPrivateKey::random();
        mblock_privks.push(mblock_privk);
    }

>>>>>>> 36d49b0e
    let mut peer = TestPeer::new(peer_config);

    let chainstate_path = peer.chainstate_path.clone();

    let first_stacks_block_height = {
        let sn = SortitionDB::get_canonical_burn_chain_tip(peer.sortdb.as_ref().unwrap().conn())
            .unwrap();
        sn.block_height
    };

    let recipient_addr_str = "ST1RFD5Q2QPK3E0F08HG9XDX7SSC7CNRS0QR0SGEV";
    let recipient = StacksAddress::from_string(recipient_addr_str).unwrap();

    for tenure_id in 0..num_blocks {
        // send transactions to the mempool
        let tip = SortitionDB::get_canonical_burn_chain_tip(peer.sortdb.as_ref().unwrap().conn())
            .unwrap();

        let acct = get_stacks_account(&mut peer, &addr.to_account_principal());

        let (burn_ops, stacks_block, microblocks) = peer.make_tenure(
            |ref mut miner,
             ref mut sortdb,
             ref mut chainstate,
             vrf_proof,
             ref parent_opt,
             ref parent_microblock_header_opt| {
                let parent_tip = match parent_opt {
                    None => StacksChainState::get_genesis_header_info(chainstate.db()).unwrap(),
                    Some(block) => {
                        let ic = sortdb.index_conn();
                        let snapshot = SortitionDB::get_block_snapshot_for_winning_stacks_block(
                            &ic,
                            &tip.sortition_id,
                            &block.block_hash(),
                        )
                        .unwrap()
                        .unwrap(); // succeeds because we don't fork
                        StacksChainState::get_anchored_block_header_info(
                            chainstate.db(),
                            &snapshot.consensus_hash,
                            &snapshot.winning_stacks_block_hash,
                        )
                        .unwrap()
                        .unwrap()
                    }
                };

                let parent_header_hash = parent_tip.anchored_header.block_hash();
                let parent_consensus_hash = parent_tip.consensus_hash.clone();
                let parent_index_hash = StacksBlockHeader::make_index_block_hash(
                    &parent_consensus_hash,
                    &parent_header_hash,
                );

                let coinbase_tx = make_coinbase(miner, tenure_id);
                let mut anchored_txs = vec![coinbase_tx];

                if tenure_id > 0 {
                    let txs = if tenure_id == 1 {
                        let chain_id_trait_v1 = "
                        (define-trait trait-v1
                            (
                                (get-chain-info-v1 () (response { chain-id: uint } uint))
                            )
                        )
                        ";
                        let trait_v1_tx = make_versioned_user_contract_publish(&privk_anchored, anchored_sender_nonce, (2 * chain_id_trait_v1.len()) as u64, "chain-id-trait-v1", chain_id_trait_v1, ClarityVersion::Clarity1);

                        let chain_id_trait_v2 = "
                        (define-trait trait-v2
                            (
                                (get-chain-info-v2 () (response { chain-id: uint } uint))
                            )
                        )
                        ";
                        let trait_v2_tx = make_versioned_user_contract_publish(&privk_anchored, anchored_sender_nonce + 1, (2 * chain_id_trait_v2.len()) as u64, "chain-id-trait-v2", chain_id_trait_v2, ClarityVersion::Clarity2);

                        let contract = format!("
                        (impl-trait .chain-id-trait-v1.trait-v1)
                        (impl-trait .chain-id-trait-v2.trait-v2)

                        (use-trait chain-info-v1 .chain-id-trait-v1.trait-v1)
                        (use-trait chain-info-v2 .chain-id-trait-v2.trait-v2)

                        (define-data-var call-count uint u0)
                        (define-data-var cc-call-count uint u0)
                        (define-data-var at-block-call-count uint u0)
                        (define-public (test-func)
                            (begin
                                (print {{ tenure: u{}, version: u1, func: \"test-func\" }})
                                (var-set call-count (+ u1 (var-get call-count)))
                                (ok true)
                            )
                        )
                        (define-public (test-cc-func)
                            (begin
                                (print {{ tenure: u{}, version: u1, func: \"test-cc-func\" }})
                                (var-set cc-call-count (+ u1 (var-get cc-call-count)))
                                (ok true)
                            )
                        )
                        (define-public (test-at-block-func)
                            (begin
                                (var-set at-block-call-count (+ u1 (var-get at-block-call-count)))
                                (ok true)
                            )
                        )
                        (define-read-only (test-at-block-recursive)
                            (ok true)
                        )
                        (define-read-only (get-call-count)
                            (var-get call-count)
                        )
                        (define-read-only (get-cc-call-count)
                            (var-get cc-call-count)
                        )
                        (define-read-only (get-at-block-count)
                            (var-get at-block-call-count)
                        )
                        (define-read-only (get-chain-info)
                            u0
                        )
                        (define-public (get-chain-info-v1)
                            (begin
                                (print \"get-chain-info-v1\")
                                (ok {{ chain-id: u0 }})
                            )
                        )
                        (define-public (get-chain-info-v2)
                            (begin
                                (print \"get-chain-info-v2\")
                                (ok {{ chain-id: u0 }})
                            )
                        )
                        (define-public (get-chain-info-dispatch-1 (trait <chain-info-v1>))
                            (contract-call? trait get-chain-info-v1)
                        )
                        (define-public (get-chain-info-dispatch-2 (trait <chain-info-v2>))
                            (contract-call? trait get-chain-info-v2)
                        )
                        ",
                        tenure_id,
                        tenure_id);
                        let contract_tx = make_versioned_user_contract_publish(&privk_anchored, anchored_sender_nonce + 2, (2 * contract.len()) as u64, &format!("test-{}", tenure_id), &contract, ClarityVersion::Clarity1);
                        vec![trait_v1_tx, trait_v2_tx, contract_tx]
                    }
                    else if tenure_id % 2 == 0 {
                        // send a clarity2 contract that calls the last tenure's contract's test
                        // methods
                        let contract = format!("
                        (impl-trait .chain-id-trait-v1.trait-v1)
                        (impl-trait .chain-id-trait-v2.trait-v2)

                        (use-trait chain-info-v1 .chain-id-trait-v1.trait-v1)
                        (use-trait chain-info-v2 .chain-id-trait-v2.trait-v2)

                        (define-data-var call-count uint u0)
                        (define-data-var cc-call-count uint u0)
                        (define-data-var at-block-call-count uint u0)
                        (define-public (test-func)
                            (begin
                                ;; this only works in clarity2
                                (print {{ tenure: u{}, version: u2, chain: chain-id, func: \"test-func\" }})
                                (unwrap-panic (contract-call? .test-{} test-func))
                                (var-set call-count (+ u1 (var-get call-count)))
                                (ok true)
                            )
                        )
                        (define-public (test-cc-func)
                            (begin
                                ;; this only works in clarity2
                                (print {{ tenure: u{}, version: u2, chain: chain-id, func: \"test-cc-func\" }})
                                (unwrap-panic (contract-call? .test-{} test-cc-func))
                                (var-set cc-call-count (+ u1 (var-get cc-call-count)))
                                (ok true)
                            )
                        )
                        (define-public (test-at-block-func)
                            (begin
                                (print (at-block 0x{}
                                    (begin
                                        ;; this only works in clarity2
                                        (print {{ tenure: u{}, version: u2, chain: chain-id, func: \"test-at-block-func-v2\" }})
                                        {{ chain-info: (contract-call? .test-{} get-chain-info), calls: (contract-call? .test-{} get-call-count), cc-calls: (contract-call? .test-{} get-cc-call-count) }}
                                    )
                                ))
                                (var-set at-block-call-count (+ u1 (var-get at-block-call-count)))
                                (ok true)
                            )
                        )
                        (define-read-only (test-at-block-recursive)
                            (at-block 0x{}
                                (begin
                                    ;; this only works in clarity2
                                    (print {{ tenure: u{}, version: u2, chain: chain-id, func: \"test-at-block-func-recursive-v2\" }})
                                    (contract-call? .test-{} test-at-block-recursive)
                                )
                            )
                        )

                        (define-read-only (get-call-count)
                            (var-get call-count)
                        )
                        (define-read-only (get-cc-call-count)
                            (var-get cc-call-count)
                        )
                        (define-read-only (get-at-block-count)
                            (var-get at-block-call-count)
                        )
                        (define-read-only (get-chain-info)
                            ;; this only works in clarity2
                            chain-id
                        )
                        (define-public (get-chain-info-v1)
                            (begin
                                ;; this only works in clarity2
                                (print \"get-chain-info-v1\")
                                (ok {{ chain-id: chain-id }})
                            )
                        )
                        (define-public (get-chain-info-v2)
                            (begin
                                ;; this only works in clarity2
                                (print \"get-chain-info-v2\")
                                (ok {{ chain-id: chain-id }})
                            )
                        )
                        (define-public (get-chain-info-dispatch-1 (trait <chain-info-v1>))
                            (contract-call? trait get-chain-info-v1)
                        )
                        (define-public (get-chain-info-dispatch-2 (trait <chain-info-v2>))
                            (contract-call? trait get-chain-info-v2)
                        )
                        (print (get-chain-info-dispatch-1 .test-{}))
                        (print (get-chain-info-dispatch-2 .test-{}))
                        (contract-call? .test-{} test-func)
                        ",
                        tenure_id,
                        tenure_id - 1,
                        tenure_id,
                        tenure_id - 1,
                        &parent_index_hash,
                        tenure_id,
                        tenure_id - 1,
                        tenure_id - 1,
                        tenure_id - 1,
                        &parent_index_hash,
                        tenure_id,
                        tenure_id - 1,
                        tenure_id - 1,
                        tenure_id - 1,
                        tenure_id - 1);

                        let contract_tx = make_versioned_user_contract_publish(&privk_anchored, anchored_sender_nonce, (2 * contract.len()) as u64, &format!("test-{}", tenure_id), &contract, ClarityVersion::Clarity2);
                        let cc_tx = make_user_contract_call(&privk_anchored, anchored_sender_nonce + 1, 2000, &addr_anchored, &format!("test-{}", tenure_id - 1), "test-cc-func", vec![]);
                        let at_block_tx = make_user_contract_call(&privk_anchored, anchored_sender_nonce + 2, 2000, &addr_anchored, &format!("test-{}", tenure_id - 1), "test-at-block-func", vec![]);
                        let at_block_recursive_tx = make_user_contract_call(&privk_anchored, anchored_sender_nonce + 3, 2000, &addr_anchored, &format!("test-{}", tenure_id - 1), "test-at-block-recursive", vec![]);
                        let get_chain_info_dispatch_1 = make_user_contract_call(&privk_anchored, anchored_sender_nonce + 4, 2000, &addr_anchored, &format!("test-{}", tenure_id), "get-chain-info-dispatch-1",
                                                                                vec![Value::Principal(PrincipalData::parse(&format!("{}.test-{}", &addr_anchored, tenure_id - 1)).unwrap())]);
                        let get_chain_info_dispatch_2 = make_user_contract_call(&privk_anchored, anchored_sender_nonce + 5, 2000, &addr_anchored, &format!("test-{}", tenure_id), "get-chain-info-dispatch-2",
                                                                                vec![Value::Principal(PrincipalData::parse(&format!("{}.test-{}", &addr_anchored, tenure_id - 1)).unwrap())]);

                        vec![contract_tx, cc_tx, at_block_tx, at_block_recursive_tx, get_chain_info_dispatch_1, get_chain_info_dispatch_2]
                    }
                    else {
                        // send a clarity1 contract that calls the last tenure's contract's test
                        // methods
                        let contract = format!("
                        (impl-trait .chain-id-trait-v1.trait-v1)
                        (impl-trait .chain-id-trait-v2.trait-v2)

                        (use-trait chain-info-v1 .chain-id-trait-v1.trait-v1)
                        (use-trait chain-info-v2 .chain-id-trait-v2.trait-v2)

                        (define-data-var call-count uint u0)
                        (define-data-var cc-call-count uint u0)
                        (define-data-var at-block-call-count uint u0)
                        (define-public (test-func)
                            (begin
                                (print {{ tenure: u{}, version: u1 }})
                                (unwrap-panic (contract-call? .test-{} test-cc-func))
                                (var-set call-count (+ u1 (var-get call-count)))
                                (ok true)
                            )
                        )
                        (define-public (test-cc-func)
                            (begin
                                (print {{ tenure: u{}, version: u1 }})
                                (unwrap-panic (contract-call? .test-{} test-func))
                                (var-set cc-call-count (+ u1 (var-get cc-call-count)))
                                (ok true)
                            )
                        )
                        (define-public (test-at-block-func)
                            (begin
                                (print (at-block 0x{}
                                    (begin
                                        (print {{ tenure: u{}, version: u1, func: \"test-at-block-func-v1\" }})
                                        {{ chain-info: (contract-call? .test-{} get-chain-info), calls: (contract-call? .test-{} get-call-count), cc-calls: (contract-call? .test-{} get-cc-call-count) }}
                                    )
                                ))
                                (var-set at-block-call-count (+ u1 (var-get at-block-call-count)))
                                (ok true)
                            )
                        )
                        (define-read-only (test-at-block-recursive)
                            (at-block 0x{}
                                (begin
                                    (print {{ tenure: u{}, version: u1, func: \"test-at-block-func-recursive-v1\" }})
                                    (contract-call? .test-{} test-at-block-recursive)
                                )
                            )
                        )

                        (define-read-only (get-call-count)
                            (var-get call-count)
                        )
                        (define-read-only (get-cc-call-count)
                            (var-get cc-call-count)
                        )
                        (define-read-only (get-at-block-count)
                            (var-get at-block-call-count)
                        )
                        (define-read-only (get-chain-info)
                            u0
                        )
                        (define-public (get-chain-info-v1)
                            (begin
                                (print \"get-chain-info-v1\")
                                (ok {{ chain-id: u0 }})
                            )
                        )
                        (define-public (get-chain-info-v2)
                            (begin
                                (print \"get-chain-info-v2\")
                                (ok {{ chain-id: u0 }})
                            )
                        )
                        (define-public (get-chain-info-dispatch-1 (trait <chain-info-v1>))
                            (contract-call? trait get-chain-info-v1)
                        )
                        (define-public (get-chain-info-dispatch-2 (trait <chain-info-v2>))
                            (contract-call? trait get-chain-info-v2)
                        )
                        (print (get-chain-info-dispatch-1 .test-{}))
                        (print (get-chain-info-dispatch-2 .test-{}))
                        (contract-call? .test-{} test-func)
                        ",
                        tenure_id,
                        tenure_id - 1,
                        tenure_id,
                        tenure_id - 1,
                        &parent_index_hash,
                        tenure_id,
                        tenure_id - 1,
                        tenure_id - 1,
                        tenure_id - 1,
                        &parent_index_hash,
                        tenure_id,
                        tenure_id - 1,
                        tenure_id - 1,
                        tenure_id - 1,
                        tenure_id - 1);

                        let contract_tx = make_versioned_user_contract_publish(&privk_anchored, anchored_sender_nonce, (2 * contract.len()) as u64, &format!("test-{}", tenure_id), &contract, ClarityVersion::Clarity1);
                        let cc_tx = make_user_contract_call(&privk_anchored, anchored_sender_nonce + 1, 2000, &addr_anchored, &format!("test-{}", tenure_id - 1), "test-cc-func", vec![]);
                        let at_block_tx = make_user_contract_call(&privk_anchored, anchored_sender_nonce + 2, 2000, &addr_anchored, &format!("test-{}", tenure_id - 1), "test-at-block-func", vec![]);
                        let at_block_recursive_tx = make_user_contract_call(&privk_anchored, anchored_sender_nonce + 3, 2000, &addr_anchored, &format!("test-{}", tenure_id - 1), "test-at-block-recursive", vec![]);
                        let get_chain_info_dispatch_1 = make_user_contract_call(&privk_anchored, anchored_sender_nonce + 4, 2000, &addr_anchored, &format!("test-{}", tenure_id), "get-chain-info-dispatch-1",
                                                                                vec![Value::Principal(PrincipalData::parse(&format!("{}.test-{}", &addr_anchored, tenure_id - 1)).unwrap())]);
                        let get_chain_info_dispatch_2 = make_user_contract_call(&privk_anchored, anchored_sender_nonce + 5, 2000, &addr_anchored, &format!("test-{}", tenure_id), "get-chain-info-dispatch-2",
                                                                                vec![Value::Principal(PrincipalData::parse(&format!("{}.test-{}", &addr_anchored, tenure_id - 1)).unwrap())]);

                        vec![contract_tx, cc_tx, at_block_tx, at_block_recursive_tx, get_chain_info_dispatch_1, get_chain_info_dispatch_2]
                    };

                    for tx in txs.into_iter() {
                        anchored_sender_nonce += 1;
                        anchored_txs.push(tx);
                    }
                }

                let sort_ic = sortdb.index_handle_at_tip();

                let builder = StacksBlockBuilder::make_block_builder(
                    &burnchain,
                    chainstate.mainnet,
                    &parent_tip,
                    vrf_proof,
                    tip.total_burn,
                    Hash160([tenure_id as u8; 20]),
                )
                .unwrap();

                let anchored_block = StacksBlockBuilder::make_anchored_block_from_txs(
                    builder,
                    chainstate,
                    &sort_ic,
                    anchored_txs,
                )
                .unwrap();

                // coinbase
                (anchored_block.0, vec![])
            },
        );

        test_debug!("Process tenure {}", tenure_id);

        // should always succeed
        peer.next_burnchain_block(burn_ops.clone());
        peer.process_stacks_epoch_at_tip_checked(&stacks_block, &[])
            .unwrap();
    }

    // all contracts deployed and called the right number of times, indicating that
    // cross-clarity-version contract calls are doable
    let sortdb = peer.sortdb.take().unwrap();
    let (consensus_hash, block_bhh) =
        SortitionDB::get_canonical_stacks_chain_tip_hash(sortdb.conn()).unwrap();
    let stacks_block_id = StacksBlockHeader::make_index_block_hash(&consensus_hash, &block_bhh);

    peer.chainstate().with_read_only_clarity_tx(
        &sortdb.index_handle_at_tip(),
        &stacks_block_id,
        |clarity_tx| {
            for tenure_id in 1..num_blocks {
                clarity_tx
                    .with_readonly_clarity_env(
                        false,
                        CHAIN_ID_TESTNET,
                        ClarityVersion::Clarity2,
                        PrincipalData::parse(&format!("{}", &addr_anchored)).unwrap(),
                        Some(PrincipalData::parse(&format!("{}", &addr_anchored)).unwrap()),
                        LimitedCostTracker::new_free(),
                        |env| {
                            test_debug!("check tenure {}", tenure_id);

                            // .contract-call? worked
                            let call_count_value = env
                                .eval_raw(&format!(
                                    "(contract-call? '{}.test-{} get-call-count)",
                                    &addr_anchored, tenure_id
                                ))
                                .unwrap();
                            let call_count = call_count_value.expect_u128().unwrap();
                            assert_eq!(call_count, (num_blocks - tenure_id - 1) as u128);

                            // contract-call transaction worked
                            let call_count_value = env
                                .eval_raw(&format!(
                                    "(contract-call? '{}.test-{} get-cc-call-count)",
                                    &addr_anchored, tenure_id
                                ))
                                .unwrap();
                            let call_count = call_count_value.expect_u128().unwrap();
                            assert_eq!(call_count, (num_blocks - tenure_id - 1) as u128);

                            // at-block transaction worked
                            let at_block_count_value = env
                                .eval_raw(&format!(
                                    "(contract-call? '{}.test-{} get-at-block-count)",
                                    &addr_anchored, tenure_id
                                ))
                                .unwrap();
                            let call_count = at_block_count_value.expect_u128().unwrap();

                            if tenure_id < num_blocks - 1 {
                                assert_eq!(call_count, 1);
                            } else {
                                assert_eq!(call_count, 0);
                            }

                            Ok(())
                        },
                    )
                    .unwrap();
            }
        },
    );
}

// verify that the problematic checker works
#[test]
fn test_is_tx_problematic() {
    let privk = StacksPrivateKey::from_hex(
        "42faca653724860da7a41bfcef7e6ba78db55146f6900de8cb2a9f760ffac70c01",
    )
    .unwrap();
    let privk_extra = StacksPrivateKey::from_hex(
        "f67c7437f948ca1834602b28595c12ac744f287a4efaf70d437042a6afed81bc01",
    )
    .unwrap();
    let mut privks_expensive = vec![];
    let mut addrs_expensive = vec![];
    let mut initial_balances = vec![];
    let num_blocks = 10;
    for i in 0..num_blocks {
        let pk = StacksPrivateKey::random();
        let addr = StacksAddress::from_public_keys(
            C32_ADDRESS_VERSION_TESTNET_SINGLESIG,
            &AddressHashMode::SerializeP2PKH,
            1,
            &vec![StacksPublicKey::from_private(&pk)],
        )
        .unwrap();

        privks_expensive.push(pk);
        addrs_expensive.push(addr.clone());
        initial_balances.push((addr.to_account_principal(), 10000000000));
    }

    let addr = StacksAddress::from_public_keys(
        C32_ADDRESS_VERSION_TESTNET_SINGLESIG,
        &AddressHashMode::SerializeP2PKH,
        1,
        &vec![StacksPublicKey::from_private(&privk)],
    )
    .unwrap();
    let addr_extra = StacksAddress::from_public_keys(
        C32_ADDRESS_VERSION_TESTNET_SINGLESIG,
        &AddressHashMode::SerializeP2PKH,
        1,
        &vec![StacksPublicKey::from_private(&privk_extra)],
    )
    .unwrap();

    initial_balances.push((addr.to_account_principal(), 100000000000));
    initial_balances.push((addr_extra.to_account_principal(), 200000000000));

    let mut peer_config = TestPeerConfig::new(function_name!(), 2018, 2019);
    peer_config.initial_balances = initial_balances;
    peer_config.epochs = Some(EpochList::new(&[
        StacksEpoch {
            epoch_id: StacksEpochId::Epoch20,
            start_height: 0,
            end_height: 1,
            block_limit: ExecutionCost::max_value(),
            network_epoch: PEER_VERSION_EPOCH_2_0,
        },
        StacksEpoch {
            epoch_id: StacksEpochId::Epoch2_05,
            start_height: 1,
            end_height: i64::MAX as u64,
            block_limit: ExecutionCost::max_value(),
            network_epoch: PEER_VERSION_EPOCH_2_05,
        },
    ]));
    let burnchain = peer_config.burnchain.clone();

    let mut peer = TestPeer::new(peer_config);

    let chainstate_path = peer.chainstate_path.clone();

    let first_stacks_block_height = {
        let sn = SortitionDB::get_canonical_burn_chain_tip(peer.sortdb.as_ref().unwrap().conn())
            .unwrap();
        sn.block_height
    };

    let recipient_addr_str = "ST1RFD5Q2QPK3E0F08HG9XDX7SSC7CNRS0QR0SGEV";
    let recipient = StacksAddress::from_string(recipient_addr_str).unwrap();

    let mut last_block = None;
    for tenure_id in 0..num_blocks {
        // send transactions to the mempool
        let tip = SortitionDB::get_canonical_burn_chain_tip(peer.sortdb.as_ref().unwrap().conn())
            .unwrap();

        let (burn_ops, stacks_block, microblocks) = peer.make_tenure(
            |ref mut miner,
             ref mut sortdb,
             ref mut chainstate,
             vrf_proof,
             ref parent_opt,
             ref parent_microblock_header_opt| {
                let parent_tip = match parent_opt {
                    None => StacksChainState::get_genesis_header_info(chainstate.db()).unwrap(),
                    Some(block) => {
                        let ic = sortdb.index_conn();
                        let snapshot =
                            SortitionDB::get_block_snapshot_for_winning_stacks_block(
                                &ic,
                                &tip.sortition_id,
                                &block.block_hash(),
                            )
                            .unwrap()
                            .unwrap(); // succeeds because we don't fork
                        StacksChainState::get_anchored_block_header_info(
                            chainstate.db(),
                            &snapshot.consensus_hash,
                            &snapshot.winning_stacks_block_hash,
                        )
                        .unwrap()
                        .unwrap()
                    }
                };

                let parent_header_hash = parent_tip.anchored_header.block_hash();
                let parent_consensus_hash = parent_tip.consensus_hash.clone();
                let coinbase_tx = make_coinbase(miner, tenure_id);

                let mut mempool =
                    MemPoolDB::open_test(false, 0x80000000, &chainstate_path).unwrap();

                let mut expected_txids = vec![];
                expected_txids.push(coinbase_tx.txid());

                let mut problematic_txids = vec![];

                if tenure_id == 2 {
                    // make a contract that, when instantiated, spends way too much STX.
                    // Should result in an Error::InvalidFee, causing the tx to get evicted
                    // from the mempool.
                    let contract_spends_too_much =
                        "(begin
                            (stx-transfer? (stx-get-balance tx-sender) tx-sender 'ST1RFD5Q2QPK3E0F08HG9XDX7SSC7CNRS0QR0SGEV)
                        )".to_string();

                    let contract_spends_too_much_tx = make_user_contract_publish(
                        &privks_expensive[tenure_id],
                        0,
                        (2 * contract_spends_too_much.len()) as u64,
                        &format!("hello-world-{tenure_id}"),
                        &contract_spends_too_much
                    );
                    let contract_spends_too_much_txid = contract_spends_too_much_tx.txid();

                    // attempting to build an anchored block with this tx should cause this tx
                    // to get flagged as problematic
                    let block_builder = StacksBlockBuilder::make_regtest_block_builder(
                        &burnchain,
                        &parent_tip,
                        vrf_proof.clone(),
                        tip.total_burn,
                        Hash160::from_node_public_key(&StacksPublicKey::from_private(&miner.next_microblock_privkey()))
                    )
                    .unwrap();

                    if let Err(ChainstateError::ProblematicTransaction(txid)) = StacksBlockBuilder::make_anchored_block_from_txs(
                        block_builder,
                        chainstate,
                        &sortdb.index_handle_at_tip(),
                        vec![coinbase_tx.clone(), contract_spends_too_much_tx]
                    ) {
                        assert_eq!(txid, contract_spends_too_much_txid);
                    }
                    else {
                        panic!("Did not get Error::ProblematicTransaction");
                    }

                    // for tenure_id == 3:
                    // make a contract that, when called, will cause the caller to spend too
                    // much stx
                    let contract_call_spends_too_much =
                        "(define-public (spend-too-much)
                            (begin
                                (print { balance: (stx-get-balance tx-sender) })
                                (stx-transfer? (stx-get-balance tx-sender) tx-sender 'ST1RFD5Q2QPK3E0F08HG9XDX7SSC7CNRS0QR0SGEV)
                            )
                        )".to_string();

                    let contract_call_spends_too_much_tx = make_user_contract_publish(
                        &privks_expensive[tenure_id],
                        0,
                        (2 * contract_call_spends_too_much.len()) as u64,
                        "spend-too-much",
                        &contract_call_spends_too_much
                    );

                    expected_txids.push(contract_call_spends_too_much_tx.txid());

                    // for tenure_id == 4:
                    // make a contract that, when called, will result in a CheckError at
                    // runtime
                    let runtime_checkerror_trait =
                        "
                        (define-trait foo
                            (
                                (lolwut () (response bool uint))
                            )
                        )
                        ".to_string();

                    let runtime_checkerror_impl =
                        "
                        (impl-trait .foo.foo)

                        (define-public (lolwut)
                            (ok true)
                        )
                        ".to_string();

                    let runtime_checkerror = format!(
                        "
                        (use-trait trait .foo.foo)

                        (define-data-var mutex bool true)

                        (define-public (flip)
                          (ok (var-set mutex (not (var-get mutex))))
                        )

                        ;; triggers checkerror at runtime because <trait> gets coerced
                        ;; into a principal when `internal` is called.
                        (define-public (test (ref <trait>))
                            (ok (internal (if (var-get mutex)
                                (some ref)
                                none
                            )))
                        )

                        ;; triggers a checkerror at runtime because the code in
                        ;; `at-block` is buggy
                        (define-public (test-past (ref <trait>))
                            (at-block 0x{} (test ref))
                        )

                        (define-private (internal (ref (optional <trait>))) true)
                        ",
                        &last_block.clone().unwrap()
                    );

                    let runtime_checkerror_trait_tx = make_user_contract_publish(
                        &privks_expensive[tenure_id],
                        1,
                        (2 * runtime_checkerror_trait.len()) as u64,
                        "foo",
                        &runtime_checkerror_trait
                    );

                    let runtime_checkerror_impl_tx = make_user_contract_publish(
                        &privks_expensive[tenure_id],
                        2,
                        (2 * runtime_checkerror_impl.len()) as u64,
                        "foo-impl",
                        &runtime_checkerror_impl
                    );

                    let runtime_checkerror_tx = make_user_contract_publish(
                        &privks_expensive[tenure_id],
                        3,
                        (2 * runtime_checkerror.len()) as u64,
                        "trait-checkerror",
                        &runtime_checkerror
                    );

                    expected_txids.push(runtime_checkerror_trait_tx.txid());
                    expected_txids.push(runtime_checkerror_impl_tx.txid());
                    expected_txids.push(runtime_checkerror_tx.txid());

                    for tx in &[&contract_call_spends_too_much_tx, &runtime_checkerror_trait_tx, &runtime_checkerror_impl_tx, &runtime_checkerror_tx] {
                        mempool
                            .submit(
                                chainstate,
                                sortdb,
                                &parent_consensus_hash,
                                &parent_header_hash,
                                tx,
                                None,
                                &ExecutionCost::max_value(),
                                &StacksEpochId::Epoch2_05,
                            )
                            .unwrap();
                    }

                    // the same tx, but with nonce 4 (since we expect the `spends-too-much` contract to get
                    // mined, as well as the other problem setup txs)
                    let contract_spends_too_much_tx = make_user_contract_publish(
                        &privks_expensive[tenure_id],
                        4,
                        (2 * contract_spends_too_much.len()) as u64,
                        &format!("hello-world-{tenure_id}"),
                        &contract_spends_too_much
                    );
                    let contract_spends_too_much_txid = contract_spends_too_much_tx.txid();
                    problematic_txids.push(contract_spends_too_much_txid);

                    // put this into the mempool anyway, so we can verify it gets rejected
                    mempool
                        .submit(
                            chainstate,
                            sortdb,
                            &parent_consensus_hash,
                            &parent_header_hash,
                            &contract_spends_too_much_tx,
                            None,
                            &ExecutionCost::max_value(),
                            &StacksEpochId::Epoch2_05,
                        )
                        .unwrap();
                }

                if tenure_id == 3 {
                    // call spend-too-much and verify that it's flagged as problematic
                    let spend_too_much = make_user_contract_call(
                        &privks_expensive[tenure_id],
                        0,
                        2000,
                        &addrs_expensive[2],
                        "spend-too-much",
                        "spend-too-much",
                        vec![]
                    );

                    // attempting to build an anchored block with this tx should cause this tx
                    // to get flagged as problematic
                    let block_builder = StacksBlockBuilder::make_regtest_block_builder(
                        &burnchain,
                        &parent_tip,
                        vrf_proof.clone(),
                        tip.total_burn,
                        Hash160::from_node_public_key(&StacksPublicKey::from_private(&miner.next_microblock_privkey()))
                    )
                    .unwrap();

                    if let Err(ChainstateError::ProblematicTransaction(txid)) = StacksBlockBuilder::make_anchored_block_from_txs(
                        block_builder,
                        chainstate,
                        &sortdb.index_handle_at_tip(),
                        vec![coinbase_tx.clone(), spend_too_much.clone()]
                    ) {
                        assert_eq!(txid, spend_too_much.txid());
                    }
                    else {
                        panic!("Did not get Error::ProblematicTransaction");
                    }

                    problematic_txids.push(spend_too_much.txid());
                    mempool
                        .submit(
                            chainstate,
                           sortdb,
                            &parent_consensus_hash,
                            &parent_header_hash,
                            &spend_too_much,
                            None,
                            &ExecutionCost::max_value(),
                            &StacksEpochId::Epoch2_05,
                        )
                        .unwrap();
                }

                if tenure_id == 4 {
                    // call trait-checkerror.test and verify that it's flagged as problematic
                    let runtime_checkerror_problematic = make_user_contract_call(
                        &privks_expensive[tenure_id],
                        0,
                        2000,
                        &addrs_expensive[2],
                        "trait-checkerror",
                        "test",
                        vec![Value::Principal(PrincipalData::Contract(QualifiedContractIdentifier::parse(&format!("{}.foo-impl", &addrs_expensive[2])).unwrap()))],
                    );

                    // attempting to build an anchored block with this tx should cause this tx
                    // to get flagged as problematic
                    let block_builder = StacksBlockBuilder::make_regtest_block_builder(
                        &burnchain,
                        &parent_tip,
                        vrf_proof.clone(),
                        tip.total_burn,
                        Hash160::from_node_public_key(&StacksPublicKey::from_private(&miner.next_microblock_privkey()))
                    )
                    .unwrap();

                    let err = StacksBlockBuilder::make_anchored_block_from_txs(
                        block_builder,
                        chainstate,
                        &sortdb.index_handle_at_tip(),
                        vec![coinbase_tx.clone(), runtime_checkerror_problematic.clone()]
                    );

                    if let Err(ChainstateError::ProblematicTransaction(ref txid)) = &err {
                        assert_eq!(txid, &runtime_checkerror_problematic.txid());
                    }
                    else {
                        panic!("Did not get Error::ProblematicTransaction, but got {:?}", &err);
                    }

                    problematic_txids.push(runtime_checkerror_problematic.txid());
                    mempool
                        .submit(
                            chainstate,
                            sortdb,
                            &parent_consensus_hash,
                            &parent_header_hash,
                            &runtime_checkerror_problematic,
                            None,
                            &ExecutionCost::max_value(),
                            &StacksEpochId::Epoch2_05,
                        )
                        .unwrap();
                }

                if tenure_id == 5 {
                    // call trait-checkerror.test-past and verify that it's flagged as problematic
                    let runtime_checkerror_problematic = make_user_contract_call(
                        &privks_expensive[tenure_id],
                        0,
                        2000,
                        &addrs_expensive[2],
                        "trait-checkerror",
                        "test-past",
                        vec![Value::Principal(PrincipalData::Contract(QualifiedContractIdentifier::parse(&format!("{}.foo-impl", &addrs_expensive[2])).unwrap()))],
                    );

                    // attempting to build an anchored block with this tx should cause this tx
                    // to get flagged as problematic
                    let block_builder = StacksBlockBuilder::make_regtest_block_builder(
                        &burnchain,
                        &parent_tip,
                        vrf_proof.clone(),
                        tip.total_burn,
                        Hash160::from_node_public_key(&StacksPublicKey::from_private(&miner.next_microblock_privkey()))
                    )
                    .unwrap();

                    if let Err(ChainstateError::ProblematicTransaction(txid)) = StacksBlockBuilder::make_anchored_block_from_txs(
                        block_builder,
                        chainstate,
                        &sortdb.index_handle_at_tip(),
                        vec![coinbase_tx.clone(), runtime_checkerror_problematic.clone()]
                    ) {
                        assert_eq!(txid, runtime_checkerror_problematic.txid());
                    }
                    else {
                        panic!("Did not get Error::ProblematicTransaction");
                    }

                    problematic_txids.push(runtime_checkerror_problematic.txid());
                    mempool
                        .submit(
                            chainstate,
                                sortdb,
                            &parent_consensus_hash,
                            &parent_header_hash,
                            &runtime_checkerror_problematic,
                            None,
                            &ExecutionCost::max_value(),
                            &StacksEpochId::Epoch2_05,
                        )
                        .unwrap();
                }

                // all problematic txids are present
                for problematic_txid in problematic_txids.iter() {
                    assert!(mempool.has_tx(problematic_txid));
                }

                let anchored_block = StacksBlockBuilder::build_anchored_block(
                    chainstate,
                    &sortdb.index_handle_at_tip(),
                    &mut mempool,
                    &parent_tip,
                    tip.total_burn,
                    vrf_proof,
                    Hash160([tenure_id as u8; 20]),
                    &coinbase_tx,
                    BlockBuilderSettings::limited(),
                    None,
                    &burnchain,
                )
                .unwrap();

                // all problematic txids are absent
                for problematic_txid in problematic_txids.iter() {
                    assert!(!mempool.has_tx(problematic_txid));
                }

                // make sure the right txs get included
                let txids : Vec<_> = anchored_block.0.txs.iter().map(|tx| tx.txid()).collect();
                assert_eq!(txids, expected_txids);

                (anchored_block.0, vec![])
            },
        );

        let (_, _, consensus_hash) = peer.next_burnchain_block(burn_ops.clone());
        peer.process_stacks_epoch_at_tip(&stacks_block, &microblocks);

        last_block = Some(StacksBlockHeader::make_index_block_hash(
            &consensus_hash,
            &stacks_block.block_hash(),
        ));
    }
}

#[test]
fn mempool_incorporate_pox_unlocks() {
    let mut initial_balances = vec![];
    let total_balance = 10_000_000_000;
    let pk = StacksPrivateKey::random();
    let addr = StacksAddress::from_public_keys(
        C32_ADDRESS_VERSION_TESTNET_SINGLESIG,
        &AddressHashMode::SerializeP2PKH,
        1,
        &vec![StacksPublicKey::from_private(&pk)],
    )
    .unwrap();
    initial_balances.push((addr.to_account_principal(), total_balance));
    let principal = PrincipalData::from(addr.clone());

    let mut peer_config = TestPeerConfig::new(function_name!(), 2020, 2021);
    peer_config.initial_balances = initial_balances;
    peer_config.epochs = Some(EpochList::new(&[
        StacksEpoch {
            epoch_id: StacksEpochId::Epoch20,
            start_height: 0,
            end_height: 1,
            block_limit: ExecutionCost::max_value(),
            network_epoch: PEER_VERSION_EPOCH_2_0,
        },
        StacksEpoch {
            epoch_id: StacksEpochId::Epoch2_05,
            start_height: 1,
            end_height: 36,
            block_limit: ExecutionCost::max_value(),
            network_epoch: PEER_VERSION_EPOCH_2_05,
        },
        StacksEpoch {
            epoch_id: StacksEpochId::Epoch21,
            start_height: 36,
            end_height: i64::MAX as u64,
            block_limit: ExecutionCost::max_value(),
            network_epoch: PEER_VERSION_EPOCH_2_1,
        },
    ]));
    peer_config.burnchain.pox_constants.v1_unlock_height =
        peer_config.epochs.as_ref().unwrap()[StacksEpochId::Epoch2_05].end_height as u32 + 1;
    let pox_constants = peer_config.burnchain.pox_constants.clone();
    let burnchain = peer_config.burnchain.clone();

    let mut peer = TestPeer::new(peer_config);

    let chainstate_path = peer.chainstate_path.clone();

    let first_stacks_block_height = {
        let sn = SortitionDB::get_canonical_burn_chain_tip(peer.sortdb.as_ref().unwrap().conn())
            .unwrap();
        sn.block_height
    };

    let first_block_height = peer.sortdb.as_ref().unwrap().first_block_height;
    let first_pox_cycle = pox_constants
        .block_height_to_reward_cycle(first_block_height, first_stacks_block_height)
        .unwrap();
    let active_pox_cycle_start =
        pox_constants.reward_cycle_to_block_height(first_block_height, first_pox_cycle + 1);
    let lockup_end = pox_constants.v1_unlock_height as u64;

    // test for two PoX cycles
    let num_blocks = 3 + lockup_end - first_stacks_block_height;
    info!(
        "Starting test";
        "num_blocks" => num_blocks,
        "first_stacks_block_height" => first_stacks_block_height,
        "active_pox_cycle_start" => active_pox_cycle_start,
        "active_pox_cycle_end" => lockup_end,
        "first_block_height" => first_block_height,
    );

    let recipient_addr_str = "ST1RFD5Q2QPK3E0F08HG9XDX7SSC7CNRS0QR0SGEV";
    let recipient = StacksAddress::from_string(recipient_addr_str).unwrap();

    for tenure_id in 0..num_blocks {
        // send transactions to the mempool
        let tip = SortitionDB::get_canonical_burn_chain_tip(peer.sortdb.as_ref().unwrap().conn())
            .unwrap();

        let (burn_ops, stacks_block, microblocks) = peer.make_tenure(
            |ref mut miner,
             ref mut sortdb,
             ref mut chainstate,
             vrf_proof,
             ref parent_opt,
             ref parent_microblock_header_opt| {
                 let parent_tip = match parent_opt {
                     None => StacksChainState::get_genesis_header_info(chainstate.db()).unwrap(),
                     Some(block) => {
                         let ic = sortdb.index_conn();
                         let snapshot =
                             SortitionDB::get_block_snapshot_for_winning_stacks_block(
                                 &ic,
                                 &tip.sortition_id,
                                 &block.block_hash(),
                             )
                             .unwrap()
                             .unwrap(); // succeeds because we don't fork
                         StacksChainState::get_anchored_block_header_info(
                             chainstate.db(),
                             &snapshot.consensus_hash,
                             &snapshot.winning_stacks_block_hash,
                         )
                             .unwrap()
                             .unwrap()
                     }
                 };

                 let parent_height = parent_tip.burn_header_height;

                 let parent_header_hash = parent_tip.anchored_header.block_hash();
                 let parent_consensus_hash = parent_tip.consensus_hash.clone();
                 let coinbase_tx = make_coinbase(miner, tenure_id as usize);

                 let mut mempool =
                     MemPoolDB::open_test(false, 0x80000000, &chainstate_path).unwrap();

                 let mut expected_txids = vec![];
                 expected_txids.push(coinbase_tx.txid());

                 // this will be the height of the block that includes this new tenure
                 let my_height = first_stacks_block_height + 1 + tenure_id;

                 let available_balance = chainstate.with_read_only_clarity_tx(&sortdb.index_handle_at_tip(), &parent_tip.index_block_hash(), |clarity_tx| {
                     clarity_tx.with_clarity_db_readonly(|db| {
                         let burn_block_height = db.get_current_burnchain_block_height().unwrap() as u64;
                         let v1_unlock_height = db.get_v1_unlock_height();
                         let v2_unlock_height = db.get_v2_unlock_height().unwrap();
                         let v3_unlock_height = db.get_v3_unlock_height().unwrap();
                         let balance = db.get_account_stx_balance(&principal).unwrap();
                         info!("Checking balance"; "v1_unlock_height" => v1_unlock_height, "burn_block_height" => burn_block_height);
                         balance.get_available_balance_at_burn_block(burn_block_height, v1_unlock_height, v2_unlock_height, v3_unlock_height).unwrap()
                     })
                 }).unwrap();

                 if tenure_id <= 1 {
                     assert_eq!(available_balance, total_balance as u128, "Failed at tenure_id={}", tenure_id);
                 } else if my_height <= lockup_end + 1 {
                     assert_eq!(available_balance, 0, "Failed at tenure_id={}", tenure_id);
                 } else if my_height == lockup_end + 2 {
                     assert_eq!(available_balance, total_balance as u128 - 10_000, "Failed at tenure_id={}", tenure_id);
                 } else {
                     assert_eq!(available_balance, 0, "Failed at tenure_id={}", tenure_id);
                 }

                 if tenure_id == 1 {
                     let stack_stx = make_user_contract_call(
                         &pk,
                         0,
                         10_000,
                         &StacksAddress::burn_address(false),
                         "pox",
                         "stack-stx",
                         vec![
                             Value::UInt(total_balance as u128 - 10_000),
                             Value::Tuple(
                                 TupleData::from_data(vec![
                                     ("version".into(), Value::buff_from(vec![0x00]).unwrap()),
                                     ("hashbytes".into(), Value::buff_from(vec![0; 20]).unwrap()),
                                 ]).unwrap(),
                             ),
                             Value::UInt(my_height as u128),
                             Value::UInt(10)
                         ],
                     );
                     mempool
                         .submit(
                             chainstate,
                             sortdb,
                             &parent_consensus_hash,
                             &parent_header_hash,
                             &stack_stx,
                             None,
                             &ExecutionCost::max_value(),
                             &StacksEpochId::Epoch2_05,
                         )
                         .unwrap();
                     expected_txids.push(stack_stx.txid());
                 } else if my_height == lockup_end + 2 {
                     let stx_transfer = make_user_stacks_transfer(
                         &pk,
                         1,
                         10_000,
                         &StacksAddress::burn_address(false).into(),
                         total_balance - 10_000 - 10_000,
                     );
                     mempool
                         .submit(
                             chainstate,
                             sortdb,
                             &parent_consensus_hash,
                             &parent_header_hash,
                             &stx_transfer,
                             None,
                             &ExecutionCost::max_value(),
                             &StacksEpochId::Epoch2_05,
                         )
                         .unwrap();
                     expected_txids.push(stx_transfer.txid());
                 }

                 let anchored_block = StacksBlockBuilder::build_anchored_block(
                     chainstate,
                     &sortdb.index_handle_at_tip(),
                     &mut mempool,
                     &parent_tip,
                     tip.total_burn,
                     vrf_proof,
                     Hash160([tenure_id as u8; 20]),
                     &coinbase_tx,
                     BlockBuilderSettings::limited(),
                     None,
                     &burnchain,
                 )
                 .unwrap();

                 // make sure the right txs get included
                 let txids : Vec<_> = anchored_block.0.txs.iter().map(|tx| tx.txid()).collect();
                 assert_eq!(txids, expected_txids);

                 (anchored_block.0, vec![])
             },
        );

        let (_, _, consensus_hash) = peer.next_burnchain_block(burn_ops.clone());
        peer.process_stacks_epoch_at_tip(&stacks_block, &microblocks);
    }
}

#[test]
/// Test the situation in which the nonce order of transactions from a user. That is,
/// nonce 1 has a higher fee than nonce 0.
/// Want to see that both transactions can go into the same block, because the miner
/// should make multiple passes.
fn test_fee_order_mismatch_nonce_order() {
    let privk = StacksPrivateKey::from_hex(
        "42faca653724860da7a41bfcef7e6ba78db55146f6900de8cb2a9f760ffac70c01",
    )
    .unwrap();
    let addr = StacksAddress::from_public_keys(
        C32_ADDRESS_VERSION_TESTNET_SINGLESIG,
        &AddressHashMode::SerializeP2PKH,
        1,
        &vec![StacksPublicKey::from_private(&privk)],
    )
    .unwrap();

    let mut peer_config = TestPeerConfig::new(function_name!(), 2002, 2003);
    peer_config.initial_balances = vec![(addr.to_account_principal(), 1000000000)];
    let burnchain = peer_config.burnchain.clone();

    let mut peer = TestPeer::new(peer_config);

    let chainstate_path = peer.chainstate_path.clone();

    let first_stacks_block_height = {
        let sn = SortitionDB::get_canonical_burn_chain_tip(peer.sortdb.as_ref().unwrap().conn())
            .unwrap();
        sn.block_height
    };

    let recipient_addr_str = "ST1RFD5Q2QPK3E0F08HG9XDX7SSC7CNRS0QR0SGEV";
    let recipient = StacksAddress::from_string(recipient_addr_str).unwrap();
    let sender_nonce = 0;

    // send transactions to the mempool
    let tip =
        SortitionDB::get_canonical_burn_chain_tip(peer.sortdb.as_ref().unwrap().conn()).unwrap();

    let (burn_ops, stacks_block, microblocks) = peer.make_tenure(
        |ref mut miner,
         ref mut sortdb,
         ref mut chainstate,
         vrf_proof,
         ref parent_opt,
         ref parent_microblock_header_opt| {
            let parent_tip = match parent_opt {
                None => StacksChainState::get_genesis_header_info(chainstate.db()).unwrap(),
                Some(block) => {
                    let ic = sortdb.index_conn();
                    let snapshot = SortitionDB::get_block_snapshot_for_winning_stacks_block(
                        &ic,
                        &tip.sortition_id,
                        &block.block_hash(),
                    )
                    .unwrap()
                    .unwrap(); // succeeds because we don't fork
                    StacksChainState::get_anchored_block_header_info(
                        chainstate.db(),
                        &snapshot.consensus_hash,
                        &snapshot.winning_stacks_block_hash,
                    )
                    .unwrap()
                    .unwrap()
                }
            };

            let parent_header_hash = parent_tip.anchored_header.block_hash();
            let parent_consensus_hash = parent_tip.consensus_hash.clone();

            let mut mempool = MemPoolDB::open_test(false, 0x80000000, &chainstate_path).unwrap();

            let coinbase_tx = make_coinbase(miner, 0);

            let stx_transfer0 =
                make_user_stacks_transfer(&privk, 0, 200, &recipient.to_account_principal(), 1);
            let stx_transfer1 =
                make_user_stacks_transfer(&privk, 1, 400, &recipient.to_account_principal(), 1);

            mempool
                .submit(
                    chainstate,
                    sortdb,
                    &parent_consensus_hash,
                    &parent_header_hash,
                    &stx_transfer0,
                    None,
                    &ExecutionCost::max_value(),
                    &StacksEpochId::Epoch20,
                )
                .unwrap();

            mempool
                .submit(
                    chainstate,
                    sortdb,
                    &parent_consensus_hash,
                    &parent_header_hash,
                    &stx_transfer1,
                    None,
                    &ExecutionCost::max_value(),
                    &StacksEpochId::Epoch20,
                )
                .unwrap();

            let anchored_block = StacksBlockBuilder::build_anchored_block(
                chainstate,
                &sortdb.index_handle_at_tip(),
                &mut mempool,
                &parent_tip,
                tip.total_burn,
                vrf_proof,
                Hash160([0; 20]),
                &coinbase_tx,
                BlockBuilderSettings::max_value(),
                None,
                &burnchain,
            )
            .unwrap();
            (anchored_block.0, vec![])
        },
    );

    peer.next_burnchain_block(burn_ops);
    peer.process_stacks_epoch_at_tip(&stacks_block, &microblocks);

    // Both user transactions and the coinbase should have been mined.
    assert_eq!(stacks_block.txs.len(), 3);
}

#[test]
fn mempool_walk_test_users_1_rounds_10_cache_size_2_null_prob_0() {
    paramaterized_mempool_walk_test(1, 10, 2, 0, 30000)
}

#[test]
fn mempool_walk_test_users_10_rounds_3_cache_size_2_null_prob_0() {
    paramaterized_mempool_walk_test(10, 3, 2, 0, 30000)
}

#[test]
fn mempool_walk_test_users_1_rounds_10_cache_size_2_null_prob_50() {
    paramaterized_mempool_walk_test(1, 10, 2, 50, 30000)
}

#[test]
fn mempool_walk_test_users_10_rounds_3_cache_size_2_null_prob_50() {
    paramaterized_mempool_walk_test(10, 3, 2, 50, 30000)
}

#[test]
fn mempool_walk_test_users_1_rounds_10_cache_size_2_null_prob_100() {
    paramaterized_mempool_walk_test(1, 10, 2, 100, 30000)
}

#[test]
fn mempool_walk_test_users_10_rounds_3_cache_size_2_null_prob_100() {
    paramaterized_mempool_walk_test(10, 3, 2, 100, 30000)
}

#[test]
fn mempool_walk_test_users_10_rounds_3_cache_size_2000_null_prob_0() {
    paramaterized_mempool_walk_test(10, 3, 2000, 0, 30000)
}

#[test]
fn mempool_walk_test_users_10_rounds_3_cache_size_2000_null_prob_50() {
    paramaterized_mempool_walk_test(10, 3, 2000, 50, 30000)
}

#[test]
fn mempool_walk_test_users_10_rounds_3_cache_size_2000_null_prob_100() {
    paramaterized_mempool_walk_test(10, 3, 2000, 100, 30000)
}

/// With the parameters given, create `num_rounds` transactions per each user in `num_users`.
/// `nonce_and_candidate_cache_size` is the cache size used for both of the nonce cache
/// and the candidate cache.
fn paramaterized_mempool_walk_test(
    num_users: usize,
    num_rounds: usize,
    nonce_and_candidate_cache_size: u64,
    consider_no_estimate_tx_prob: u8,
    timeout_ms: u128,
) {
    let key_address_pairs: Vec<(Secp256k1PrivateKey, StacksAddress)> = (0..num_users)
        .map(|_user_index| {
            let privk = StacksPrivateKey::random();
            let addr = StacksAddress::from_public_keys(
                C32_ADDRESS_VERSION_TESTNET_SINGLESIG,
                &AddressHashMode::SerializeP2PKH,
                1,
                &vec![StacksPublicKey::from_private(&privk)],
            )
            .unwrap();
            (privk, addr)
        })
        .collect();

    let test_name = format!(
        "mempool_walk_test_users_{}_rounds_{}_cache_size_{}_null_prob_{}",
        num_users, num_rounds, nonce_and_candidate_cache_size, consider_no_estimate_tx_prob
    );
    let mut peer_config = TestPeerConfig::new(&test_name, 2002, 2003);

    peer_config.initial_balances = vec![];
    for (privk, addr) in &key_address_pairs {
        peer_config
            .initial_balances
            .push((addr.to_account_principal(), 1000000000));
    }

    let recipient_addr_str = "ST1RFD5Q2QPK3E0F08HG9XDX7SSC7CNRS0QR0SGEV";
    let recipient = StacksAddress::from_string(recipient_addr_str).unwrap();

    let mut chainstate =
        instantiate_chainstate_with_balances(false, 0x80000000, &test_name, vec![]);
    let chainstate_path = chainstate_path(&test_name);
    let mut mempool = MemPoolDB::open_test(false, 0x80000000, &chainstate_path).unwrap();
    let b_1 = make_block(
        &mut chainstate,
        ConsensusHash([0x1; 20]),
        &(
            FIRST_BURNCHAIN_CONSENSUS_HASH.clone(),
            FIRST_STACKS_BLOCK_HASH.clone(),
        ),
        1,
        1,
    );
    let b_2 = make_block(&mut chainstate, ConsensusHash([0x2; 20]), &b_1, 2, 2);

    let mut mempool_settings = MemPoolWalkSettings::default();
    let mut tx_events = Vec::new();

    let txs = codec_all_transactions(
        &TransactionVersion::Testnet,
        0x80000000,
        &TransactionAnchorMode::Any,
        &TransactionPostConditionMode::Allow,
        StacksEpochId::latest(),
    );

    let mut transaction_counter = 0;
    for round_index in 0..num_rounds {
        for user_index in 0..num_users {
            transaction_counter += 1;
            let mut tx = make_user_stacks_transfer(
                &key_address_pairs[user_index].0,
                round_index as u64,
                200,
                &recipient.to_account_principal(),
                1,
            );

            let mut mempool_tx = mempool.tx_begin().unwrap();

            let origin_address = tx.origin_address();
            let origin_nonce = tx.get_origin_nonce();
            let sponsor_address = tx.sponsor_address().unwrap_or(origin_address);
            let sponsor_nonce = tx.get_sponsor_nonce().unwrap_or(origin_nonce);

            tx.set_tx_fee(100);
            let txid = tx.txid();
            let tx_bytes = tx.serialize_to_vec();
            let tx_fee = tx.get_tx_fee();
            let height = 100;

            MemPoolDB::try_add_tx(
                &mut mempool_tx,
                &mut chainstate,
                &b_1.0,
                &b_1.1,
                true,
                txid,
                tx_bytes,
                tx_fee,
                height,
                &origin_address,
                round_index.try_into().unwrap(),
                &sponsor_address,
                round_index.try_into().unwrap(),
                None,
            )
            .unwrap();

            if transaction_counter & 1 == 0 {
                mempool_tx
                    .execute(
                        "UPDATE mempool SET fee_rate = ? WHERE txid = ?",
                        params![Some(123.0), &txid],
                    )
                    .unwrap();
            } else {
                let none: Option<f64> = None;
                mempool_tx
                    .execute(
                        "UPDATE mempool SET fee_rate = ? WHERE txid = ?",
                        params![none, &txid],
                    )
                    .unwrap();
            }

            mempool_tx.commit().unwrap();
        }
    }

    mempool_settings.nonce_cache_size = nonce_and_candidate_cache_size;
    mempool_settings.candidate_retry_cache_size = nonce_and_candidate_cache_size;
    mempool_settings.consider_no_estimate_tx_prob = consider_no_estimate_tx_prob;
    let deadline = get_epoch_time_ms() + timeout_ms;
    chainstate.with_read_only_clarity_tx(
        &TEST_BURN_STATE_DB,
        &StacksBlockHeader::make_index_block_hash(&b_2.0, &b_2.1),
        |clarity_conn| {
            let mut count_txs = 0;
            // When the candidate cache fills, one pass cannot process all transactions
            loop {
                if mempool
                    .iterate_candidates::<_, ChainstateError, _>(
                        clarity_conn,
                        &mut tx_events,
                        mempool_settings.clone(),
                        |_, available_tx, _| {
                            count_txs += 1;
                            Ok(Some(
                                // Generate any success result
                                TransactionResult::success(
                                    &available_tx.tx.tx,
                                    available_tx.tx.metadata.tx_fee,
                                    StacksTransactionReceipt::from_stx_transfer(
                                        available_tx.tx.tx.clone(),
                                        vec![],
                                        Value::okay(Value::Bool(true)).unwrap(),
                                        ExecutionCost::ZERO,
                                    ),
                                )
                                .convert_to_event(),
                            ))
                        },
                    )
                    .unwrap()
                    .0
                    == 0
                {
                    break;
                }
                assert!(get_epoch_time_ms() < deadline, "test timed out");
            }
            assert_eq!(
                count_txs, transaction_counter,
                "Mempool should find all {} transactions",
                transaction_counter
            );
        },
    );
}<|MERGE_RESOLUTION|>--- conflicted
+++ resolved
@@ -3457,18 +3457,7 @@
 
     let num_blocks = 10;
     let mut anchored_sender_nonce = 0;
-
-<<<<<<< HEAD
-=======
-    let mut mblock_privks = vec![];
-    for _ in 0..num_blocks {
-        let mblock_privk = StacksPrivateKey::random();
-        mblock_privks.push(mblock_privk);
-    }
-
->>>>>>> 36d49b0e
     let mut peer = TestPeer::new(peer_config);
-
     let chainstate_path = peer.chainstate_path.clone();
 
     let first_stacks_block_height = {
