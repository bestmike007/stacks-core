--- conflicted
+++ resolved
@@ -46,31 +46,21 @@
     TypeSignature,
 };
 use clarity::vm::ClarityName;
-<<<<<<< HEAD
 use lazy_static::lazy_static;
-=======
->>>>>>> 2e7418f0
 use stacks_common::types::chainstate::{StacksAddress, StacksBlockId};
 use stacks_common::types::net::PeerAddress;
 use stacks_common::types::StacksEpochId;
 use stacks_common::util::hash::Hash160;
 
 use crate::chainstate::burn::db::sortdb::SortitionDB;
-<<<<<<< HEAD
 use crate::chainstate::nakamoto::NakamotoChainState;
-=======
->>>>>>> 2e7418f0
 use crate::chainstate::stacks::db::StacksChainState;
 use crate::chainstate::stacks::Error as chainstate_error;
 use crate::clarity_vm::clarity::{ClarityReadOnlyConnection, Error as clarity_error};
 use crate::net::stackerdb::{
     StackerDBConfig, StackerDBs, STACKERDB_INV_MAX, STACKERDB_MAX_CHUNK_SIZE,
 };
-<<<<<<< HEAD
-use crate::net::{Error as net_error, NeighborAddress, PeerAddress};
-=======
-use crate::net::{Error as net_error, NeighborAddress};
->>>>>>> 2e7418f0
+use crate::net::{Error as NetError, NeighborAddress};
 
 const MAX_HINT_REPLICAS: u32 = 128;
 
@@ -170,7 +160,7 @@
         burn_dbconn: &dyn BurnStateDB,
         contract_id: &QualifiedContractIdentifier,
         tip: &StacksBlockId,
-    ) -> Result<Vec<(StacksAddress, u32)>, net_error> {
+    ) -> Result<Vec<(StacksAddress, u32)>, NetError> {
         let value = chainstate.eval_read_only(
             burn_dbconn,
             tip,
@@ -187,7 +177,7 @@
                     contract_id, &err_code
                 );
                 warn!("{}", &reason);
-                return Err(net_error::InvalidStackerDBContract(
+                return Err(NetError::InvalidStackerDBContract(
                     contract_id.clone(),
                     reason,
                 ));
@@ -216,7 +206,7 @@
                     contract_id, STACKERDB_INV_MAX
                 );
                 warn!("{}", &reason);
-                return Err(net_error::InvalidStackerDBContract(
+                return Err(NetError::InvalidStackerDBContract(
                     contract_id.clone(),
                     reason,
                 ));
@@ -225,7 +215,7 @@
             total_num_slots =
                 total_num_slots
                     .checked_add(num_slots)
-                    .ok_or(net_error::OverflowError(format!(
+                    .ok_or(NetError::OverflowError(format!(
                         "Contract {} stipulates more than u32::MAX slots",
                         &contract_id
                     )))?;
@@ -236,7 +226,7 @@
                     contract_id
                 );
                 warn!("{}", &reason);
-                return Err(net_error::InvalidStackerDBContract(
+                return Err(NetError::InvalidStackerDBContract(
                     contract_id.clone(),
                     reason,
                 ));
@@ -247,7 +237,7 @@
                 PrincipalData::Contract(..) => {
                     let reason = format!("Contract {} stipulated a contract principal as a writer, which is not supported", contract_id);
                     warn!("{}", &reason);
-                    return Err(net_error::InvalidStackerDBContract(
+                    return Err(NetError::InvalidStackerDBContract(
                         contract_id.clone(),
                         reason,
                     ));
@@ -270,7 +260,7 @@
         contract_id: &QualifiedContractIdentifier,
         tip: &StacksBlockId,
         signers: Vec<(StacksAddress, u32)>,
-    ) -> Result<StackerDBConfig, net_error> {
+    ) -> Result<StackerDBConfig, NetError> {
         let value =
             chainstate.eval_read_only(burn_dbconn, tip, contract_id, "(stackerdb-get-config)")?;
 
@@ -283,7 +273,7 @@
                     contract_id, &err_code
                 );
                 warn!("{}", &reason);
-                return Err(net_error::InvalidStackerDBContract(
+                return Err(NetError::InvalidStackerDBContract(
                     contract_id.clone(),
                     reason,
                 ));
@@ -303,7 +293,7 @@
                 contract_id
             );
             warn!("{}", &reason);
-            return Err(net_error::InvalidStackerDBContract(
+            return Err(NetError::InvalidStackerDBContract(
                 contract_id.clone(),
                 reason,
             ));
@@ -320,7 +310,7 @@
                 contract_id
             );
             warn!("{}", &reason);
-            return Err(net_error::InvalidStackerDBContract(
+            return Err(NetError::InvalidStackerDBContract(
                 contract_id.clone(),
                 reason,
             ));
@@ -337,7 +327,7 @@
                 contract_id
             );
             warn!("{}", &reason);
-            return Err(net_error::InvalidStackerDBContract(
+            return Err(NetError::InvalidStackerDBContract(
                 contract_id.clone(),
                 reason,
             ));
@@ -354,7 +344,7 @@
                 contract_id
             );
             warn!("{}", &reason);
-            return Err(net_error::InvalidStackerDBContract(
+            return Err(NetError::InvalidStackerDBContract(
                 contract_id.clone(),
                 reason,
             ));
@@ -394,7 +384,7 @@
                         contract_id
                     );
                     warn!("{}", &reason);
-                    return Err(net_error::InvalidStackerDBContract(
+                    return Err(NetError::InvalidStackerDBContract(
                         contract_id.clone(),
                         reason,
                     ));
@@ -407,7 +397,7 @@
                     contract_id
                 );
                 warn!("{}", &reason);
-                return Err(net_error::InvalidStackerDBContract(
+                return Err(NetError::InvalidStackerDBContract(
                     contract_id.clone(),
                     reason,
                 ));
@@ -419,7 +409,7 @@
                     contract_id
                 );
                 warn!("{}", &reason);
-                return Err(net_error::InvalidStackerDBContract(
+                return Err(NetError::InvalidStackerDBContract(
                     contract_id.clone(),
                     reason,
                 ));
@@ -453,10 +443,10 @@
         chainstate: &mut StacksChainState,
         sortition_db: &SortitionDB,
         contract_id: &QualifiedContractIdentifier,
-    ) -> Result<StackerDBConfig, net_error> {
+    ) -> Result<StackerDBConfig, NetError> {
         let chain_tip =
             NakamotoChainState::get_canonical_block_header(chainstate.db(), sortition_db)?
-                .ok_or(net_error::NoSuchStackerDB(contract_id.clone()))?;
+                .ok_or(NetError::NoSuchStackerDB(contract_id.clone()))?;
 
         let burn_tip = SortitionDB::get_block_snapshot_consensus(
             sortition_db.conn(),
@@ -481,7 +471,7 @@
                     // contract must exist or this errors out
                     let analysis = db
                         .load_contract_analysis(contract_id)
-                        .ok_or(net_error::NoSuchStackerDB(contract_id.clone()))?;
+                        .ok_or(NetError::NoSuchStackerDB(contract_id.clone()))?;
 
                     // contract must be consistent with StackerDB control interface
                     if let Err(invalid_reason) =
@@ -492,7 +482,7 @@
                             contract_id, invalid_reason
                         );
                         warn!("{}", &reason);
-                        return Err(net_error::InvalidStackerDBContract(
+                        return Err(NetError::InvalidStackerDBContract(
                             contract_id.clone(),
                             reason,
                         ));
@@ -508,7 +498,7 @@
                 contract_id, &chain_tip_hash
             );
             warn!("{}", &reason);
-            return Err(net_error::InvalidStackerDBContract(
+            return Err(NetError::InvalidStackerDBContract(
                 contract_id.clone(),
                 reason,
             ));
