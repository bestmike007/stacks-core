// Copyright (C) 2013-2020 Blockstack PBC, a public benefit corporation
// Copyright (C) 2020-2023 Stacks Open Internet Foundation
//
// This program is free software: you can redistribute it and/or modify
// it under the terms of the GNU General Public License as published by
// the Free Software Foundation, either version 3 of the License, or
// (at your option) any later version.
//
// This program is distributed in the hope that it will be useful,
// but WITHOUT ANY WARRANTY; without even the implied warranty of
// MERCHANTABILITY or FITNESS FOR A PARTICULAR PURPOSE.  See the
// GNU General Public License for more details.
//
// You should have received a copy of the GNU General Public License
// along with this program.  If not, see <http://www.gnu.org/licenses/>.

use std::collections::{HashMap, HashSet, VecDeque};
use std::io::{Read, Write};
use std::net::SocketAddr;
use std::{cmp, mem};

use clarity::vm::types::QualifiedContractIdentifier;
use rand;
use rand::{thread_rng, Rng};
use stacks_common::types::chainstate::PoxId;
use stacks_common::types::net::PeerAddress;
use stacks_common::types::StacksPublicKeyBuffer;
use stacks_common::util::hash::to_hex;
use stacks_common::util::secp256k1::{Secp256k1PrivateKey, Secp256k1PublicKey};
use stacks_common::util::{get_epoch_time_ms, get_epoch_time_secs, log};

use crate::burnchains::{Burnchain, BurnchainView, PublicKey};
use crate::chainstate::burn::db::sortdb;
use crate::chainstate::burn::db::sortdb::{BlockHeaderCache, SortitionDB};
use crate::chainstate::burn::BlockSnapshot;
use crate::chainstate::stacks::db::StacksChainState;
use crate::chainstate::stacks::StacksPublicKey;
use crate::core::{EpochList, StacksEpoch, PEER_VERSION_EPOCH_2_2, PEER_VERSION_EPOCH_2_3};
use crate::monitoring;
use crate::net::asn::ASEntry4;
use crate::net::codec::*;
use crate::net::connection::{ConnectionOptions, ConnectionP2P, ReplyHandleP2P};
use crate::net::db::{PeerDB, *};
use crate::net::neighbors::MAX_NEIGHBOR_BLOCK_DELAY;
use crate::net::p2p::PeerNetwork;
use crate::net::relay::*;
use crate::net::stackerdb::StackerDBs;
use crate::net::{
    Error as net_error, GetBlocksInv, GetPoxInv, Neighbor, NeighborKey, StacksMessage, StacksP2P,
    GETPOXINV_MAX_BITLEN, *,
};
use crate::util_lib::db::{DBConn, Error as db_error};

// did we or did we not successfully send a message?
#[derive(Debug, Clone)]
pub struct NeighborHealthPoint {
    pub success: bool,
    pub time: u64,
}

impl Default for NeighborHealthPoint {
    fn default() -> NeighborHealthPoint {
        NeighborHealthPoint {
            success: false,
            time: 0,
        }
    }
}

pub const NUM_HEALTH_POINTS: usize = 32;
pub const HEALTH_POINT_LIFETIME: u64 = 12 * 3600; // 12 hours

/// The max number of data points to gather for block/microblock/transaction/stackerdb push messages from a neighbor
pub const NUM_BANDWIDTH_POINTS: usize = 32;
/// The number of seconds a block data point is valid for the purpose of computing stats
pub const BANDWIDTH_POINT_LIFETIME: u64 = 600;

pub const MAX_PEER_HEARTBEAT_INTERVAL: usize = 3600 * 6; // 6 hours

/// Statistics on relayer hints in Stacks messages.  Used to deduce network choke points.
#[derive(Debug, Clone)]
pub struct RelayStats {
    pub num_messages: u64, // how many messages a relayer has pushed to this neighbor
    pub num_bytes: u64,    // how many bytes a relayer has pushed to this neighbor
    pub last_seen: u64,    // the last time (in seconds) since we've seen this relayer
}

impl RelayStats {
    pub fn new() -> RelayStats {
        RelayStats {
            num_messages: 0,
            num_bytes: 0,
            last_seen: 0,
        }
    }

    /// Combine two relayers' stats
    pub fn merge(&mut self, other: RelayStats) {
        if other.last_seen > self.last_seen {
            self.num_messages += other.num_messages;
            self.num_bytes += other.num_bytes;
            self.last_seen = get_epoch_time_secs();
        }
    }
}

#[derive(Debug, Clone)]
pub struct NeighborStats {
    pub outbound: bool,
    pub first_contact_time: u64,
    pub last_contact_time: u64,
    pub last_send_time: u64,
    pub last_recv_time: u64,
    pub last_handshake_time: u64,
    pub bytes_tx: u64,
    pub bytes_rx: u64,
    pub msgs_tx: u64,
    pub msgs_rx: u64,
    pub msgs_rx_unsolicited: u64,
    pub msgs_err: u64,
    pub healthpoints: VecDeque<NeighborHealthPoint>,
    pub msg_rx_counts: HashMap<StacksMessageID, u64>,
    /// (timestamp, num bytes)
    pub block_push_rx_counts: VecDeque<(u64, u64)>,
    /// (timestamp, num bytes)
    pub microblocks_push_rx_counts: VecDeque<(u64, u64)>,
    /// (timestamp, num bytes)
    pub transaction_push_rx_counts: VecDeque<(u64, u64)>,
    /// (timestamp, num bytes)
    pub stackerdb_push_rx_counts: VecDeque<(u64, u64)>,
    /// (timestamp, num bytes)
    pub nakamoto_block_push_rx_counts: VecDeque<(u64, u64)>,
    pub relayed_messages: HashMap<NeighborAddress, RelayStats>,
}

impl NeighborStats {
    pub fn new(outbound: bool) -> NeighborStats {
        NeighborStats {
            outbound,
            first_contact_time: 0,
            last_contact_time: 0,
            last_send_time: 0,
            last_recv_time: 0,
            last_handshake_time: 0,
            bytes_tx: 0,
            bytes_rx: 0,
            msgs_tx: 0,
            msgs_rx: 0,
            msgs_rx_unsolicited: 0,
            msgs_err: 0,
            healthpoints: VecDeque::new(),
            msg_rx_counts: HashMap::new(),
            block_push_rx_counts: VecDeque::new(),
            microblocks_push_rx_counts: VecDeque::new(),
            transaction_push_rx_counts: VecDeque::new(),
            stackerdb_push_rx_counts: VecDeque::new(),
            nakamoto_block_push_rx_counts: VecDeque::new(),
            relayed_messages: HashMap::new(),
        }
    }

    /// Add a neighbor health point for this peer.
    /// This updates the recent list of instances where this peer either successfully replied to a
    /// message, or failed to do so (indicated by `success`).
    pub fn add_healthpoint(&mut self, success: bool) {
        let hp = NeighborHealthPoint {
            success,
            time: get_epoch_time_secs(),
        };
        self.healthpoints.push_back(hp);
        while self.healthpoints.len() > NUM_HEALTH_POINTS {
            self.healthpoints.pop_front();
        }
    }

    /// Record that we recently received a block of the given size.
    /// Keeps track of the last `NUM_BANDWIDTH_POINTS` such events, so we can estimate the current
    /// bandwidth consumed by block pushes.
    pub fn add_block_push(&mut self, message_size: u64) {
        self.block_push_rx_counts
            .push_back((get_epoch_time_secs(), message_size));
        while self.block_push_rx_counts.len() > NUM_BANDWIDTH_POINTS {
            self.block_push_rx_counts.pop_front();
        }
    }

    /// Record that we recently received a microblock of the given size.
    /// Keeps track of the last `NUM_BANDWIDTH_POINTS` such events, so we can estimate the current
    /// bandwidth consumed by microblock pushes.
    pub fn add_microblocks_push(&mut self, message_size: u64) {
        self.microblocks_push_rx_counts
            .push_back((get_epoch_time_secs(), message_size));
        while self.microblocks_push_rx_counts.len() > NUM_BANDWIDTH_POINTS {
            self.microblocks_push_rx_counts.pop_front();
        }
    }

    /// Record that we recently received a transaction of the given size.
    /// Keeps track of the last `NUM_BANDWIDTH_POINTS` such events, so we can estimate the current
    /// bandwidth consumed by transaction pushes.
    pub fn add_transaction_push(&mut self, message_size: u64) {
        self.transaction_push_rx_counts
            .push_back((get_epoch_time_secs(), message_size));
        while self.transaction_push_rx_counts.len() > NUM_BANDWIDTH_POINTS {
            self.transaction_push_rx_counts.pop_front();
        }
    }

    /// Record that we recently received a stackerdb chunk push of the given size.
    /// Keeps track of the last `NUM_BANDWIDTH_POINTS` such events, so we can estimate the current
    /// bandwidth consumed by stackerdb chunk pushes.
    pub fn add_stackerdb_push(&mut self, message_size: u64) {
        self.stackerdb_push_rx_counts
            .push_back((get_epoch_time_secs(), message_size));
        while self.stackerdb_push_rx_counts.len() > NUM_BANDWIDTH_POINTS {
            self.stackerdb_push_rx_counts.pop_front();
        }
    }

    /// Record that we recently received a Nakamoto blcok push of the given size.
    /// Keeps track of the last `NUM_BANDWIDTH_POINTS` such events, so we can estimate the current
    /// bandwidth consumed by Nakamoto block pushes
    pub fn add_nakamoto_block_push(&mut self, message_size: u64) {
        self.nakamoto_block_push_rx_counts
            .push_back((get_epoch_time_secs(), message_size));
        while self.nakamoto_block_push_rx_counts.len() > NUM_BANDWIDTH_POINTS {
            self.nakamoto_block_push_rx_counts.pop_front();
        }
    }

    pub fn add_relayer(&mut self, addr: &NeighborAddress, num_bytes: u64) {
        if let Some(stats) = self.relayed_messages.get_mut(addr) {
            stats.num_messages += 1;
            stats.num_bytes += num_bytes;
            stats.last_seen = get_epoch_time_secs();
        } else {
            let info = RelayStats {
                num_messages: 1,
                num_bytes,
                last_seen: get_epoch_time_secs(),
            };
            self.relayed_messages.insert(addr.clone(), info);
        }
    }

    pub fn take_relayers(&mut self) -> HashMap<NeighborAddress, RelayStats> {
        let ret = mem::replace(&mut self.relayed_messages, HashMap::new());
        ret
    }

    /// Get a peer's perceived health -- the last $NUM_HEALTH_POINTS successful messages divided by
    /// the total.
    pub fn get_health_score(&self) -> f64 {
        // if we don't have enough data, assume 50%
        if self.healthpoints.len() < NUM_HEALTH_POINTS {
            return 0.5;
        }

        let mut successful = 0;
        let mut total = 0;
        let now = get_epoch_time_secs();
        for hp in self.healthpoints.iter() {
            // penalize stale data points -- only look at recent data
            if hp.success && now < hp.time + HEALTH_POINT_LIFETIME {
                successful += 1;
            }
            total += 1;
        }
        (successful as f64) / (total as f64)
    }

    fn get_bandwidth(rx_counts: &VecDeque<(u64, u64)>, lifetime: u64) -> f64 {
        if rx_counts.len() < 2 {
            return 0.0;
        }

        let elapsed_time_start = rx_counts.front().unwrap().0;
        let elapsed_time_end = rx_counts.back().unwrap().0;
        let now = get_epoch_time_secs();

        let mut total_bytes = 0;
        for (time, size) in rx_counts.iter() {
            if now < time + lifetime {
                total_bytes += size;
            }
        }

        if elapsed_time_start == elapsed_time_end {
            total_bytes as f64
        } else {
            (total_bytes as f64) / ((elapsed_time_end - elapsed_time_start) as f64)
        }
    }

    /// Get a peer's total block-push bandwidth usage.
    pub fn get_block_push_bandwidth(&self) -> f64 {
        NeighborStats::get_bandwidth(&self.block_push_rx_counts, BANDWIDTH_POINT_LIFETIME)
    }

    /// Get a peer's total microblock-push bandwidth usage.
    pub fn get_microblocks_push_bandwidth(&self) -> f64 {
        NeighborStats::get_bandwidth(&self.microblocks_push_rx_counts, BANDWIDTH_POINT_LIFETIME)
    }

    /// Get a peer's total transaction-push bandwidth usage
    pub fn get_transaction_push_bandwidth(&self) -> f64 {
        NeighborStats::get_bandwidth(&self.transaction_push_rx_counts, BANDWIDTH_POINT_LIFETIME)
    }

    /// Get a peer's total stackerdb-push bandwidth usage
    pub fn get_stackerdb_push_bandwidth(&self) -> f64 {
        NeighborStats::get_bandwidth(&self.stackerdb_push_rx_counts, BANDWIDTH_POINT_LIFETIME)
    }

    /// Get a peer's total nakamoto block bandwidth usage
    pub fn get_nakamoto_block_push_bandwidth(&self) -> f64 {
        NeighborStats::get_bandwidth(
            &self.nakamoto_block_push_rx_counts,
            BANDWIDTH_POINT_LIFETIME,
        )
    }

    /// Determine how many of a particular message this peer has received
    pub fn get_message_recv_count(&self, msg_id: StacksMessageID) -> u64 {
        *(self.msg_rx_counts.get(&msg_id).unwrap_or(&0))
    }
}

/// P2P ongoing conversation with another Stacks peer
pub struct ConversationP2P {
    /// Instantiation timestamp in seconds since the epoch
    pub instantiated: u64,

    /// network ID of the local end of this conversation
    pub network_id: u32,
    /// peer version of the local end of this conversation
    pub version: u32,
    /// Underlying inbox/outbox for protocol communication
    pub connection: ConnectionP2P,
    /// opaque ID of the socket
    pub conn_id: usize,

    /// copy of our burnchain config
    pub burnchain: Burnchain,
    /// how often do we send heartbeats?
    pub heartbeat: u32,

    /// network ID of the remote end of this conversation
    pub peer_network_id: u32,
    /// peer version of the remote end of this conversation
    pub peer_version: u32,
    /// reported services of the remote end of this conversation
    pub peer_services: u16,
    /// from socketaddr
    pub peer_addrbytes: PeerAddress,
    /// from socketaddr
    pub peer_port: u16,
    /// from handshake
    pub handshake_addrbytes: PeerAddress,
    /// from handshake
    pub handshake_port: u16,
    /// how often do we need to ping the remote peer?
    pub peer_heartbeat: u32,
    /// when does the peer's key expire?
    pub peer_expire_block_height: u64,

    /// where does this peer's data live?  Set to a 0-length string if not known.
    pub data_url: UrlString,
    /// Resolved IP address of the data URL
    pub data_ip: Option<SocketAddr>,
    /// Time to try DNS reesolution again
    pub dns_deadline: u128,
    /// Ongoing request to DNS resolver
    pub dns_request: Option<DNSRequest>,

    /// what this peer believes is the height of the burnchain
    pub burnchain_tip_height: u64,
    /// what this peer believes is the hash of the burnchain tip
    pub burnchain_tip_burn_header_hash: BurnchainHeaderHash,
    /// what this peer believes is the stable height of the burnchain (i.e. after a chain-specific
    /// number of confirmations)
    pub burnchain_stable_tip_height: u64,
    /// the hash of the burnchain block at height `burnchain_stable_tip_height`
    pub burnchain_stable_tip_burn_header_hash: BurnchainHeaderHash,

    /// Statistics about this peer from this conversation
    pub stats: NeighborStats,

    /// which stacker DBs this peer replicates
    pub db_smart_contracts: Vec<QualifiedContractIdentifier>,

    /// outbound replies
    pub reply_handles: VecDeque<ReplyHandleP2P>,

    /// system epochs
    epochs: EpochList,
}

impl fmt::Display for ConversationP2P {
    fn fmt(&self, f: &mut fmt::Formatter) -> fmt::Result {
        write!(
            f,
            "convo:id={},outbound={},peer={:?}",
            self.conn_id,
            self.stats.outbound,
            &self.to_neighbor_key()
        )
    }
}

impl fmt::Debug for ConversationP2P {
    fn fmt(&self, f: &mut fmt::Formatter) -> fmt::Result {
        write!(
            f,
            "convo:id={},outbound={},peer={:?}",
            self.conn_id,
            self.stats.outbound,
            &self.to_neighbor_key()
        )
    }
}

impl NeighborKey {
    pub fn from_handshake(
        peer_version: u32,
        network_id: u32,
        handshake_data: &HandshakeData,
    ) -> NeighborKey {
        NeighborKey {
            peer_version,
            network_id,
            addrbytes: handshake_data.addrbytes.clone(),
            port: handshake_data.port,
        }
    }

    pub fn from_socketaddr(peer_version: u32, network_id: u32, addr: &SocketAddr) -> NeighborKey {
        NeighborKey {
            peer_version,
            network_id,
            addrbytes: PeerAddress::from_socketaddr(addr),
            port: addr.port(),
        }
    }
}

impl Neighbor {
    /// Update fields in this neighbor from a given handshake.
    /// Also, re-calculate the peer's ASN and organization ID
    pub fn handshake_update(
        &mut self,
        conn: &DBConn,
        handshake_data: &HandshakeData,
    ) -> Result<(), net_error> {
        let pubk = handshake_data
            .node_public_key
            .to_public_key()
            .map_err(|e| net_error::DeserializeError(e.into()))?;
        let asn_opt =
            PeerDB::asn_lookup(conn, &handshake_data.addrbytes).map_err(net_error::DBError)?;

        let asn = match asn_opt {
            Some(a) => a,
            None => 0,
        };

        self.public_key = pubk;
        self.expire_block = handshake_data.expire_block_height;
        self.last_contact_time = get_epoch_time_secs();

        if asn != 0 {
            self.asn = asn;
            self.org = asn; // TODO; AS number is a place-holder for an organization ID (an organization can own multiple ASs)
        }

        Ok(())
    }

    /// Instantiate a Neighbor from HandshakeData, merging the information we have on-disk in the
    /// PeerDB with information in the handshake.
    /// * If we already know about this neighbor, then all previously-calculated state and local
    /// configuration state will be loaded as well.  This includes things like the calculated
    /// in/out-degree and last-contact time, as well as the allow/deny time limits.
    /// * If we do not know about this neighbor, then the above state will not be loaded.
    /// Returns (the neighbor, whether or not the neighbor was known)
    pub fn load_and_update(
        conn: &DBConn,
        peer_version: u32,
        network_id: u32,
        handshake_data: &HandshakeData,
    ) -> Result<(Neighbor, bool), net_error> {
        let addr = NeighborKey::from_handshake(peer_version, network_id, handshake_data);
        let pubk = handshake_data
            .node_public_key
            .to_public_key()
            .map_err(|e| net_error::DeserializeError(e.into()))?;

        let peer_opt = PeerDB::get_peer(conn, network_id, &addr.addrbytes, addr.port)
            .map_err(net_error::DBError)?;

        let (mut neighbor, present) = match peer_opt {
            Some(neighbor) => {
                let mut ret = neighbor;
                ret.addr = addr.clone();
                (ret, true)
            }
            None => {
                let ret = Neighbor::empty(&addr, &pubk, handshake_data.expire_block_height);
                (ret, false)
            }
        };

        #[cfg(test)]
        {
            // setting BLOCKSTACK_NEIGHBOR_TEST_${PORTNUMBER} will let us select an organization
            // for this peer
            use std::env;
            match env::var(format!("BLOCKSTACK_NEIGHBOR_TEST_{}", addr.port).to_string()) {
                Ok(asn_str) => {
                    neighbor.asn = asn_str.parse().unwrap();
                    neighbor.org = neighbor.asn;
                    test_debug!("Override {:?} to ASN/org {}", &neighbor.addr, neighbor.asn);
                }
                Err(_) => {}
            };
        }

        neighbor.handshake_update(conn, handshake_data)?;
        Ok((neighbor, present))
    }

    pub fn from_conversation(
        conn: &DBConn,
        convo: &ConversationP2P,
    ) -> Result<Option<Neighbor>, net_error> {
        let addr = convo.to_neighbor_key();
        let peer_opt = PeerDB::get_peer(conn, addr.network_id, &addr.addrbytes, addr.port)
            .map_err(net_error::DBError)?;

        match peer_opt {
            None => Ok(None),
            Some(mut peer) => {
                if peer.asn == 0 {
                    let asn_opt =
                        PeerDB::asn_lookup(conn, &addr.addrbytes).map_err(net_error::DBError)?;

                    match asn_opt {
                        Some(a) => {
                            if a != 0 {
                                peer.asn = a;
                            }
                        }
                        None => {}
                    };
                }
                Ok(Some(peer))
            }
        }
    }
}

impl ConversationP2P {
    /// Create an unconnected conversation
    pub fn new(
        network_id: u32,
        version: u32,
        burnchain: &Burnchain,
        peer_addr: &SocketAddr,
        conn_opts: &ConnectionOptions,
        outbound: bool,
        conn_id: usize,
        epochs: EpochList,
    ) -> ConversationP2P {
        ConversationP2P {
            instantiated: get_epoch_time_secs(),
            network_id,
            version,
            connection: ConnectionP2P::new(StacksP2P::new(), conn_opts, None),
            conn_id,
            heartbeat: conn_opts.heartbeat,
            burnchain: burnchain.clone(),

            peer_network_id: 0,
            peer_version: 0,
            peer_addrbytes: PeerAddress::from_socketaddr(peer_addr),
            peer_port: peer_addr.port(),
            handshake_addrbytes: PeerAddress([0u8; 16]),
            handshake_port: 0,
            peer_heartbeat: 0,
            peer_services: 0,
            peer_expire_block_height: 0,

            data_url: UrlString::try_from("".to_string()).unwrap(),
            data_ip: None,
            dns_deadline: 0,
            dns_request: None,

            burnchain_tip_height: 0,
            burnchain_tip_burn_header_hash: BurnchainHeaderHash::zero(),
            burnchain_stable_tip_height: 0,
            burnchain_stable_tip_burn_header_hash: BurnchainHeaderHash::zero(),

            stats: NeighborStats::new(outbound),
            reply_handles: VecDeque::new(),

            db_smart_contracts: vec![],

            epochs,
        }
    }

    pub fn age(&self) -> u64 {
        get_epoch_time_secs().saturating_sub(self.instantiated)
    }

    pub fn set_public_key(&mut self, pubkey_opt: Option<Secp256k1PublicKey>) {
        self.connection.set_public_key(pubkey_opt);
    }

    pub fn to_neighbor_key(&self) -> NeighborKey {
        NeighborKey {
            peer_version: self.peer_version,
            network_id: self.peer_network_id,
            addrbytes: self.peer_addrbytes.clone(),
            port: self.peer_port,
        }
    }

    pub fn to_handshake_neighbor_key(&self) -> NeighborKey {
        NeighborKey {
            peer_version: self.peer_version,
            network_id: self.peer_network_id,
            addrbytes: self.handshake_addrbytes.clone(),
            port: self.handshake_port,
        }
    }

    pub fn to_neighbor_address(&self) -> NeighborAddress {
        let pubkh = if let Some(pubk) = self.ref_public_key() {
            Hash160::from_node_public_key(pubk)
        } else {
            Hash160([0u8; 20])
        };

        NeighborAddress {
            addrbytes: self.peer_addrbytes.clone(),
            port: self.peer_port,
            public_key_hash: pubkh,
        }
    }

    pub fn to_handshake_neighbor_address(&self) -> NeighborAddress {
        let pubkh = if let Some(pubk) = self.ref_public_key() {
            Hash160::from_node_public_key(pubk)
        } else {
            Hash160([0u8; 20])
        };

        NeighborAddress {
            addrbytes: self.handshake_addrbytes.clone(),
            port: self.handshake_port,
            public_key_hash: pubkh,
        }
    }

    pub fn is_outbound(&self) -> bool {
        self.stats.outbound
    }

    pub fn is_authenticated(&self) -> bool {
        self.connection.has_public_key()
    }

    pub fn get_public_key(&self) -> Option<StacksPublicKey> {
        self.connection.get_public_key()
    }

    pub fn get_public_key_hash(&self) -> Option<Hash160> {
        self.ref_public_key()
            .map(|pubk| Hash160::from_node_public_key(pubk))
    }

    pub fn ref_public_key(&self) -> Option<&StacksPublicKey> {
        self.connection.ref_public_key()
    }

    pub fn get_burnchain_tip_height(&self) -> u64 {
        self.burnchain_tip_height
    }

    pub fn get_stable_burnchain_tip_height(&self) -> u64 {
        self.burnchain_stable_tip_height
    }

    pub fn get_burnchain_tip_burn_header_hash(&self) -> BurnchainHeaderHash {
        self.burnchain_tip_burn_header_hash.clone()
    }

    pub fn get_stable_burnchain_tip_burn_header_hash(&self) -> BurnchainHeaderHash {
        self.burnchain_stable_tip_burn_header_hash.clone()
    }

    /// Does the given services bitfield mempool query interface?  It will if it has both
    /// RELAY and RPC bits set.
    #[cfg_attr(test, mutants::skip)]
    pub fn supports_mempool_query(peer_services: u16) -> bool {
        let expected_bits = (ServiceFlags::RELAY as u16) | (ServiceFlags::RPC as u16);
        (peer_services & expected_bits) == expected_bits
    }

    /// Does the given services bitfield support stacker DBs?  It will if it has the STACKERDB bit set
    pub fn supports_stackerdb(peer_services: u16) -> bool {
        (peer_services & (ServiceFlags::STACKERDB as u16)) != 0
    }

    /// Does this remote neighbor support a particular StackerDB?
    pub fn replicates_stackerdb(&self, db: &QualifiedContractIdentifier) -> bool {
        for cid in self.db_smart_contracts.iter() {
            if cid == db {
                return true;
            }
        }
        false
    }

    /// Determine whether or not a given (height, burn_header_hash) pair _disagrees_ with our
    /// burnchain view.  If it does, return true.  If it doesn't (including if the given pair is
    /// simply absent from the chain_view), then return False.
    fn check_burn_header_hash_disagreement(
        block_height: u64,
        their_burn_header_hash: &BurnchainHeaderHash,
        chain_view: &BurnchainView,
    ) -> bool {
        let bhh = match chain_view.last_burn_block_hashes.get(&block_height) {
            Some(bhh) => bhh,
            None => {
                // not present; can't prove disagreement (assume the remote peer is just stale)
                return false;
            }
        };
        if bhh != their_burn_header_hash {
            debug!(
                "Burn header hash mismatch in preamble: {} != {}",
                bhh, their_burn_header_hash
            );
            return true;
        }
        false
    }

    /// Get the current epoch
    fn get_current_epoch(&self, cur_burn_height: u64) -> StacksEpoch {
        self.epochs
            .epoch_at_height(cur_burn_height)
            .unwrap_or_else(|| panic!("BUG: block {} is not in a known epoch", cur_burn_height))
    }

    /// Determine whether or not a remote node has the proper epoch marker in its peer version
    /// * If the local and remote nodes are in the same system epoch, then yes
    /// * If they're in different epochs, but the epoch shift hasn't happened yet, then yes
    /// * Otherwise, no
    fn has_acceptable_epoch(&self, cur_burn_height: u64, remote_peer_version: u32) -> bool {
        // which epochs do I support, and which epochs does the remote peer support?
        let my_epoch = (self.version & 0x000000ff) as u8;
        let remote_epoch = (remote_peer_version & 0x000000ff) as u8;

        if my_epoch <= remote_epoch {
            // remote node supports same epochs we do
            debug!(
                "Remote peer has epoch {}, which is at least as new as our epoch {}",
                remote_epoch, my_epoch
            );
            return true;
        }

        debug!(
            "Remote peer has old network version {} (epoch {})",
            remote_peer_version, remote_epoch
        );

        // what epoch are we in?
        // note that it might not be my_epoch -- for example, my_epoch can be 0x05 for a 2.05 node,
        // which can run in epoch 2.0 as well (in which case cur_epoch would be 0x00).
        let epoch = self.get_current_epoch(cur_burn_height);
        let cur_epoch = epoch.network_epoch;

        if cur_epoch <= remote_epoch {
            // epoch shift hasn't happened yet, and this peer supports the current epoch
            debug!(
                "Remote peer has epoch {} and current epoch is {}, so still valid",
                remote_epoch, cur_epoch
            );
            return true;
        }

        // be a little more permissive with epochs 2.3 and 2.2, because 2.3.0.0.0 shipped with
        //  PEER_VERSION_MAINNET = 0x18000007 and PEER_VERSION_TESTNET = 0xfacade07
        if cur_epoch == PEER_VERSION_EPOCH_2_3 && remote_epoch == PEER_VERSION_EPOCH_2_2 {
            debug!(
                "Remote peer has epoch {} and current epoch is {}, but we're permissive about 2.2/2.3 boundary",
                remote_epoch,
                cur_epoch
            );
            return true;
        }

        return false;
    }

    /// Validate an inbound message's preamble against our knowledge of the burn chain.
    /// Return Ok(true) if we can proceed
    /// Return Ok(false) if we can't proceed, but the remote peer is not in violation of the protocol
    /// Return Err(net_error::InvalidMessage) if the remote peer returns an invalid message in
    ///     violation of the protocol
    pub fn is_preamble_valid(
        &self,
        msg: &StacksMessage,
        chain_view: &BurnchainView,
    ) -> Result<bool, net_error> {
        if msg.preamble.network_id != self.network_id {
            // not on our network
            debug!(
                "{:?}: Preamble invalid: wrong network ID: {:x} != {:x}",
                &self, msg.preamble.network_id, self.network_id
            );
            return Err(net_error::InvalidMessage);
        }
        if (msg.preamble.peer_version & 0xff000000) != (self.version & 0xff000000) {
            // major version mismatch
            debug!(
                "{:?}: Preamble invalid: wrong peer version: {:x} != {:x}",
                &self, msg.preamble.peer_version, self.version
            );
            return Err(net_error::InvalidMessage);
        }
        if !self.has_acceptable_epoch(chain_view.burn_block_height, msg.preamble.peer_version) {
            debug!(
                "{:?}: Preamble invalid: remote peer has stale max-epoch {} (ours is {})",
                &self, msg.preamble.peer_version, self.version
            );
            return Err(net_error::InvalidMessage);
        }
        if msg
            .preamble
            .burn_stable_block_height
            .checked_add(self.burnchain.stable_confirmations as u64)
            != Some(msg.preamble.burn_block_height)
        {
            // invalid message
            debug!(
                "{:?}: Preamble invalid: wrong stable block height: {:?} != {}",
                &self,
                msg.preamble
                    .burn_stable_block_height
                    .checked_add(self.burnchain.stable_confirmations as u64),
                msg.preamble.burn_block_height
            );
            return Err(net_error::InvalidMessage);
        }

        if msg.preamble.burn_stable_block_height
            > chain_view.burn_block_height + MAX_NEIGHBOR_BLOCK_DELAY
        {
            // this node is too far ahead of us for neighbor walks, but otherwise still potentially valid
            debug!(
                "{:?}: remote peer is far ahead of us: {} > {}",
                &self, msg.preamble.burn_stable_block_height, chain_view.burn_block_height
            );
        }

        // must agree on stable burn header hash
        let rules_disagree = ConversationP2P::check_burn_header_hash_disagreement(
            msg.preamble.burn_stable_block_height,
            &msg.preamble.burn_stable_block_hash,
            chain_view,
        );
        if rules_disagree {
            // remote peer disagrees on stable burn header hash -- follows different rules than us
            return Err(net_error::InvalidMessage);
        }

        Ok(true)
    }

    /// Get next message sequence number
    fn next_seq(&mut self) -> u32 {
        let mut rng = thread_rng();
        rng.gen::<u32>()
    }

    /// Generate a signed message for this conversation
    /// with a particular sequence number.  Used for generating replies.
    pub fn sign_message_seq(
        &mut self,
        chain_view: &BurnchainView,
        private_key: &Secp256k1PrivateKey,
        seq: u32,
        payload: StacksMessageType,
    ) -> Result<StacksMessage, net_error> {
        let mut msg =
            StacksMessage::from_chain_view(self.version, self.network_id, chain_view, payload);
        msg.sign(seq, private_key)?;
        Ok(msg)
    }

    /// Generate a signed message for this converation
    pub fn sign_message(
        &mut self,
        chain_view: &BurnchainView,
        private_key: &Secp256k1PrivateKey,
        payload: StacksMessageType,
    ) -> Result<StacksMessage, net_error> {
        let seq = self.next_seq();
        self.sign_message_seq(chain_view, private_key, seq, payload)
    }

    /// Generate a signed forwarded message for this conversation.
    /// Include ourselves as the latest relayer.
    pub fn sign_relay_message(
        &mut self,
        local_peer: &LocalPeer,
        chain_view: &BurnchainView,
        mut relay_hints: Vec<RelayData>,
        payload: StacksMessageType,
    ) -> Result<StacksMessage, net_error> {
        let mut msg =
            StacksMessage::from_chain_view(self.version, self.network_id, chain_view, payload);
        msg.relayers.append(&mut relay_hints);
        msg.sign_relay(
            &local_peer.private_key,
            self.next_seq(),
            &local_peer.to_neighbor_addr(),
        )?;
        Ok(msg)
    }

    /// Generate a signed reply for this conversation
    pub fn sign_reply(
        &mut self,
        chain_view: &BurnchainView,
        private_key: &Secp256k1PrivateKey,
        payload: StacksMessageType,
        seq: u32,
    ) -> Result<StacksMessage, net_error> {
        let mut msg =
            StacksMessage::from_chain_view(self.version, self.network_id, chain_view, payload);
        msg.sign(seq, private_key)?;
        Ok(msg)
    }

    /// sign and reply a message
    fn sign_and_reply(
        &mut self,
        local_peer: &LocalPeer,
        burnchain_view: &BurnchainView,
        request_preamble: &Preamble,
        reply_message: StacksMessageType,
    ) -> Result<ReplyHandleP2P, net_error> {
        let _msgtype = reply_message.get_message_name().to_owned();
        let reply = self.sign_reply(
            burnchain_view,
            &local_peer.private_key,
            reply_message,
            request_preamble.seq,
        )?;
        let reply_handle = self.relay_signed_message(reply).map_err(|e| {
            debug!("Unable to reply a {}: {:?}", _msgtype, &e);
            e
        })?;

        Ok(reply_handle)
    }

    /// Sign and forward a message
    pub fn sign_and_forward(
        &mut self,
        local_peer: &LocalPeer,
        burnchain_view: &BurnchainView,
        relay_hints: Vec<RelayData>,
        forward_message: StacksMessageType,
    ) -> Result<ReplyHandleP2P, net_error> {
        let _msgtype = forward_message.get_message_name().to_owned();
        let fwd =
            self.sign_relay_message(local_peer, burnchain_view, relay_hints, forward_message)?;
        let fwd_handle = self.relay_signed_message(fwd).map_err(|e| {
            debug!("Unable to forward a {}: {:?}", _msgtype, &e);
            e
        })?;

        Ok(fwd_handle)
    }

    /// Reply a NACK
    fn reply_nack(
        &mut self,
        local_peer: &LocalPeer,
        burnchain_view: &BurnchainView,
        preamble: &Preamble,
        nack_code: u32,
    ) -> Result<ReplyHandleP2P, net_error> {
        let nack_payload = StacksMessageType::Nack(NackData::new(nack_code));
        self.sign_and_reply(local_peer, burnchain_view, preamble, nack_payload)
    }

    /// Queue up this message to this peer, and update our stats.
    /// This is a non-blocking operation. The caller needs to call .try_flush() or .flush() on the
    /// returned Write to finish sending.
    pub fn relay_signed_message(
        &mut self,
        msg: StacksMessage,
    ) -> Result<ReplyHandleP2P, net_error> {
        let _name = msg.payload.get_message_description();
        let _seq = msg.request_id();

        let mut handle = self.connection.make_relay_handle(self.conn_id)?;
        let buf = msg.serialize_to_vec();
        handle.write_all(&buf).map_err(net_error::WriteError)?;

        self.stats.msgs_tx += 1;

        debug!(
            "{:?}: relay-send({}) {} seq {}",
            &self, self.stats.msgs_tx, _name, _seq
        );
        Ok(handle)
    }

    /// Queue up this message to this peer, and update our stats.  Expect a reply.
    /// This is a non-blocking operation.  The caller needs to call .try_flush() or .flush() on the
    /// returned handle to finish sending.
    pub fn send_signed_request(
        &mut self,
        msg: StacksMessage,
        ttl: u64,
    ) -> Result<ReplyHandleP2P, net_error> {
        let _name = msg.get_message_name();
        let _seq = msg.request_id();

        let mut handle =
            self.connection
                .make_request_handle(msg.request_id(), ttl, self.conn_id)?;
        let buf = msg.serialize_to_vec();
        handle.write_all(&buf).map_err(net_error::WriteError)?;

        self.stats.msgs_tx += 1;

        debug!(
            "{:?}: request-send({}) {} seq {}",
            &self, self.stats.msgs_tx, _name, _seq
        );
        Ok(handle)
    }

    /// Validate a handshake request.
    /// Return Err(...) if the handshake request was invalid.
    fn validate_handshake(
        &mut self,
        local_peer: &LocalPeer,
        chain_view: &BurnchainView,
        message: &mut StacksMessage,
    ) -> Result<(), net_error> {
        let handshake_data = match message.payload {
            StacksMessageType::Handshake(ref mut data) => data.clone(),
            _ => panic!("Message is not a handshake"),
        };

        match self.connection.get_public_key() {
            None => {
                // if we don't yet have a public key for this node, verify the message.
                // if it's improperly signed, it's probably a poorly-timed re-key request (but either way the message should be rejected)
                message
                    .verify_secp256k1(&handshake_data.node_public_key)
                    .map_err(|_e| {
                        debug!(
                            "{:?}: invalid handshake: not signed with given public key",
                            &self
                        );
                        net_error::InvalidMessage
                    })?;
            }
            Some(_) => {
                // for outbound connections, the self-reported address must match socket address if we already have a public key.
                // (not the case for inbound connections, since the peer socket address we see may
                // not be the same as the address the remote peer thinks it has).
                // The only exception to this is if the remote peer does not yet know its own
                // public IP address, in which case, its handshake addrbytes will be the
                // any-network bind address (0.0.0.0 or ::)
                if self.stats.outbound
                    && (!handshake_data.addrbytes.is_anynet()
                        && (self.peer_addrbytes != handshake_data.addrbytes
                            || self.peer_port != handshake_data.port))
                {
                    // wrong peer address
                    debug!(
                        "{:?}: invalid handshake -- wrong addr/port ({:?}:{:?})",
                        &self, &handshake_data.addrbytes, handshake_data.port
                    );
                    return Err(net_error::InvalidHandshake);
                }
            }
        };

        let their_public_key_res = handshake_data.node_public_key.to_public_key();
        match their_public_key_res {
            Ok(_) => {}
            Err(_e) => {
                // bad public key
                debug!("{:?}: invalid handshake -- invalid public key", &self);
                return Err(net_error::InvalidMessage);
            }
        };

        if handshake_data.expire_block_height <= chain_view.burn_block_height {
            // already stale
            debug!(
                "{:?}: invalid handshake -- stale public key (expired at {})",
                &self, handshake_data.expire_block_height
            );
            return Err(net_error::InvalidHandshake);
        }

        // the handshake cannot come from us
        if handshake_data.node_public_key
            == StacksPublicKeyBuffer::from_public_key(&Secp256k1PublicKey::from_private(
                &local_peer.private_key,
            ))
        {
            debug!(
                "{:?}: invalid handshake -- got a handshake from myself",
                &self
            );
            return Err(net_error::InvalidHandshake);
        }

        Ok(())
    }

    /// Update connection state from handshake data.
    /// Returns true if we learned a new public key; false if not
    pub fn update_from_handshake_data(
        &mut self,
        preamble: &Preamble,
        handshake_data: &HandshakeData,
    ) -> Result<bool, net_error> {
        let pubk = handshake_data
            .node_public_key
            .to_public_key()
            .map_err(|e| net_error::DeserializeError(e.into()))?;

        self.peer_version = preamble.peer_version;
        self.peer_network_id = preamble.network_id;
        self.peer_services = handshake_data.services;
        self.peer_expire_block_height = handshake_data.expire_block_height;
        self.handshake_addrbytes = handshake_data.addrbytes.clone();
        self.handshake_port = handshake_data.port;
        self.data_url = handshake_data.data_url.clone();

        let mut updated = false;
        let cur_pubk_opt = self.connection.get_public_key();
        if let Some(cur_pubk) = cur_pubk_opt {
            if pubk != cur_pubk {
                debug!(
                    "{:?}: Upgrade key {:?} to {:?} expires {:?}",
                    &self,
                    &to_hex(&cur_pubk.to_bytes_compressed()),
                    &to_hex(&pubk.to_bytes_compressed()),
                    self.peer_expire_block_height
                );
                updated = true;
            }
        }

        self.connection.set_public_key(Some(pubk.clone()));

        Ok(updated)
    }

    /// Update connection state from stacker DB handshake data.
    /// Just synchronizes the announced smart contracts for which this node replicates data.
    pub fn update_from_stacker_db_handshake_data(
        &mut self,
        stacker_db_data: &StackerDBHandshakeData,
    ) {
        self.db_smart_contracts
            .clone_from(&stacker_db_data.smart_contracts);
    }

    /// Forget about this peer's stacker DB replication state
    pub fn clear_stacker_db_handshake_data(&mut self) {
        self.db_smart_contracts.clear();
    }

    /// Getter for stacker DB contracts
    pub fn get_stackerdb_contract_ids(&self) -> &[QualifiedContractIdentifier] {
        &self.db_smart_contracts
    }

    /// Handle an inbound NAT-punch request -- just tell the peer what we think their IP/port are.
    /// No authentication from the peer is necessary.
    fn handle_natpunch_request(&self, chain_view: &BurnchainView, nonce: u32) -> StacksMessage {
        monitoring::increment_msg_counter("p2p_nat_punch_request".to_string());

        let natpunch_data = NatPunchData {
            addrbytes: self.peer_addrbytes.clone(),
            port: self.peer_port,
            nonce,
        };
        let msg = StacksMessage::from_chain_view(
            self.version,
            self.network_id,
            chain_view,
            StacksMessageType::NatPunchReply(natpunch_data),
        );
        msg
    }

    /// Handle an inbound handshake request, and generate either a HandshakeAccept or a HandshakeReject
    /// payload to send back.
    /// A handshake will only be accepted if we do not yet know the public key of this remote peer,
    /// or if it is signed by the current public key.
    /// Returns a reply (either an accept or reject) if appropriate
    /// Panics if this message is not a handshake (caller should check)
    fn handle_handshake(
        &mut self,
        network: &mut PeerNetwork,
        message: &mut StacksMessage,
        authenticated: bool,
        ibd: bool,
    ) -> Result<(Option<StacksMessage>, bool), net_error> {
        if !authenticated && self.connection.options.disable_inbound_handshakes {
            debug!("{:?}: blocking inbound unauthenticated handshake", &self);
            return Ok((None, true));
        }

        let res =
            self.validate_handshake(network.get_local_peer(), network.get_chain_view(), message);
        match res {
            Ok(_) => {}
            Err(net_error::InvalidHandshake) => {
                let reject = StacksMessage::from_chain_view(
                    self.version,
                    self.network_id,
                    network.get_chain_view(),
                    StacksMessageType::HandshakeReject,
                );
                debug!("{:?}: invalid handshake", &self);
                return Ok((Some(reject), true));
            }
            Err(e) => {
                return Err(e);
            }
        };

        let handshake_data = match message.payload {
            StacksMessageType::Handshake(ref mut data) => data.clone(),
            _ => panic!("Message is not a handshake"),
        };

        let old_pubkey_opt = self.connection.get_public_key();
        let updated = self.update_from_handshake_data(&message.preamble, &handshake_data)?;
        let _authentic_msg = if !updated {
            "same"
        } else if old_pubkey_opt.is_none() {
            "new"
        } else {
            "upgraded"
        };

        debug!("Handling handshake";
             "neighbor" => ?self,
             "authentic_msg" => &_authentic_msg,
             "public_key" => &to_hex(
                &handshake_data
                    .node_public_key
                    .to_public_key()
                    .unwrap()
                    .to_bytes_compressed()
             ),
             "services" => &to_hex(&handshake_data.services.to_be_bytes()),
             "expires_block_height" => handshake_data.expire_block_height,
             "supports_mempool_query" => Self::supports_mempool_query(handshake_data.services),
        );

        if updated {
            // save the new key
            let tx = network.peerdb_tx_begin().map_err(net_error::DBError)?;
            let (mut neighbor, _) = Neighbor::load_and_update(
                &tx,
                message.preamble.peer_version,
                message.preamble.network_id,
                &handshake_data,
            )?;
            neighbor.save_update(&tx, None)?;
            tx.commit()
                .map_err(|e| net_error::DBError(db_error::SqliteError(e)))?;

            debug!(
                "{:?}: Re-key {:?} to {:?} expires {}",
                network.get_local_peer(),
                &neighbor.addr,
                &to_hex(&neighbor.public_key.to_bytes_compressed()),
                neighbor.expire_block
            );
        }

        let accept_data = HandshakeAcceptData::new(network.get_local_peer(), self.heartbeat);
        let stacks_message =
            if ConversationP2P::supports_stackerdb(network.get_local_peer().services)
                && ConversationP2P::supports_stackerdb(self.peer_services)
            {
                // participate in stackerdb protocol, but only announce stackerdbs if we're no
                // longer in the initial block download.
                StacksMessageType::StackerDBHandshakeAccept(
                    accept_data,
                    StackerDBHandshakeData {
                        rc_consensus_hash: network.get_chain_view().rc_consensus_hash.clone(),
                        smart_contracts: if ibd {
                            vec![]
                        } else {
                            network.get_local_peer().stacker_dbs.clone()
                        },
                    },
                )
            } else {
                StacksMessageType::HandshakeAccept(accept_data)
            };

        let accept = StacksMessage::from_chain_view(
            self.version,
            self.network_id,
            network.get_chain_view(),
            stacks_message,
        );

        // update stats
        self.stats.last_contact_time = get_epoch_time_secs();
        self.peer_heartbeat = self.heartbeat; // use our own heartbeat to determine how often we expect this peer to ping us, since that's what we've told the peer

        // always pass back handshakes, even though we "handled" them (since other processes --
        // in particular, the neighbor-walk logic -- need to receive them)
        Ok((Some(accept), false))
    }

    /// Handle an inbound handshake-accept
    /// Update conversation state based on a HandshakeAccept
    /// Called from the p2p network thread.
    fn handle_handshake_accept(
        &mut self,
        burnchain_view: &BurnchainView,
        preamble: &Preamble,
        handshake_accept: &HandshakeAcceptData,
        stackerdb_accept: Option<&StackerDBHandshakeData>,
    ) -> Result<(), net_error> {
        self.update_from_handshake_data(preamble, &handshake_accept.handshake)?;
        self.peer_heartbeat =
            if handshake_accept.heartbeat_interval > (MAX_PEER_HEARTBEAT_INTERVAL as u32) {
                debug!(
                    "{:?}: heartbeat interval is too long; forcing default maximum",
                    self
                );
                MAX_PEER_HEARTBEAT_INTERVAL as u32
            } else {
                handshake_accept.heartbeat_interval
            };

        if let Some(stackerdb_accept) = stackerdb_accept {
            if stackerdb_accept.rc_consensus_hash == burnchain_view.rc_consensus_hash {
                // remote peer is in the same reward cycle as us.
                self.update_from_stacker_db_handshake_data(stackerdb_accept);
            } else {
                // remote peer's burnchain view has diverged, so assume no longer replicating (we
                // can't talk to it anyway).  This can happen once per burnchain block for a few
                // seconds as nodes begin processing the next Stacks blocks, but it's harmless -- at worst, it
                // just means that no stacker DB replication happens between this peer and
                // localhost during this time.
                self.clear_stacker_db_handshake_data();
            }
        } else {
            // no longer replicating
            self.clear_stacker_db_handshake_data();
        }

        self.stats.last_handshake_time = get_epoch_time_secs();

        debug!(
            "HandshakeAccept from {:?}: set public key to {:?} expiring at {:?} heartbeat {}s",
            &self,
            &to_hex(
                &handshake_accept
                    .handshake
                    .node_public_key
                    .to_public_key()
                    .unwrap()
                    .to_bytes_compressed()
            ),
            handshake_accept.handshake.expire_block_height,
            self.peer_heartbeat
        );
        Ok(())
    }

    /// Reply to a ping with a pong.
    /// Called from the p2p network thread.
    fn handle_ping(
        &mut self,
        chain_view: &BurnchainView,
        message: &mut StacksMessage,
    ) -> Result<Option<StacksMessage>, net_error> {
        monitoring::increment_msg_counter("p2p_ping".to_string());

        let ping_data = match message.payload {
            StacksMessageType::Ping(ref data) => data,
            _ => panic!("Message is not a ping"),
        };
        let pong_data = PongData::from_ping(ping_data);
        Ok(Some(StacksMessage::from_chain_view(
            self.version,
            self.network_id,
            chain_view,
            StacksMessageType::Pong(pong_data),
        )))
    }

    /// Handle an inbound GetNeighbors request.
    fn handle_getneighbors(
        &mut self,
        network: &PeerNetwork,
        preamble: &Preamble,
    ) -> Result<ReplyHandleP2P, net_error> {
        monitoring::increment_msg_counter("p2p_get_neighbors".to_string());

        let peer_dbconn = network.peerdb_conn();
        let chain_view = network.get_chain_view();
        let local_peer = network.get_local_peer();

        let epoch = self.get_current_epoch(chain_view.burn_block_height);

        // get neighbors at random as long as they're fresh, and as long as they're compatible with
        // the current system epoch.
        // Alternate at random between serving public-only and public/private-mixed IPs, since for
        // the time being, the remote peer has no way of asking for a particular subset.
        let mut neighbors = PeerDB::get_fresh_random_neighbors(
            peer_dbconn,
            self.network_id,
            epoch.network_epoch,
            get_epoch_time_secs().saturating_sub(self.connection.options.max_neighbor_age),
            MAX_NEIGHBORS_DATA_LEN,
            chain_view.burn_block_height,
            false,
            thread_rng().gen(),
        )
        .map_err(net_error::DBError)?;

        if cfg!(test) && self.connection.options.disable_chat_neighbors {
            // never report neighbors if this is disabled by a test
            debug!(
                "{:?}: Neighbor crawl is disabled; reporting 0 neighbors",
                &local_peer
            );
            neighbors.clear();
        }

        let neighbor_addrs: Vec<NeighborAddress> = neighbors
            .iter()
            .map(|n| NeighborAddress::from_neighbor(n))
            .collect();

        debug!(
            "{:?}: handle GetNeighbors from {:?}. Reply with {} neighbors",
            &local_peer,
            &self,
            neighbor_addrs.len()
        );

        let payload = StacksMessageType::Neighbors(NeighborsData {
            neighbors: neighbor_addrs,
        });
        let reply = self.sign_reply(chain_view, &local_peer.private_key, payload, preamble.seq)?;
        let reply_handle = self.relay_signed_message(reply).map_err(|e| {
            debug!(
                "Outbox to {:?} is full; cannot reply to GetNeighbors",
                &self
            );
            e
        })?;

        Ok(reply_handle)
    }

    /// Verify that a given consensus hash corresponds to a valid PoX sortition and is aligned to
    /// the start of a reward cycle boundary.  Used to validate both GetBlocksInv and
    /// GetNakamotoInv messages.
    /// Returns Ok(Ok(snapshot-for-consensus-hash)) if valid
    /// Returns Ok(Err(message)) if invalid, in which case, `message` should be replied
    /// Returns Err(..) on DB errors
    fn validate_consensus_hash_reward_cycle_start(
        _local_peer: &LocalPeer,
        sortdb: &SortitionDB,
        consensus_hash: &ConsensusHash,
    ) -> Result<Result<BlockSnapshot, StacksMessageType>, net_error> {
        // request must correspond to valid PoX fork and must be aligned to reward cycle
        let Some(base_snapshot) =
            SortitionDB::get_block_snapshot_consensus(sortdb.conn(), consensus_hash)?
        else {
            debug!(
                "{:?}: No such block snapshot for {}",
                _local_peer, consensus_hash
            );
            return Ok(Err(StacksMessageType::Nack(NackData::new(
                NackErrorCodes::NoSuchBurnchainBlock,
            ))));
        };

        // must be on the main PoX fork
        if !base_snapshot.pox_valid {
            debug!(
                "{:?}: Snapshot for {:?} is not on the valid PoX fork",
                _local_peer, base_snapshot.consensus_hash
            );
            return Ok(Err(StacksMessageType::Nack(NackData::new(
                NackErrorCodes::InvalidPoxFork,
            ))));
        }

        // must be aligned to the start of a reward cycle
        // (note that the first reward cycle bit doesn't count)
        if base_snapshot.block_height > sortdb.first_block_height + 1
            && !sortdb
                .pox_constants
                .is_reward_cycle_start(sortdb.first_block_height, base_snapshot.block_height)
        {
            warn!(
                "{:?}: Snapshot for {:?} is at height {}, which is not aligned to a reward cycle",
                _local_peer, base_snapshot.consensus_hash, base_snapshot.block_height
            );
            return Ok(Err(StacksMessageType::Nack(NackData::new(
                NackErrorCodes::InvalidPoxFork,
            ))));
        }

        Ok(Ok(base_snapshot))
    }

    /// Handle an inbound GetBlocksInv request.
    /// Returns a reply handle to the generated message (possibly a nack)
    /// Only returns up to $reward_cycle_length bits
    pub fn make_getblocksinv_response(
        network: &mut PeerNetwork,
        sortdb: &SortitionDB,
        chainstate: &StacksChainState,
        get_blocks_inv: &GetBlocksInv,
    ) -> Result<StacksMessageType, net_error> {
        let _local_peer = network.get_local_peer();

        // must not ask for more than a reasonable number of blocks
        if get_blocks_inv.num_blocks == 0
            || get_blocks_inv.num_blocks as u32
                > network.get_burnchain().pox_constants.reward_cycle_length
        {
            return Ok(StacksMessageType::Nack(NackData::new(
                NackErrorCodes::InvalidMessage,
            )));
        }

        let base_snapshot_or_nack = Self::validate_consensus_hash_reward_cycle_start(
            _local_peer,
            sortdb,
            &get_blocks_inv.consensus_hash,
        )?;
        let base_snapshot = match base_snapshot_or_nack {
            Ok(sn) => sn,
            Err(msg) => {
                return Ok(msg);
            }
        };

        // find the tail end of this range on the canonical fork.
        let tip_snapshot = {
            let tip_sort_id = SortitionDB::get_canonical_sortition_tip(sortdb.conn())?;
            let ic = sortdb.index_conn();
            // NOTE: need the '- 1' here because get_stacks_header_hashes includes
            // tip_snapshot.consensus_hash at the end.
            match SortitionDB::get_ancestor_snapshot(
                &ic,
                base_snapshot.block_height + (get_blocks_inv.num_blocks as u64) - 1,
                &tip_sort_id,
            )? {
                Some(sn) => sn,
                None => {
                    debug!(
                        "{:?}: No block known for base {} + num_blocks {} = {} block height",
                        _local_peer,
                        base_snapshot.block_height,
                        get_blocks_inv.num_blocks,
                        base_snapshot.block_height + (get_blocks_inv.num_blocks as u64)
                    );
                    return Ok(StacksMessageType::Nack(NackData::new(
                        NackErrorCodes::NoSuchBurnchainBlock,
                    )));
                }
            }
        };

        let block_hashes = {
            let num_headers = cmp::min(
                network.get_burnchain().pox_constants.reward_cycle_length as u64,
                get_blocks_inv.num_blocks as u64,
            );

            let ic = sortdb.index_conn();
            let res = ic.get_stacks_header_hashes(
                num_headers,
                &tip_snapshot.consensus_hash,
                network.get_header_cache(),
            );
            match res {
                Ok(hashes) => Ok(hashes),
                Err(db_error::NotFoundError) | Err(db_error::InvalidPoxSortition) => {
                    debug!(
                        "{:?}: Failed to load ancestor hashes from {}",
                        _local_peer, &tip_snapshot.consensus_hash
                    );

                    // make this into a NACK
                    return Ok(StacksMessageType::Nack(NackData::new(
                        NackErrorCodes::NoSuchBurnchainBlock,
                    )));
                }
                Err(e) => Err(net_error::DBError(e)),
            }
        }?;

        // update cache
        SortitionDB::merge_block_header_cache(network.get_header_cache_mut(), &block_hashes);

        let reward_cycle = network
            .get_burnchain()
            .block_height_to_reward_cycle(base_snapshot.block_height)
            .expect("FATAL: no reward cycle for a valid BlockSnapshot");
        let blocks_inv_data = chainstate
            .get_blocks_inventory_for_reward_cycle(
                network.get_burnchain(),
                reward_cycle,
                &block_hashes,
            )
            .map_err(|e| net_error::from(e))?;

        if cfg!(test) {
            // make *sure* the behavior stays the same in epoch 2
            let original_blocks_inv_data: BlocksInvData =
                chainstate.get_blocks_inventory(&block_hashes)?;

            if original_blocks_inv_data != blocks_inv_data {
                warn!(
                    "For reward cycle {}: {:?} != {:?}",
                    reward_cycle, &original_blocks_inv_data, &blocks_inv_data
                );
            }
        }

        Ok(StacksMessageType::BlocksInv(blocks_inv_data))
    }

    /// Handle an inbound GetBlocksInv request.
    /// Returns a reply handle to the generated message (possibly a nack)
    fn handle_getblocksinv(
        &mut self,
        network: &mut PeerNetwork,
        sortdb: &SortitionDB,
        chainstate: &mut StacksChainState,
        preamble: &Preamble,
        get_blocks_inv: &GetBlocksInv,
    ) -> Result<ReplyHandleP2P, net_error> {
        monitoring::increment_msg_counter("p2p_get_blocks_inv".to_string());

        let mut response = ConversationP2P::make_getblocksinv_response(
            network,
            sortdb,
            chainstate,
            get_blocks_inv,
        )?;

        if let StacksMessageType::BlocksInv(ref mut blocks_inv_data) = &mut response {
            debug!(
                "{:?}: Handled GetBlocksInv. Reply {:?} to request {:?}",
                &network.get_local_peer(),
                &blocks_inv_data,
                get_blocks_inv
            );

            if self.connection.options.disable_inv_chat {
                // never reply that we have blocks
                debug!(
                    "{:?}: Disable inv chat -- pretend like we have nothing",
                    network.get_local_peer()
                );
                for i in 0..blocks_inv_data.block_bitvec.len() {
                    blocks_inv_data.block_bitvec[i] = 0;
                }
                for i in 0..blocks_inv_data.microblocks_bitvec.len() {
                    blocks_inv_data.microblocks_bitvec[i] = 0;
                }
            }
        }

        self.sign_and_reply(
            network.get_local_peer(),
            network.get_chain_view(),
            preamble,
            response,
        )
    }

    /// Handle an inbound GetNakamotoInv request.
    /// Returns a reply handle to the generated message (possibly a nack)
    /// Only returns up to $reward_cycle_length bits
    pub fn make_getnakamotoinv_response(
        network: &mut PeerNetwork,
        sortdb: &SortitionDB,
        chainstate: &StacksChainState,
        get_nakamoto_inv: &GetNakamotoInvData,
    ) -> Result<StacksMessageType, net_error> {
        let _local_peer = network.get_local_peer();

        let base_snapshot_or_nack = Self::validate_consensus_hash_reward_cycle_start(
            _local_peer,
            sortdb,
            &get_nakamoto_inv.consensus_hash,
        )?;
        let base_snapshot = match base_snapshot_or_nack {
            Ok(sn) => sn,
            Err(msg) => {
                return Ok(msg);
            }
        };

        let tip = SortitionDB::get_canonical_burn_chain_tip(sortdb.conn())?;
        let reward_cycle = sortdb
            .pox_constants
            .block_height_to_reward_cycle(sortdb.first_block_height, base_snapshot.block_height)
            .ok_or(net_error::InvalidMessage)?;

        let bitvec_bools = network.nakamoto_inv_generator.make_tenure_bitvector(
            &tip,
            sortdb,
            chainstate,
            &network.stacks_tip.consensus_hash,
            &network.stacks_tip.block_hash,
            reward_cycle,
        )?;
        let nakamoto_inv = NakamotoInvData::try_from(&bitvec_bools).map_err(|e| {
            warn!(
                "Failed to create a NakamotoInv response to {:?}: {:?}",
                get_nakamoto_inv, &e
            );
            e
        })?;

        debug!(
            "Reply NakamotoInv for {} (rc {}): {:?}",
            &get_nakamoto_inv.consensus_hash, reward_cycle, &nakamoto_inv
        );

        Ok(StacksMessageType::NakamotoInv(nakamoto_inv))
    }

    /// Handle an inbound GetNakamotoInv request.
    /// Returns a reply handle to the generated message (possibly a nack)
    fn handle_getnakamotoinv(
        &mut self,
        network: &mut PeerNetwork,
        sortdb: &SortitionDB,
        chainstate: &mut StacksChainState,
        preamble: &Preamble,
        get_nakamoto_inv: &GetNakamotoInvData,
    ) -> Result<ReplyHandleP2P, net_error> {
        monitoring::increment_msg_counter("p2p_get_nakamoto_inv".to_string());

        let mut response = ConversationP2P::make_getnakamotoinv_response(
            network,
            sortdb,
            chainstate,
            get_nakamoto_inv,
        )?;

        if let StacksMessageType::NakamotoInv(ref mut tenure_inv_data) = &mut response {
            debug!(
                "{:?}: Handled GetNakamotoInv. Reply {:?} to request {:?}",
                &network.get_local_peer(),
                &tenure_inv_data,
                get_nakamoto_inv
            );

            if self.connection.options.disable_inv_chat {
                // never reply that we have blocks
                debug!(
                    "{:?}: Disable inv chat -- pretend like we have nothing",
                    network.get_local_peer()
                );
                tenure_inv_data.tenures.clear();
            }
        }

        self.sign_and_reply(
            network.get_local_peer(),
            network.get_chain_view(),
            preamble,
            response,
        )
    }

    /// Create a response an inbound GetPoxInv request, but unsigned.
    /// Returns a reply handle to the generated message (possibly a nack)
    pub fn make_getpoxinv_response(
        network: &PeerNetwork,
        sortdb: &SortitionDB,
        getpoxinv: &GetPoxInv,
    ) -> Result<StacksMessageType, net_error> {
        let local_peer = network.get_local_peer();
        let burnchain = network.get_burnchain();
        let pox_id = network.get_pox_id();

        if pox_id.len() <= 1 {
            // not initialized yet
            debug!("{:?}: PoX not initialized yet", local_peer);
            return Ok(StacksMessageType::Nack(NackData::new(
                NackErrorCodes::InvalidPoxFork,
            )));
        }
        // consensus hash in getpoxinv must exist on the canonical chain tip
        match SortitionDB::get_block_snapshot_consensus(sortdb.conn(), &getpoxinv.consensus_hash) {
            Ok(Some(sn)) => {
                if !sn.pox_valid {
                    // invalid consensus hash
                    debug!(
                        "{:?}: Snapshot {:?} is not on a valid PoX fork",
                        local_peer, sn.burn_header_hash
                    );
                    return Ok(StacksMessageType::Nack(NackData::new(
                        NackErrorCodes::InvalidPoxFork,
                    )));
                }

                // must align to reward cycle, or this is an invalid fork
                if (sn.block_height - burnchain.first_block_height)
                    % (burnchain.pox_constants.reward_cycle_length as u64)
                    != 1
                {
                    debug!(
                        "{:?}: block height ({} - {}) % {} != 1",
                        local_peer,
                        sn.block_height,
                        burnchain.first_block_height,
                        burnchain.pox_constants.reward_cycle_length
                    );
                    return Ok(StacksMessageType::Nack(NackData::new(
                        NackErrorCodes::InvalidPoxFork,
                    )));
                }

                match burnchain.block_height_to_reward_cycle(sn.block_height) {
                    Some(reward_cycle) => {
                        // take a slice of the PoxId
                        let (bitvec, bitlen) =
                            pox_id.bit_slice(reward_cycle as usize, getpoxinv.num_cycles as usize);
                        assert!(bitlen <= GETPOXINV_MAX_BITLEN);

                        let poxinvdata = PoxInvData {
                            pox_bitvec: bitvec,
                            bitlen: bitlen as u16,
                        };
                        debug!(
                            "{:?}: Handle GetPoxInv at reward cycle {}; Reply {:?} to request {:?}",
                            &local_peer, reward_cycle, &poxinvdata, getpoxinv
                        );
                        Ok(StacksMessageType::PoxInv(poxinvdata))
                    }
                    None => {
                        // if we can't turn the block height into a reward cycle, then it's before
                        // the first-ever reward cycle and this consensus hash does not correspond
                        // to a real reward cycle.  NACK it.
                        debug!(
                            "{:?}: Consensus hash {:?} does not correspond to a real reward cycle",
                            &local_peer, &getpoxinv.consensus_hash
                        );
                        Ok(StacksMessageType::Nack(NackData::new(
                            NackErrorCodes::InvalidPoxFork,
                        )))
                    }
                }
            }
            Ok(None) | Err(db_error::NotFoundError) => {
                debug!(
                    "{:?}: snapshot for consensus hash {} not found",
                    local_peer, getpoxinv.consensus_hash
                );
                Ok(StacksMessageType::Nack(NackData::new(
                    NackErrorCodes::InvalidPoxFork,
                )))
            }
            Err(e) => Err(net_error::DBError(e)),
        }
    }

    /// Handle an inbound GetPoxInv request.
    /// Returns a reply handle to the generated message (possibly a nack)
    fn handle_getpoxinv(
        &mut self,
        network: &PeerNetwork,
        sortdb: &SortitionDB,
        preamble: &Preamble,
        getpoxinv: &GetPoxInv,
    ) -> Result<ReplyHandleP2P, net_error> {
        let response = ConversationP2P::make_getpoxinv_response(network, sortdb, getpoxinv)?;
        self.sign_and_reply(
            network.get_local_peer(),
            network.get_chain_view(),
            preamble,
            response,
        )
    }

    /// Handle an inbound StackerDBGetChunkInv request.
    /// Generates a StackerDBChunkInv response from the target database table, if we have it.
    /// Generates a Nack if we don't have this DB, or if the request's consensus hash is invalid.
    fn make_stacker_db_getchunkinv_response(
        network: &PeerNetwork,
        naddr: NeighborAddress,
        chainstate: &mut StacksChainState,
        getchunkinv: &StackerDBGetChunkInvData,
    ) -> Result<StacksMessageType, net_error> {
        Ok(network.make_StackerDBChunksInv_or_Nack(
            naddr,
            chainstate,
            &getchunkinv.contract_id,
            &getchunkinv.rc_consensus_hash,
        ))
    }

    /// Handle an inbound StackerDBGetChunkInv request.
    /// Retrns a reply handle to the generated message (possibly a nack)
    fn handle_stacker_db_getchunkinv(
        &mut self,
        network: &PeerNetwork,
        chainstate: &mut StacksChainState,
        preamble: &Preamble,
        getchunkinv: &StackerDBGetChunkInvData,
    ) -> Result<ReplyHandleP2P, net_error> {
        let response = ConversationP2P::make_stacker_db_getchunkinv_response(
            network,
            self.to_neighbor_address(),
            chainstate,
            getchunkinv,
        )?;
        self.sign_and_reply(
            network.get_local_peer(),
            network.get_chain_view(),
            preamble,
            response,
        )
    }

    /// Handle an inbound StackerDBGetChunk request.
    /// Generates a StackerDBChunk response from the target database table, if we have it.
    /// Generates a NACK if we don't have this DB, or if the request's consensus hash or version
    /// are stale or invalid.
    fn make_stacker_db_getchunk_response(
        network: &PeerNetwork,
        getchunk: &StackerDBGetChunkData,
    ) -> Result<StacksMessageType, net_error> {
        let local_peer = network.get_local_peer();
        let burnchain_view = network.get_chain_view();
        let stacker_dbs = network.get_stackerdbs();

        if burnchain_view.rc_consensus_hash != getchunk.rc_consensus_hash {
            debug!(
                "{:?}: NACK StackerDBGetChunk; {} != {}",
                local_peer, &burnchain_view.rc_consensus_hash, &getchunk.rc_consensus_hash
            );
            return Ok(StacksMessageType::Nack(NackData::new(
                NackErrorCodes::StaleView,
            )));
        }

        let chunk = match stacker_dbs.get_chunk(
            &getchunk.contract_id,
            getchunk.slot_id,
            getchunk.slot_version,
        ) {
            Ok(Some(chunk)) => chunk,
            Ok(None) => {
                // TODO: this is racey
                if let Ok(Some(actual_version)) =
                    stacker_dbs.get_slot_version(&getchunk.contract_id, getchunk.slot_id)
                {
                    // request for a stale chunk
                    debug!("{:?}: NACK StackerDBGetChunk; version mismatch for requested slot {}.{} for {}. Expected {}", local_peer, getchunk.slot_id, getchunk.slot_version, &getchunk.contract_id, actual_version);
                    if actual_version > getchunk.slot_version {
                        return Ok(StacksMessageType::Nack(NackData::new(
                            NackErrorCodes::StaleVersion,
                        )));
                    } else {
                        return Ok(StacksMessageType::Nack(NackData::new(
                            NackErrorCodes::FutureVersion,
                        )));
                    }
                }
                // if we hit a DB error, just treat it as if the DB doesn't exist
                debug!(
                    "{:?}: NACK StackerDBGetChunk; unloadable slot {}.{} for {}",
                    local_peer, getchunk.slot_id, getchunk.slot_version, &getchunk.contract_id
                );
                return Ok(StacksMessageType::Nack(NackData::new(
                    NackErrorCodes::NoSuchDB,
                )));
            }
            Err(e) => {
                debug!(
                    "{:?}: failed to get chunk for slot {}.{} for {}: {:?}",
                    local_peer, getchunk.slot_id, getchunk.slot_version, &getchunk.contract_id, &e
                );

                // most likely indicates that this DB doesn't exist
                return Ok(StacksMessageType::Nack(NackData::new(
                    NackErrorCodes::NoSuchDB,
                )));
            }
        };

        Ok(StacksMessageType::StackerDBChunk(chunk))
    }

    /// Handle an inbound StackerDBGetChunk request
    /// Returns a reply handle to the generated message (possibly a nack)
    fn handle_stacker_db_getchunk(
        &mut self,
        network: &PeerNetwork,
        preamble: &Preamble,
        getchunk: &StackerDBGetChunkData,
    ) -> Result<ReplyHandleP2P, net_error> {
        let response = ConversationP2P::make_stacker_db_getchunk_response(network, getchunk)?;
        self.sign_and_reply(
            network.get_local_peer(),
            network.get_chain_view(),
            preamble,
            response,
        )
    }

    /// Verify that there are no cycles in our relayers list.
    /// Identify relayers by public key hash
    fn check_relayer_cycles(relayers: &[RelayData]) -> bool {
        let mut addrs = HashSet::new();
        for r in relayers.iter() {
            if addrs.contains(&r.peer.public_key_hash) {
                return false;
            }
            addrs.insert(r.peer.public_key_hash.clone());
        }
        true
    }

    /// Verify that we aren't in this relayers list
    fn check_relayers_remote(local_peer: &LocalPeer, relayers: &[RelayData]) -> bool {
        let addr = local_peer.to_neighbor_addr();
        for r in relayers.iter() {
            if r.peer.public_key_hash == addr.public_key_hash {
                return false;
            }
        }
        return true;
    }

    /// Check that a message was properly relayed.
    /// * there are no relay cycles
    /// * we didn't send this
    /// Update relayer statistics for this conversation
    fn process_relayers(
        &mut self,
        local_peer: &LocalPeer,
        preamble: &Preamble,
        relayers: &[RelayData],
    ) -> bool {
        if !ConversationP2P::check_relayer_cycles(relayers) {
            warn!(
                "Invalid relayers -- message from {:?} contains a cycle",
                self.to_neighbor_key()
            );
            return false;
        }

        if !ConversationP2P::check_relayers_remote(local_peer, relayers) {
            warn!(
                "Invalid relayers -- message originates from us ({})",
                local_peer.to_neighbor_addr()
            );
            return false;
        }

        for relayer in relayers.iter() {
            self.stats
                .add_relayer(&relayer.peer, (preamble.payload_len - 1) as u64);
        }

        return true;
    }

    /// Validate pushed blocks.
    /// Make sure the peer doesn't send us too much at once, though.
    fn validate_blocks_push(
        &mut self,
        network: &PeerNetwork,
        preamble: &Preamble,
        relayers: Vec<RelayData>,
    ) -> Result<Option<ReplyHandleP2P>, net_error> {
        assert!(preamble.payload_len > 5); // don't count 1-byte type prefix + 4 byte vector length

        let local_peer = network.get_local_peer();
        let chain_view = network.get_chain_view();

        if !self.process_relayers(local_peer, preamble, &relayers) {
            warn!("Drop pushed blocks -- invalid relayers {:?}", &relayers);
            self.stats.msgs_err += 1;
            return Err(net_error::InvalidMessage);
        }

        self.stats.add_block_push((preamble.payload_len as u64) - 5);

        if self.connection.options.max_block_push_bandwidth > 0
            && self.stats.get_block_push_bandwidth()
                > (self.connection.options.max_block_push_bandwidth as f64)
        {
            debug!(
                "{:?}: Neighbor {:?} exceeded max block-push bandwidth of {} bytes/sec (currently at {})",
                &self,
                &self.to_neighbor_key(),
                self.connection.options.max_block_push_bandwidth,
                self.stats.get_block_push_bandwidth()
            );
            return self
                .reply_nack(local_peer, chain_view, preamble, NackErrorCodes::Throttled)
                .map(|handle| Some(handle));
        }
        Ok(None)
    }

    /// Validate pushed microblocks.
    /// Not much we can do to see if they're semantically correct, but we can at least throttle a
    /// peer that sends us too many at once.
    fn validate_microblocks_push(
        &mut self,
        network: &PeerNetwork,
        preamble: &Preamble,
        relayers: Vec<RelayData>,
    ) -> Result<Option<ReplyHandleP2P>, net_error> {
        assert!(preamble.payload_len > 5); // don't count 1-byte type prefix + 4 byte vector length

        let local_peer = network.get_local_peer();
        let chain_view = network.get_chain_view();

        if !self.process_relayers(local_peer, preamble, &relayers) {
            warn!(
                "Drop pushed microblocks -- invalid relayers {:?}",
                &relayers
            );
            self.stats.msgs_err += 1;
            return Err(net_error::InvalidMessage);
        }

        self.stats
            .add_microblocks_push((preamble.payload_len as u64) - 5);

        if self.connection.options.max_microblocks_push_bandwidth > 0
            && self.stats.get_microblocks_push_bandwidth()
                > (self.connection.options.max_microblocks_push_bandwidth as f64)
        {
            debug!("{:?}: Neighbor {:?} exceeded max microblocks-push bandwidth of {} bytes/sec (currently at {})", self, &self.to_neighbor_key(), self.connection.options.max_microblocks_push_bandwidth, self.stats.get_microblocks_push_bandwidth());
            return self
                .reply_nack(local_peer, chain_view, preamble, NackErrorCodes::Throttled)
                .map(|handle| Some(handle));
        }
        Ok(None)
    }

    /// Validate a pushed transaction.
    /// Update bandwidth accounting, but forward the transaction along.
    fn validate_transaction_push(
        &mut self,
        network: &PeerNetwork,
        preamble: &Preamble,
        relayers: Vec<RelayData>,
    ) -> Result<Option<ReplyHandleP2P>, net_error> {
        assert!(preamble.payload_len > 1); // don't count 1-byte type prefix

        let local_peer = network.get_local_peer();
        let chain_view = network.get_chain_view();

        if !self.process_relayers(local_peer, preamble, &relayers) {
            warn!(
                "Drop pushed transaction -- invalid relayers {:?}",
                &relayers
            );
            self.stats.msgs_err += 1;
            return Err(net_error::InvalidMessage);
        }

        self.stats
            .add_transaction_push((preamble.payload_len as u64) - 1);

        if self.connection.options.max_transaction_push_bandwidth > 0
            && self.stats.get_transaction_push_bandwidth()
                > (self.connection.options.max_transaction_push_bandwidth as f64)
        {
            debug!("{:?}: Neighbor {:?} exceeded max transaction-push bandwidth of {} bytes/sec (currently at {})", self, &self.to_neighbor_key(), self.connection.options.max_transaction_push_bandwidth, self.stats.get_transaction_push_bandwidth());
            return self
                .reply_nack(local_peer, chain_view, preamble, NackErrorCodes::Throttled)
                .map(|handle| Some(handle));
        }
        Ok(None)
    }

    /// Validate a pushed stackerdb chunk.
    /// Update bandwidth accounting, but forward the stackerdb chunk along if we can accept it.
    /// Possibly return a reply handle for a NACK if we throttle the remote sender
    fn validate_stackerdb_push(
        &mut self,
        network: &PeerNetwork,
        preamble: &Preamble,
        relayers: Vec<RelayData>,
    ) -> Result<Option<ReplyHandleP2P>, net_error> {
        assert!(preamble.payload_len > 1); // don't count 1-byte type prefix

        let local_peer = network.get_local_peer();
        let chain_view = network.get_chain_view();

        if !self.process_relayers(local_peer, preamble, &relayers) {
            warn!(
                "Drop pushed stackerdb chunk -- invalid relayers {:?}",
                &relayers
            );
            self.stats.msgs_err += 1;
            return Err(net_error::InvalidMessage);
        }

        self.stats
            .add_stackerdb_push((preamble.payload_len as u64) - 1);

        if self.connection.options.max_stackerdb_push_bandwidth > 0
            && self.stats.get_stackerdb_push_bandwidth()
                > (self.connection.options.max_stackerdb_push_bandwidth as f64)
        {
            debug!("{:?}: Neighbor {:?} exceeded max stackerdb-push bandwidth of {} bytes/sec (currently at {})", self, &self.to_neighbor_key(), self.connection.options.max_stackerdb_push_bandwidth, self.stats.get_stackerdb_push_bandwidth());
            return self
                .reply_nack(local_peer, chain_view, preamble, NackErrorCodes::Throttled)
                .map(|handle| Some(handle));
        }

        Ok(None)
    }

    /// Validate a pushed Nakamoto block list.
    /// Update bandwidth accounting, but forward the blocks along if we can accept them.
    /// Possibly return a reply handle for a NACK if we throttle the remote sender
    fn validate_nakamoto_block_push(
        &mut self,
        network: &PeerNetwork,
        preamble: &Preamble,
        relayers: Vec<RelayData>,
    ) -> Result<Option<ReplyHandleP2P>, net_error> {
        assert!(preamble.payload_len > 1); // don't count 1-byte type prefix

        let local_peer = network.get_local_peer();
        let chain_view = network.get_chain_view();

        if !self.process_relayers(local_peer, preamble, &relayers) {
            warn!(
                "Drop pushed Nakamoto blocks -- invalid relayers {:?}",
                &relayers
            );
            self.stats.msgs_err += 1;
            return Err(net_error::InvalidMessage);
        }

        self.stats
            .add_nakamoto_block_push((preamble.payload_len as u64) - 1);

        if self.connection.options.max_nakamoto_block_push_bandwidth > 0
            && self.stats.get_nakamoto_block_push_bandwidth()
                > (self.connection.options.max_nakamoto_block_push_bandwidth as f64)
        {
            debug!("{:?}: Neighbor {:?} exceeded max Nakamoto block push bandwidth of {} bytes/sec (currently at {})", self, &self.to_neighbor_key(), self.connection.options.max_nakamoto_block_push_bandwidth, self.stats.get_nakamoto_block_push_bandwidth());
            return self
                .reply_nack(local_peer, chain_view, preamble, NackErrorCodes::Throttled)
                .map(|handle| Some(handle));
        }

        Ok(None)
    }

    /// Handle an inbound authenticated p2p data-plane message.
    /// Return the message if not handled
    fn handle_data_message(
        &mut self,
        network: &mut PeerNetwork,
        sortdb: &SortitionDB,
        chainstate: &mut StacksChainState,
        msg: StacksMessage,
    ) -> Result<Option<StacksMessage>, net_error> {
        let res = match msg.payload {
            StacksMessageType::GetNeighbors => self.handle_getneighbors(network, &msg.preamble),
            StacksMessageType::GetPoxInv(ref getpoxinv) => {
                self.handle_getpoxinv(network, sortdb, &msg.preamble, getpoxinv)
            }
            StacksMessageType::GetBlocksInv(ref get_blocks_inv) => {
                self.handle_getblocksinv(network, sortdb, chainstate, &msg.preamble, get_blocks_inv)
            }
            StacksMessageType::GetNakamotoInv(ref get_nakamoto_inv) => self.handle_getnakamotoinv(
                network,
                sortdb,
                chainstate,
                &msg.preamble,
                get_nakamoto_inv,
            ),
            StacksMessageType::Blocks(_) => {
                monitoring::increment_stx_blocks_received_counter();

                // not handled here, but do some accounting -- we can't receive blocks too often,
                // so close this conversation if we do.
                match self.validate_blocks_push(network, &msg.preamble, msg.relayers.clone())? {
                    Some(handle) => Ok(handle),
                    None => {
                        // will forward upstream
                        return Ok(Some(msg));
                    }
                }
            }
            StacksMessageType::Microblocks(_) => {
                monitoring::increment_stx_micro_blocks_received_counter();

                // not handled here, but do some accounting -- we can't receive too many
                // unconfirmed microblocks per second
                match self.validate_microblocks_push(
                    network,
                    &msg.preamble,
                    msg.relayers.clone(),
                )? {
                    Some(handle) => Ok(handle),
                    None => {
                        // will forward upstream
                        return Ok(Some(msg));
                    }
                }
            }
            StacksMessageType::Transaction(_) => {
                monitoring::increment_txs_received_counter();

                // not handled here, but do some accounting -- we can't receive too many
                // unconfirmed transactions per second
                match self.validate_transaction_push(
                    network,
                    &msg.preamble,
                    msg.relayers.clone(),
                )? {
                    Some(handle) => Ok(handle),
                    None => {
                        // will forward upstream
                        return Ok(Some(msg));
                    }
                }
            }
            StacksMessageType::StackerDBGetChunkInv(ref getchunkinv) => {
                self.handle_stacker_db_getchunkinv(network, chainstate, &msg.preamble, getchunkinv)
            }
            StacksMessageType::StackerDBGetChunk(ref getchunk) => {
                self.handle_stacker_db_getchunk(network, &msg.preamble, getchunk)
            }
            StacksMessageType::StackerDBChunk(_) | StacksMessageType::StackerDBPushChunk(_) => {
                // not handled here, but do some accounting -- we can't receive too many
                // stackerdb chunks per second
                match self.validate_stackerdb_push(network, &msg.preamble, msg.relayers.clone())? {
                    Some(handle) => Ok(handle),
                    None => {
                        // will forward upstream
                        return Ok(Some(msg));
                    }
                }
            }
            StacksMessageType::NakamotoBlocks(_) => {
                // not handled here, but do some accounting -- we can't receive too many
                // Nakamoto blocks per second
                match self.validate_nakamoto_block_push(
                    network,
                    &msg.preamble,
                    msg.relayers.clone(),
                )? {
                    Some(handle) => Ok(handle),
                    None => {
                        // will forward upstream
                        return Ok(Some(msg));
                    }
                }
            }
            _ => {
                // all else will forward upstream
                return Ok(Some(msg));
            }
        };

        match res {
            Ok(handle) => {
                self.reply_handles.push_back(handle);
                Ok(None)
            }
            Err(e) => {
                debug!("Failed to handle messsage: {:?}", &e);
                Ok(Some(msg))
            }
        }
    }

    /// Load data into our connection
    pub fn recv<R: Read>(&mut self, r: &mut R) -> Result<usize, net_error> {
        let mut total_recved = 0;
        loop {
            let res = self.connection.recv_data(r);
            match res {
                Ok(num_recved) => {
                    total_recved += num_recved;
                    if num_recved > 0 {
                        debug!("{:?}: received {} bytes", self, num_recved);
                        self.stats.last_recv_time = get_epoch_time_secs();
                        self.stats.bytes_rx += num_recved as u64;
                    } else {
                        debug!("{:?}: received {} bytes, stopping", self, num_recved);
                        break;
                    }
                }
                Err(net_error::PermanentlyDrained) => {
                    debug!(
                        "{:?}: failed to recv on P2P conversation: PermanentlyDrained",
                        self
                    );
                    return Err(net_error::PermanentlyDrained);
                }
                Err(e) => {
                    info!("{:?}: failed to recv on P2P conversation: {:?}", self, &e);
                    return Err(e);
                }
            }
        }
        debug!("{:?}: received {} bytes", self, total_recved);
        Ok(total_recved)
    }

    /// Write data out of our conversation
    pub fn send<W: Write>(&mut self, w: &mut W) -> Result<usize, net_error> {
        let mut total_sent = 0;
        loop {
            // queue next byte slice
            self.try_flush()?;

            let res = self.connection.send_data(w);
            match res {
                Ok(num_sent) => {
                    total_sent += num_sent;
                    if num_sent > 0 {
                        self.stats.last_send_time = get_epoch_time_secs();
                        self.stats.bytes_tx += num_sent as u64;
                    } else {
                        break;
                    }
                }
                Err(e) => {
                    info!("{:?}: failed to send on P2P conversation: {:?}", self, &e);
                    return Err(e);
                }
            }
        }
        debug!("{:?}: sent {} bytes", self, total_sent);
        Ok(total_sent)
    }

    /// Make progress on in-flight messages.
    pub fn try_flush(&mut self) -> Result<(), net_error> {
        // send out responses in the order they were requested
        let mut drained = false;
        let mut broken = false;
        if let Some(ref mut reply) = self.reply_handles.front_mut() {
            // try moving some data to the connection
            match reply.try_flush() {
                Ok(res) => {
                    drained = res;
                }
                Err(e) => {
                    // dead
                    warn!("Broken P2P connection: {:?}", &e);
                    broken = true;
                }
            }
        }

        if broken || drained {
            // done with this stream
            self.reply_handles.pop_front();
        }
        Ok(())
    }

    /// How many pending outgoing messages are there
    pub fn num_pending_outbound(&self) -> usize {
        self.reply_handles.len()
    }

    /// Validate an inbound p2p message
    /// Return Ok(true) if valid, Ok(false) if invalid, and Err if we should disconnect.
    fn validate_inbound_message(
        &mut self,
        msg: &StacksMessage,
        burnchain_view: &BurnchainView,
    ) -> Result<bool, net_error> {
        // validate message preamble
        if let Err(e) = self.is_preamble_valid(msg, burnchain_view) {
            match e {
                net_error::InvalidMessage => {
                    // Disconnect from this peer.  If it thinks nothing's wrong, it'll
                    // reconnect on its own.
                    // However, only count this message as error.  Drop all other queued
                    // messages.
                    info!(
                        "{:?}: Received invalid preamble; dropping connection",
                        &self
                    );
                    self.stats.msgs_err += 1;
                    self.stats.add_healthpoint(false);
                    return Err(e);
                }
                _ => {
                    // skip this message
                    info!("{:?}: Failed to process message: {:?}", &self, &e);
                    self.stats.msgs_err += 1;
                    self.stats.add_healthpoint(false);
                    return Ok(false);
                }
            }
        }
        return Ok(true);
    }

    /// Handle an inbound authenticated p2p control-plane message
    /// Return true if we should consume it (i.e. it's not something to forward along), as well as the message we'll send as a reply (if any)
    fn handle_authenticated_control_message(
        &mut self,
        network: &mut PeerNetwork,
        msg: &mut StacksMessage,
        ibd: bool,
    ) -> Result<(Option<StacksMessage>, bool), net_error> {
        let mut consume = false;

        // already have public key; match payload
        let reply_opt = match msg.payload {
            StacksMessageType::Handshake(_) => {
                monitoring::increment_msg_counter("p2p_authenticated_handshake".to_string());

                debug!("{:?}: Got Handshake", &self);
                let (handshake_opt, handled) = self.handle_handshake(network, msg, true, ibd)?;
                consume = handled;
                Ok(handshake_opt)
            }
            StacksMessageType::HandshakeAccept(ref data) => {
                debug!("{:?}: Got HandshakeAccept", &self);
                self.handle_handshake_accept(network.get_chain_view(), &msg.preamble, data, None)
                    .map(|_| None)
            }
            StacksMessageType::StackerDBHandshakeAccept(ref data, ref db_data) => {
                debug!("{:?}: Got StackerDBHandshakeAccept", &self);
                self.handle_handshake_accept(
                    network.get_chain_view(),
                    &msg.preamble,
                    data,
                    Some(db_data),
                )
                .map(|_| None)
            }
            StacksMessageType::Ping(_) => {
                debug!("{:?}: Got Ping", &self);

                // consume here if unsolicited
                consume = true;
                self.handle_ping(network.get_chain_view(), msg)
            }
            StacksMessageType::Pong(_) => {
                debug!("{:?}: Got Pong", &self);
                Ok(None)
            }
            StacksMessageType::NatPunchRequest(ref nonce) => {
                if cfg!(test) && self.connection.options.disable_natpunch {
                    return Err(net_error::InvalidMessage);
                }
                debug!("{:?}: Got NatPunchRequest({})", &self, nonce);

                consume = true;
                let msg = self.handle_natpunch_request(network.get_chain_view(), *nonce);
                Ok(Some(msg))
            }
            StacksMessageType::NatPunchReply(ref _m) => {
                if cfg!(test) && self.connection.options.disable_natpunch {
                    return Err(net_error::InvalidMessage);
                }
                debug!("{:?}: Got NatPunchReply({})", &self, _m.nonce);
                Ok(None)
            }
            _ => {
                debug!(
                    "{:?}: Got a data-plane message (type {})",
                    &self,
                    msg.payload.get_message_name()
                );
                Ok(None) // nothing to reply to at this time
            }
        }?;
        Ok((reply_opt, consume))
    }

    /// Handle an inbound unauthenticated p2p control-plane message.
    /// Return true if the message was also solicited, as well as the reply we generate to
    /// deal with it (if we do deal with it)
    fn handle_unauthenticated_control_message(
        &mut self,
        network: &mut PeerNetwork,
        msg: &mut StacksMessage,
        ibd: bool,
    ) -> Result<(Option<StacksMessage>, bool), net_error> {
        // only thing we'll take right now is a handshake, as well as handshake
        // accept/rejects, nacks, and NAT holepunches
        //
        // Anything else will be nack'ed -- the peer will first need to handshake.
        let mut consume = false;
        let solicited = self.connection.is_solicited(msg);
        let reply_opt = match msg.payload {
            StacksMessageType::Handshake(_) => {
                monitoring::increment_msg_counter("p2p_unauthenticated_handshake".to_string());
                debug!("{:?}: Got unauthenticated Handshake", &self);
                let (reply_opt, handled) = self.handle_handshake(network, msg, false, ibd)?;
                consume = handled;
                Ok(reply_opt)
            }
            StacksMessageType::HandshakeAccept(ref data) => {
                if solicited {
                    debug!("{:?}: Got unauthenticated HandshakeAccept", &self);
                    self.handle_handshake_accept(
                        network.get_chain_view(),
                        &msg.preamble,
                        data,
                        None,
                    )
                    .map(|_| None)
                } else {
                    debug!("{:?}: Unsolicited unauthenticated HandshakeAccept", &self);

                    // don't update stats or state, and don't pass back
                    consume = true;
                    Ok(None)
                }
            }
            StacksMessageType::StackerDBHandshakeAccept(ref data, ref db_data) => {
                if solicited {
                    debug!("{:?}: Got unauthenticated StackerDBHandshakeAccept", &self);
                    self.handle_handshake_accept(
                        network.get_chain_view(),
                        &msg.preamble,
                        data,
                        Some(db_data),
                    )
                    .map(|_| None)
                } else {
                    debug!(
                        "{:?}: Unsolicited unauthenticated StackerDBHandshakeAccept",
                        &self
                    );

                    // don't update stats or state, and don't pass back
                    consume = true;
                    Ok(None)
                }
            }
            StacksMessageType::HandshakeReject => {
                debug!("{:?}: Got unauthenticated HandshakeReject", &self);

                // don't NACK this back just because we were rejected.
                // But, it's okay to forward this back (i.e. don't consume).
                Ok(None)
            }
            StacksMessageType::Nack(_) => {
                debug!("{:?}: Got unauthenticated Nack", &self);

                // don't NACK back.
                // But, it's okay to forward this back (i.e. don't consume).
                Ok(None)
            }
            StacksMessageType::NatPunchRequest(ref nonce) => {
                if cfg!(test) && self.connection.options.disable_natpunch {
                    return Err(net_error::InvalidMessage);
                }
                debug!(
                    "{:?}: Got unauthenticated NatPunchRequest({})",
                    &self, *nonce
                );
                consume = true;
                let msg = self.handle_natpunch_request(network.get_chain_view(), *nonce);
                Ok(Some(msg))
            }
            StacksMessageType::NatPunchReply(ref _m) => {
                if cfg!(test) && self.connection.options.disable_natpunch {
                    return Err(net_error::InvalidMessage);
                }
                debug!(
                    "{:?}: Got unauthenticated NatPunchReply({})",
                    &self, _m.nonce
                );

                // it's okay to forward this back (i.e. don't consume)
                Ok(None)
            }
            _ => {
                debug!(
                    "{:?}: Got unauthenticated message (type {}), will NACK",
                    &self,
                    msg.payload.get_message_name()
                );
                let nack_payload =
                    StacksMessageType::Nack(NackData::new(NackErrorCodes::HandshakeRequired));
                let nack = StacksMessage::from_chain_view(
                    self.version,
                    self.network_id,
                    network.get_chain_view(),
                    nack_payload,
                );

                monitoring::increment_msg_counter("p2p_nack_sent".to_string());

                // unauthenticated, so don't forward it (but do consume it, and do nack it)
                consume = true;
                Ok(Some(nack))
            }
        }?;
        Ok((reply_opt, consume))
    }

    /// Update chat statistics, depending on whether or not the message was solicited
    fn update_stats(&mut self, msg: &StacksMessage, solicited: bool) {
        if solicited {
            let now = get_epoch_time_secs();

            // successfully got a message we asked for -- update stats
            if self.stats.first_contact_time == 0 {
                self.stats.first_contact_time = now;
            }

            let msg_id = msg.payload.get_message_id();
            if let Some(count) = self.stats.msg_rx_counts.get_mut(&msg_id) {
                *count = *count + 1;
            } else {
                self.stats.msg_rx_counts.insert(msg_id, 1);
            }

            self.stats.msgs_rx += 1;
            self.stats.last_recv_time = now;
            self.stats.last_contact_time = get_epoch_time_secs();
            self.stats.add_healthpoint(true);

            // update chain view from preamble
            if msg.preamble.burn_block_height > self.burnchain_tip_height {
                self.burnchain_tip_height = msg.preamble.burn_block_height;
                self.burnchain_tip_burn_header_hash = msg.preamble.burn_block_hash.clone();
            }

            if msg.preamble.burn_stable_block_height > self.burnchain_stable_tip_height {
                self.burnchain_stable_tip_height = msg.preamble.burn_stable_block_height;
                self.burnchain_stable_tip_burn_header_hash =
                    msg.preamble.burn_stable_block_hash.clone();
            }

            debug!(
                "{:?}: remote chain view is ({},{})-({},{})",
                self,
                self.burnchain_stable_tip_height,
                &self.burnchain_stable_tip_burn_header_hash,
                self.burnchain_tip_height,
                &self.burnchain_tip_burn_header_hash
            );
        } else {
            // got an unhandled message we didn't ask for
            self.stats.msgs_rx_unsolicited += 1;
        }
    }

    /// Are we trying to resolve DNS?
    pub fn waiting_for_dns(&self) -> bool {
        self.dns_deadline < u128::MAX
    }

    /// Try to get the IPv4 or IPv6 address out of a data URL.
    fn try_decode_data_url_ipaddr(data_url: &UrlString) -> Option<SocketAddr> {
        // need to begin resolution
        // NOTE: should always succeed, since a UrlString shouldn't decode unless it's a valid URL or the empty string
        let url = data_url.parse_to_block_url().ok()?;
        let port = url.port_or_known_default()?;
        let ip_addr_opt = match url.host() {
            Some(url::Host::Ipv4(addr)) => {
                // have IPv4 address already
                Some(SocketAddr::new(IpAddr::V4(addr), port))
            }
            Some(url::Host::Ipv6(addr)) => {
                // have IPv6 address already
                Some(SocketAddr::new(IpAddr::V6(addr), port))
            }
            _ => None,
        };
        ip_addr_opt
    }

    /// Attempt to resolve the hostname of a conversation's data URL to its IP address.
    fn try_resolve_data_url_host(
        &mut self,
        dns_client_opt: &mut Option<&mut DNSClient>,
        dns_timeout: u128,
    ) {
        if self.data_ip.is_some() {
            return;
        }
        if self.data_url.is_empty() {
            return;
        }
        if let Some(ipaddr) = Self::try_decode_data_url_ipaddr(&self.data_url) {
            // don't need to resolve!
            debug!(
                "{}: Resolved data URL {} to {}",
                &self, &self.data_url, &ipaddr
            );
            self.data_ip = Some(ipaddr);
            return;
        }

        let Some(dns_client) = dns_client_opt else {
            return;
        };
        if get_epoch_time_ms() < self.dns_deadline {
            return;
        }
        if let Some(dns_request) = self.dns_request.take() {
            // perhaps resolution completed?
            match dns_client.poll_lookup(&dns_request.host, dns_request.port) {
                Ok(query_result_opt) => {
                    // just take one of the addresses, if there are any
                    self.data_ip =
                        query_result_opt.and_then(|query_result| match query_result.result {
                            Ok(mut ips) => ips.pop(),
                            Err(e) => {
                                warn!(
                                    "{}: Failed to resolve data URL {}: {:?}",
                                    self, &self.data_url, &e
                                );

                                // don't try again
                                self.dns_deadline = u128::MAX;
                                None
                            }
                        });
                    if let Some(ip) = self.data_ip.as_ref() {
                        debug!("{}: Resolved data URL {} to {}", &self, &self.data_url, &ip);
                    } else {
                        info!(
                            "{}: Failed to resolve URL {}: no IP addresses found",
                            &self, &self.data_url
                        );
                    }
                    // don't try again
                    self.dns_deadline = u128::MAX;
                }
                Err(e) => {
                    warn!("DNS lookup failed on {}: {:?}", &self.data_url, &e);

                    // don't try again
                    self.dns_deadline = u128::MAX;
                }
            }
        }

        // need to begin resolution
        // NOTE: should always succeed, since a UrlString shouldn't decode unless it's a valid URL or the empty string
        let Ok(url) = self.data_url.parse_to_block_url() else {
            return;
        };
        let port = match url.port_or_known_default() {
            Some(p) => p,
            None => {
                warn!("Unsupported URL {:?}: unknown port", &url);

                // don't try again
                self.dns_deadline = u128::MAX;
                return;
            }
        };
        let ip_addr_opt = match url.host() {
            Some(url::Host::Domain(domain)) => {
                // need to resolve a DNS name
                let deadline = get_epoch_time_ms().saturating_add(dns_timeout);
                if let Err(e) = dns_client.queue_lookup(domain, port, deadline) {
                    debug!("Failed to queue DNS resolution of {}: {:?}", &url, &e);
                    return;
                }
                self.dns_request = Some(DNSRequest::new(domain.to_string(), port, 0));
                self.dns_deadline = deadline;
                None
            }
            Some(url::Host::Ipv4(addr)) => {
                // have IPv4 address already
                Some(SocketAddr::new(IpAddr::V4(addr), port))
            }
            Some(url::Host::Ipv6(addr)) => {
                // have IPv6 address already
                Some(SocketAddr::new(IpAddr::V6(addr), port))
            }
            None => {
                warn!("Unsupported URL {:?}", &url);

                // don't try again
                self.dns_deadline = u128::MAX;
                return;
            }
        };
        self.data_ip = ip_addr_opt;
        if let Some(ip) = self.data_ip.as_ref() {
            debug!("{}: Resolved data URL {} to {}", &self, &self.data_url, &ip);
        }
    }

    /// Carry on a conversation with the remote peer.
    /// Called from the p2p network thread, so no need for a network handle.
    /// Attempts to fulfill requests in other threads as a result of processing a message.
    /// Returns the list of unfulfilled Stacks messages we received -- messages not destined for
    /// any other thread in this program (i.e. "unsolicited messages").
    pub fn chat(
        &mut self,
        network: &mut PeerNetwork,
        sortdb: &SortitionDB,
        chainstate: &mut StacksChainState,
        dns_client_opt: &mut Option<&mut DNSClient>,
        ibd: bool,
    ) -> Result<Vec<StacksMessage>, net_error> {
        let num_inbound = self.connection.inbox_len();
        debug!("{:?}: {} messages pending", &self, num_inbound);

        let mut unsolicited = vec![];
        for _ in 0..num_inbound {
            let update_stats; // whether or not this message can count towards this peer's liveness stats
            let mut msg = match self.connection.next_inbox_message() {
                None => {
                    continue;
                }
                Some(m) => m,
            };

            if !self.validate_inbound_message(&msg, network.get_chain_view())? {
                continue;
            }

            let (mut reply_opt, consumed) = if self.connection.has_public_key() {
                // we already have this remote peer's public key, so the message signature will
                // have been verified by the underlying ConnectionP2P.
                update_stats = true;
                self.handle_authenticated_control_message(network, &mut msg, ibd)?
            } else {
                // the underlying ConnectionP2P does not yet have a public key installed (i.e.
                // we don't know it yet), so treat this message with a little bit more
                // suspicion.
                // Update stats only if we were asking for this message.
                update_stats = self.connection.is_solicited(&msg);
                self.handle_unauthenticated_control_message(network, &mut msg, ibd)?
            };

            if let Some(mut reply) = reply_opt.take() {
                // handler generated a reply.
                // send back this message to the remote peer.
                debug!(
                    "{:?}: Send control-plane reply type {}",
                    &self,
                    reply.payload.get_message_name()
                );
                reply.sign(msg.preamble.seq, &network.get_local_peer().private_key)?;
                let reply_handle = self.relay_signed_message(reply)?;
                self.reply_handles.push_back(reply_handle);
            }

            self.update_stats(&msg, update_stats);

            let _msgtype = msg.payload.get_message_description().to_owned();
            let _relayers = format!("{:?}", &msg.relayers);
            let _seq = msg.request_id();

            debug!(
                "{:?}: Received message {}, relayed by {}",
                &self, &_msgtype, &_relayers
            );

            // Is there someone else waiting for this message?  If so, pass it along.
            if let Some(msg) = self.connection.fulfill_request(msg) {
                if consumed {
                    // already handled
                    debug!(
                        "{:?}: Consumed message (type {} seq {})",
                        &self, _msgtype, _seq
                    );
                } else {
                    debug!(
                        "{:?}: Try handling message (type {} seq {})",
                        &self, _msgtype, _seq
                    );
                    if let Some(msg) = self.handle_data_message(network, sortdb, chainstate, msg)? {
                        // this message was unsolicited
                        debug!(
                            "{:?}: Did not handle message (type {} seq {}); passing upstream",
                            &self, _msgtype, _seq
                        );
                        unsolicited.push(msg);
                    } else {
                        // expected and handled the message
                        debug!("{:?}: Handled message {} seq {}", &self, _msgtype, _seq);
                    }
                }
            } else {
                // message was passed to the relevant message handle
                debug!(
                    "{:?}: Fulfilled pending message request (type {} seq {})",
                    &self, _msgtype, _seq
                );
            }
        }

        // while we're at it, update our IP address if we have a pending DNS resolution (or start
        // the process if we need it)
        self.try_resolve_data_url_host(dns_client_opt, network.get_connection_opts().dns_timeout);
        Ok(unsolicited)
    }

    /// Remove all timed-out messages, and ding the remote peer as unhealthy
    pub fn clear_timeouts(&mut self) {
        let num_drained = self.connection.drain_timeouts();
        for _ in 0..num_drained {
            self.stats.add_healthpoint(false);
        }
    }

    /// Get a ref to the conversation stats
    pub fn get_stats(&self) -> &NeighborStats {
        &self.stats
    }

    /// Get a mut ref to the conversation stats
    pub fn get_stats_mut(&mut self) -> &mut NeighborStats {
        &mut self.stats
    }
}

#[cfg(test)]
mod test {
    use std::fs;
    use std::io::prelude::*;
    use std::io::{Read, Write};
    use std::net::{SocketAddr, SocketAddrV4};
    use std::path::PathBuf;

    use clarity::vm::costs::ExecutionCost;
    use stacks_common::types::chainstate::{BlockHeaderHash, BurnchainHeaderHash, SortitionId};
    use stacks_common::util::pipe::*;
    use stacks_common::util::secp256k1::*;
    use stacks_common::util::sleep_ms;
    use stacks_common::util::uint::*;

    use super::*;
    use crate::burnchains::bitcoin::keys::BitcoinPublicKey;
    use crate::burnchains::burnchain::*;
    use crate::burnchains::db::BurnchainDB;
    use crate::burnchains::*;
    use crate::chainstate::burn::db::sortdb::*;
    use crate::chainstate::burn::*;
    use crate::chainstate::stacks::db::ChainStateBootData;
    use crate::chainstate::*;
    use crate::core::*;
    use crate::net::atlas::{AtlasConfig, AtlasDB};
    use crate::net::connection::*;
    use crate::net::db::*;
    use crate::net::p2p::*;
    use crate::net::test::*;
    use crate::net::*;
    use crate::util_lib::test::*;

    const DEFAULT_SERVICES: u16 = (ServiceFlags::RELAY as u16) | (ServiceFlags::RPC as u16);
    const STACKERDB_SERVICES: u16 = (ServiceFlags::RELAY as u16)
        | (ServiceFlags::RPC as u16)
        | (ServiceFlags::STACKERDB as u16);

    fn make_test_chain_dbs(
        testname: &str,
        burnchain: &Burnchain,
        network_id: u32,
        key_expires: u64,
        data_url: UrlString,
        asn4_entries: &[ASEntry4],
        initial_neighbors: &[Neighbor],
        services: u16,
    ) -> (PeerDB, SortitionDB, StackerDBs, PoxId, StacksChainState) {
        let test_path = format!("/tmp/stacks-test-databases-{}", testname);
        match fs::metadata(&test_path) {
            Ok(_) => {
                fs::remove_dir_all(&test_path).unwrap();
            }
            Err(_) => {}
        };

        fs::create_dir_all(&test_path).unwrap();

        let sortdb_path = format!("{}/burn", &test_path);
        let peerdb_path = format!("{}/peers.sqlite", &test_path);
        let stackerdb_path = format!("{}/stackerdb.sqlite", &test_path);
        let chainstate_path = format!("{}/chainstate", &test_path);
        let burnchain_db =
            BurnchainDB::connect(&burnchain.get_burnchaindb_path(), burnchain, true).unwrap();

        let mut peerdb = PeerDB::connect(
            &peerdb_path,
            true,
            network_id,
            burnchain.network_id,
            None,
            key_expires,
            PeerAddress::from_ipv4(127, 0, 0, 1),
            NETWORK_P2P_PORT,
            data_url.clone(),
<<<<<<< HEAD
            asn4_entries,
            Some(initial_neighbors),
            &vec![
                QualifiedContractIdentifier::parse("SP000000000000000000002Q6VF78.sbtc").unwrap(),
            ],
=======
            &asn4_entries,
            Some(&initial_neighbors),
            &[QualifiedContractIdentifier::parse("SP000000000000000000002Q6VF78.sbtc").unwrap()],
>>>>>>> 11823df9
        )
        .unwrap();
        let sortdb = SortitionDB::connect(
            &sortdb_path,
            burnchain.first_block_height,
            &burnchain.first_block_hash,
            get_epoch_time_secs(),
            &StacksEpoch::unit_test_pre_2_05(burnchain.first_block_height),
            burnchain.pox_constants.clone(),
            None,
            true,
        )
        .unwrap();

        let mut tx = peerdb.tx_begin().unwrap();
        PeerDB::set_local_services(&mut tx, services).unwrap();
        tx.commit().unwrap();

        let stackerdb = StackerDBs::connect(&stackerdb_path, true).unwrap();

        let first_burnchain_block_height = burnchain.first_block_height;
        let first_burnchain_block_hash = burnchain.first_block_hash;

        let mut boot_data = ChainStateBootData::new(burnchain, vec![], None);

        let (chainstate, _) = StacksChainState::open_and_exec(
            false,
            network_id,
            &chainstate_path,
            Some(&mut boot_data),
            None,
        )
        .unwrap();

        let pox_id = {
            let ic = sortdb.index_conn();
            let tip_sort_id = SortitionDB::get_canonical_sortition_tip(sortdb.conn()).unwrap();
            let sortdb_reader = SortitionHandleConn::open_reader(&ic, &tip_sort_id).unwrap();
            sortdb_reader.get_pox_id().unwrap()
        };

        (peerdb, sortdb, stackerdb, pox_id, chainstate)
    }

    fn convo_send_recv(
        sender: &mut ConversationP2P,
        mut sender_handles: Vec<&mut ReplyHandleP2P>,
        receiver: &mut ConversationP2P,
    ) {
        let (mut pipe_read, mut pipe_write) = Pipe::new();
        pipe_read.set_nonblocking(true);

        loop {
            let mut res = true;
            for i in 0..sender_handles.len() {
                let r = sender_handles[i].try_flush().unwrap();
                res = r && res;
            }

            sender.try_flush().unwrap();
            receiver.try_flush().unwrap();

            pipe_write.try_flush().unwrap();

            let all_relays_flushed =
                receiver.num_pending_outbound() == 0 && sender.num_pending_outbound() == 0;

            let nw = sender.send(&mut pipe_write).unwrap();
            let nr = receiver.recv(&mut pipe_read).unwrap();

            test_debug!(
                "res = {}, all_relays_flushed = {}, nr = {}, nw = {}",
                res,
                all_relays_flushed,
                nr,
                nw
            );
            if res && all_relays_flushed && nr == 0 && nw == 0 {
                break;
            }
        }

        eprintln!("pipe_read = {:?}", pipe_read);
        eprintln!("pipe_write = {:?}", pipe_write);
    }

    fn db_setup(
        test_name: &str,
        burnchain: &Burnchain,
        peer_version: u32,
        peerdb: &mut PeerDB,
        sortdb: &mut SortitionDB,
        socketaddr: &SocketAddr,
        chain_view: &BurnchainView,
    ) -> PeerNetwork {
        let test_path = format!("/tmp/stacks-test-databases-{}", test_name);
        {
            let mut tx = peerdb.tx_begin().unwrap();
            PeerDB::set_local_ipaddr(
                &mut tx,
                &PeerAddress::from_socketaddr(socketaddr),
                socketaddr.port(),
            )
            .unwrap();
            tx.commit().unwrap();
        }
        let mut prev_snapshot = SortitionDB::get_first_block_snapshot(sortdb.conn()).unwrap();
        for i in prev_snapshot.block_height..chain_view.burn_block_height + 1 {
            let mut next_snapshot = prev_snapshot.clone();

            let big_i = Uint256::from_u64(i);
            let mut big_i_bytes_32 = [0u8; 32];
            let mut big_i_bytes_20 = [0u8; 20];
            big_i_bytes_32.copy_from_slice(&big_i.to_u8_slice());
            big_i_bytes_20.copy_from_slice(&big_i.to_u8_slice()[0..20]);

            next_snapshot.block_height += 1;
            next_snapshot.parent_burn_header_hash = next_snapshot.burn_header_hash.clone();
            if i == chain_view.burn_block_height {
                next_snapshot.burn_header_hash = chain_view.burn_block_hash.clone();
            } else if i == chain_view.burn_stable_block_height {
                next_snapshot.burn_header_hash = chain_view.burn_stable_block_hash.clone();
            } else {
                next_snapshot.burn_header_hash = BurnchainHeaderHash(big_i_bytes_32.clone());
            }

            next_snapshot.consensus_hash = ConsensusHash(big_i_bytes_20);
            next_snapshot.sortition_id = SortitionId(big_i_bytes_32.clone());
            next_snapshot.parent_sortition_id = prev_snapshot.sortition_id.clone();
            next_snapshot.ops_hash = OpsHash::from_bytes(&big_i_bytes_32).unwrap();
            next_snapshot.winning_stacks_block_hash = BlockHeaderHash(big_i_bytes_32.clone());
            next_snapshot.winning_block_txid = Txid(big_i_bytes_32.clone());
            next_snapshot.total_burn += 1;
            next_snapshot.sortition = true;
            next_snapshot.sortition_hash = next_snapshot
                .sortition_hash
                .mix_burn_header(&BurnchainHeaderHash(big_i_bytes_32.clone()));
            next_snapshot.num_sortitions += 1;

            let mut tx = SortitionHandleTx::begin(sortdb, &prev_snapshot.sortition_id).unwrap();

            let next_index_root = tx
                .append_chain_tip_snapshot(
                    &prev_snapshot,
                    &next_snapshot,
                    &[],
                    &[],
                    None,
                    None,
                    None,
                )
                .unwrap();
            next_snapshot.index_root = next_index_root;

            test_debug!(
                "i = {}, chain_view.burn_block_height = {}, ch = {}",
                i,
                chain_view.burn_block_height,
                next_snapshot.consensus_hash
            );

            prev_snapshot = next_snapshot;

            tx.commit().unwrap();
        }

        let atlasdb_path = format!("{}/atlas.sqlite", &test_path);
        let peerdb_path = format!("{}/peers.sqlite", &test_path);
        let stackerdb_path = format!("{}/stackerdb.sqlite", &test_path);

        let atlas_config = AtlasConfig::new(false);

        let atlasdb = AtlasDB::connect(atlas_config, &atlasdb_path, true).unwrap();
        let stackerdbs = StackerDBs::connect(&stackerdb_path, true).unwrap();
        let peerdb = PeerDB::open(&peerdb_path, true).unwrap();
        let burnchain_db = burnchain.open_burnchain_db(false).unwrap();

        let local_peer = PeerDB::get_local_peer(peerdb.conn()).unwrap();
        let network = PeerNetwork::new(
            peerdb,
            atlasdb,
            stackerdbs,
            burnchain_db,
            local_peer,
            peer_version,
            burnchain.clone(),
            chain_view.clone(),
            ConnectionOptions::default(),
            HashMap::new(),
            StacksEpoch::unit_test_pre_2_05(0),
        );
        network
    }

    fn testing_burnchain_config(test_name: &str) -> Burnchain {
        let first_burn_hash = BurnchainHeaderHash::from_hex(
            "0000000000000000000000000000000000000000000000000000000000000000",
        )
        .unwrap();

        Burnchain {
            peer_version: PEER_VERSION_TESTNET,
            network_id: 0,
            chain_name: "bitcoin".to_string(),
            network_name: "testnet".to_string(),
            working_dir: format!("/tmp/stacks-test-databases-{test_name}"),
            consensus_hash_lifetime: 24,
            stable_confirmations: 7,
            first_block_height: 12300,
            initial_reward_start_block: 12300,
            first_block_hash: first_burn_hash.clone(),
            first_block_timestamp: 0,
            pox_constants: PoxConstants::test_default(),
        }
    }

    /// Inner function for testing various kinds of stackerdb/non-stackerdb peer interactions
    fn inner_convo_handshake_accept_stackerdb(
        peer_1_services: u16,
        peer_1_rc_consensus_hash: ConsensusHash,
        peer_2_services: u16,
        peer_2_rc_consensus_hash: ConsensusHash,
    ) {
        with_timeout(100, move || {
            let conn_opts = ConnectionOptions::default();

            let socketaddr_1 = SocketAddr::new(IpAddr::V4(Ipv4Addr::new(127, 0, 0, 1)), 8080);
            let socketaddr_2 = SocketAddr::new(IpAddr::V4(Ipv4Addr::new(1, 2, 3, 4)), 8081);

            let mut chain_view_1 = BurnchainView {
                burn_block_height: 12348,
                burn_block_hash: BurnchainHeaderHash([0x11; 32]),
                burn_stable_block_height: 12341,
                burn_stable_block_hash: BurnchainHeaderHash([0x22; 32]),
                last_burn_block_hashes: HashMap::new(),
                rc_consensus_hash: peer_1_rc_consensus_hash.clone(),
            };
            chain_view_1.make_test_data();

            let mut chain_view_2 = chain_view_1.clone();
            chain_view_2.rc_consensus_hash = peer_2_rc_consensus_hash.clone();

            let test_name_1 = format!(
                "convo_handshake_accept_1-{}-{}-{}-{}",
                peer_1_services,
                peer_2_services,
                &peer_1_rc_consensus_hash,
                &peer_2_rc_consensus_hash
            );

            let test_name_2 = format!(
                "convo_handshake_accept_1-{}-{}-{}-{}",
                peer_1_services,
                peer_2_services,
                &peer_1_rc_consensus_hash,
                &peer_2_rc_consensus_hash
            );

            let burnchain_1 = testing_burnchain_config(&test_name_1);
            let burnchain_2 = testing_burnchain_config(&test_name_2);

            let (mut peerdb_1, mut sortdb_1, stackerdbs_1, pox_id_1, mut chainstate_1) =
                make_test_chain_dbs(
                    &test_name_1,
                    &burnchain_1,
                    0x9abcdef0,
                    12350,
                    "http://peer1.com".into(),
                    &[],
                    &[],
                    peer_1_services,
                );
            let (mut peerdb_2, mut sortdb_2, stackerdbs_2, pox_id_2, mut chainstate_2) =
                make_test_chain_dbs(
                    &test_name_2,
                    &burnchain_2,
                    0x9abcdef0,
                    12351,
                    "http://peer2.com".into(),
                    &[],
                    &[],
                    peer_2_services,
                );

            let mut net_1 = db_setup(
                &test_name_1,
                &burnchain_1,
                0x9abcdef0,
                &mut peerdb_1,
                &mut sortdb_1,
                &socketaddr_1,
                &chain_view_1,
            );
            let mut net_2 = db_setup(
                &test_name_2,
                &burnchain_2,
                0x9abcdef0,
                &mut peerdb_2,
                &mut sortdb_2,
                &socketaddr_2,
                &chain_view_2,
            );

            let local_peer_1 = PeerDB::get_local_peer(peerdb_1.conn()).unwrap();
            let local_peer_2 = PeerDB::get_local_peer(peerdb_2.conn()).unwrap();

            peerdb_1
                .update_local_peer(
                    0x9abcdef0,
                    burnchain_1.network_id,
                    local_peer_1.data_url,
                    local_peer_1.port,
                    &[
                        QualifiedContractIdentifier::parse("SP000000000000000000002Q6VF78.sbtc")
                            .unwrap(),
                    ],
                )
                .unwrap();

            peerdb_2
                .update_local_peer(
                    0x9abcdef0,
                    burnchain_2.network_id,
                    local_peer_2.data_url,
                    local_peer_2.port,
                    &[
                        QualifiedContractIdentifier::parse("SP000000000000000000002Q6VF78.sbtc")
                            .unwrap(),
                    ],
                )
                .unwrap();

            let local_peer_1 = PeerDB::get_local_peer(peerdb_1.conn()).unwrap();
            let local_peer_2 = PeerDB::get_local_peer(peerdb_2.conn()).unwrap();

            assert_eq!(
                local_peer_1.stacker_dbs,
                vec![
                    QualifiedContractIdentifier::parse("SP000000000000000000002Q6VF78.sbtc")
                        .unwrap()
                ]
            );

            assert_eq!(
                local_peer_2.stacker_dbs,
                vec![
                    QualifiedContractIdentifier::parse("SP000000000000000000002Q6VF78.sbtc")
                        .unwrap()
                ]
            );

            let mut convo_1 = ConversationP2P::new(
                123,
                456,
                &burnchain_1,
                &socketaddr_2,
                &conn_opts,
                true,
                0,
                StacksEpoch::unit_test_pre_2_05(0),
            );
            let mut convo_2 = ConversationP2P::new(
                123,
                456,
                &burnchain_2,
                &socketaddr_1,
                &conn_opts,
                true,
                0,
                StacksEpoch::unit_test_pre_2_05(0),
            );

            // no peer public keys known yet
            assert!(convo_1.connection.get_public_key().is_none());
            assert!(convo_2.connection.get_public_key().is_none());

            // convo_1 sends a handshake to convo_2
            let handshake_data_1 = HandshakeData::from_local_peer(&local_peer_1);
            let handshake_1 = convo_1
                .sign_message(
                    &chain_view_1,
                    &local_peer_1.private_key,
                    StacksMessageType::Handshake(handshake_data_1.clone()),
                )
                .unwrap();
            let mut rh_1 = convo_1.send_signed_request(handshake_1, 1000000).unwrap();

            // convo_2 receives it and processes it, and since no one is waiting for it, will forward
            // it along to the chat caller (us)
            test_debug!("send handshake");
            convo_send_recv(&mut convo_1, vec![&mut rh_1], &mut convo_2);
            let unhandled_2 = convo_2
                .chat(&mut net_2, &sortdb_2, &mut chainstate_2, &mut None, false)
                .unwrap();

            // convo_1 has a handshakeaccept
            test_debug!("send handshake-accept");
            convo_send_recv(&mut convo_2, vec![&mut rh_1], &mut convo_1);
            let unhandled_1 = convo_1
                .chat(&mut net_1, &sortdb_1, &mut chainstate_1, &mut None, false)
                .unwrap();

            let reply_1 = rh_1.recv(0).unwrap();

            assert_eq!(unhandled_1.len(), 0);
            assert_eq!(unhandled_2.len(), 1);

            // convo 2 returns the handshake from convo 1
            match unhandled_2[0].payload {
                StacksMessageType::Handshake(ref data) => {
                    assert_eq!(handshake_data_1, *data);
                }
                _ => {
                    assert!(false);
                }
            };

            if (peer_1_services & (ServiceFlags::STACKERDB as u16) != 0)
                && (peer_2_services & (ServiceFlags::STACKERDB as u16) != 0)
            {
                // received a valid StackerDBHandshakeAccept from peer 2?
                match reply_1.payload {
                    StacksMessageType::StackerDBHandshakeAccept(ref data, ref db_data) => {
                        assert_eq!(data.handshake.addrbytes, local_peer_2.addrbytes);
                        assert_eq!(data.handshake.port, local_peer_2.port);
                        assert_eq!(data.handshake.services, local_peer_2.services);
                        assert_eq!(
                            data.handshake.node_public_key,
                            StacksPublicKeyBuffer::from_public_key(
                                &Secp256k1PublicKey::from_private(&local_peer_2.private_key)
                            )
                        );
                        assert_eq!(
                            data.handshake.expire_block_height,
                            local_peer_2.private_key_expire
                        );
                        assert_eq!(data.handshake.data_url, "http://peer2.com".into());
                        assert_eq!(data.heartbeat_interval, conn_opts.heartbeat);

                        if peer_1_rc_consensus_hash == peer_2_rc_consensus_hash {
                            assert_eq!(db_data.rc_consensus_hash, chain_view_1.rc_consensus_hash);

                            // remote peer always replies with its supported smart contracts
                            assert_eq!(
                                db_data.smart_contracts,
                                vec![QualifiedContractIdentifier::parse(
                                    "SP000000000000000000002Q6VF78.sbtc"
                                )
                                .unwrap()]
                            );

                            // peers learn each others' smart contract DBs
                            eprintln!(
                                "{:?}, {:?}",
                                &convo_1.db_smart_contracts, &convo_2.db_smart_contracts
                            );
                            assert_eq!(convo_1.db_smart_contracts.len(), 1);
                            assert!(convo_1.replicates_stackerdb(
                                &QualifiedContractIdentifier::parse(
                                    "SP000000000000000000002Q6VF78.sbtc"
                                )
                                .unwrap()
                            ));
                        } else {
                            assert_eq!(db_data.rc_consensus_hash, chain_view_2.rc_consensus_hash);

                            // peers ignore each others' smart contract DBs
                            eprintln!(
                                "{:?}, {:?}",
                                &convo_1.db_smart_contracts, &convo_2.db_smart_contracts
                            );
                            assert_eq!(convo_1.db_smart_contracts.len(), 0);
                            assert!(!convo_1.replicates_stackerdb(
                                &QualifiedContractIdentifier::parse(
                                    "SP000000000000000000002Q6VF78.sbtc"
                                )
                                .unwrap()
                            ));
                        }
                    }
                    _ => {
                        assert!(false);
                    }
                };
            } else {
                // received a valid HandshakeAccept from peer 2?
                match reply_1.payload {
                    StacksMessageType::HandshakeAccept(ref data) => {
                        assert_eq!(data.handshake.addrbytes, local_peer_2.addrbytes);
                        assert_eq!(data.handshake.port, local_peer_2.port);
                        assert_eq!(data.handshake.services, local_peer_2.services);
                        assert_eq!(
                            data.handshake.node_public_key,
                            StacksPublicKeyBuffer::from_public_key(
                                &Secp256k1PublicKey::from_private(&local_peer_2.private_key)
                            )
                        );
                        assert_eq!(
                            data.handshake.expire_block_height,
                            local_peer_2.private_key_expire
                        );
                        assert_eq!(data.handshake.data_url, "http://peer2.com".into());
                        assert_eq!(data.heartbeat_interval, conn_opts.heartbeat);
                    }
                    _ => {
                        assert!(false);
                    }
                }
            }

            // convo_2 got updated with convo_1's peer info, but no heartbeat info
            assert_eq!(convo_2.peer_heartbeat, 3600);
            assert_eq!(
                convo_2.connection.get_public_key().unwrap(),
                Secp256k1PublicKey::from_private(&local_peer_1.private_key)
            );
            assert_eq!(convo_2.data_url, "http://peer1.com".into());

            // convo_1 got updated with convo_2's peer info, as well as heartbeat
            assert_eq!(convo_1.peer_heartbeat, conn_opts.heartbeat);
            assert_eq!(
                convo_1.connection.get_public_key().unwrap(),
                Secp256k1PublicKey::from_private(&local_peer_2.private_key)
            );
            assert_eq!(convo_1.data_url, "http://peer2.com".into());

            assert_eq!(convo_1.peer_services, peer_2_services);
            assert_eq!(convo_2.peer_services, peer_1_services);
        })
    }

    #[test]
    /// Two stackerdb peers handshake
    fn convo_handshake_accept_stackerdb() {
        inner_convo_handshake_accept_stackerdb(
            STACKERDB_SERVICES,
            ConsensusHash([0x33; 20]),
            STACKERDB_SERVICES,
            ConsensusHash([0x33; 20]),
        );
    }

    #[test]
    /// A stackerdb peer handshakes with a legacy peer
    fn convo_handshake_accept_stackerdb_legacy() {
        inner_convo_handshake_accept_stackerdb(
            STACKERDB_SERVICES,
            ConsensusHash([0x44; 20]),
            DEFAULT_SERVICES,
            ConsensusHash([0x44; 20]),
        );
    }

    #[test]
    /// Two stackerdb peers handshake, but with different reward cycle consensus hashes
    fn convo_handshake_accept_stackerdb_bad_consensus_hash() {
        inner_convo_handshake_accept_stackerdb(
            STACKERDB_SERVICES,
            ConsensusHash([0x33; 20]),
            STACKERDB_SERVICES,
            ConsensusHash([0x44; 20]),
        );
    }

    #[test]
    fn convo_handshake_accept() {
        with_timeout(100, || {
            let conn_opts = ConnectionOptions::default();

            let socketaddr_1 = SocketAddr::new(IpAddr::V4(Ipv4Addr::new(127, 0, 0, 1)), 8080);
            let socketaddr_2 = SocketAddr::new(IpAddr::V4(Ipv4Addr::new(1, 2, 3, 4)), 8081);

            let mut chain_view = BurnchainView {
                burn_block_height: 12348,
                burn_block_hash: BurnchainHeaderHash([0x11; 32]),
                burn_stable_block_height: 12341,
                burn_stable_block_hash: BurnchainHeaderHash([0x22; 32]),
                last_burn_block_hashes: HashMap::new(),
                rc_consensus_hash: ConsensusHash([0x33; 20]),
            };
            chain_view.make_test_data();

            let test_name_1 = "convo_handshake_accept_1";
            let test_name_2 = "convo_handshake_accept_2";

            let burnchain_1 = testing_burnchain_config(test_name_1);
            let burnchain_2 = testing_burnchain_config(test_name_2);

            let (mut peerdb_1, mut sortdb_1, stackerdbs_1, pox_id_1, mut chainstate_1) =
                make_test_chain_dbs(
                    test_name_1,
                    &burnchain_1,
                    0x9abcdef0,
                    12350,
                    "http://peer1.com".into(),
                    &[],
                    &[],
                    DEFAULT_SERVICES,
                );
            let (mut peerdb_2, mut sortdb_2, stackerdbs_2, pox_id_2, mut chainstate_2) =
                make_test_chain_dbs(
                    test_name_2,
                    &burnchain_2,
                    0x9abcdef0,
                    12351,
                    "http://peer2.com".into(),
                    &[],
                    &[],
                    DEFAULT_SERVICES,
                );

            let mut net_1 = db_setup(
                test_name_1,
                &burnchain_1,
                0x9abcdef0,
                &mut peerdb_1,
                &mut sortdb_1,
                &socketaddr_1,
                &chain_view,
            );
            let mut net_2 = db_setup(
                test_name_2,
                &burnchain_2,
                0x9abcdef0,
                &mut peerdb_2,
                &mut sortdb_2,
                &socketaddr_2,
                &chain_view,
            );

            let local_peer_1 = PeerDB::get_local_peer(peerdb_1.conn()).unwrap();
            let local_peer_2 = PeerDB::get_local_peer(peerdb_2.conn()).unwrap();

            let mut convo_1 = ConversationP2P::new(
                123,
                456,
                &burnchain_1,
                &socketaddr_2,
                &conn_opts,
                true,
                0,
                StacksEpoch::unit_test_pre_2_05(0),
            );
            let mut convo_2 = ConversationP2P::new(
                123,
                456,
                &burnchain_2,
                &socketaddr_1,
                &conn_opts,
                true,
                0,
                StacksEpoch::unit_test_pre_2_05(0),
            );

            // no peer public keys known yet
            assert!(convo_1.connection.get_public_key().is_none());
            assert!(convo_2.connection.get_public_key().is_none());

            // convo_1 sends a handshake to convo_2
            let handshake_data_1 = HandshakeData::from_local_peer(&local_peer_1);
            let handshake_1 = convo_1
                .sign_message(
                    &chain_view,
                    &local_peer_1.private_key,
                    StacksMessageType::Handshake(handshake_data_1.clone()),
                )
                .unwrap();
            let mut rh_1 = convo_1.send_signed_request(handshake_1, 1000000).unwrap();

            // convo_2 receives it and processes it, and since no one is waiting for it, will forward
            // it along to the chat caller (us)
            test_debug!("send handshake");
            convo_send_recv(&mut convo_1, vec![&mut rh_1], &mut convo_2);
            let unhandled_2 = convo_2
                .chat(&mut net_2, &sortdb_2, &mut chainstate_2, &mut None, false)
                .unwrap();

            // convo_1 has a handshakeaccept
            test_debug!("send handshake-accept");
            convo_send_recv(&mut convo_2, vec![&mut rh_1], &mut convo_1);
            let unhandled_1 = convo_1
                .chat(&mut net_1, &sortdb_1, &mut chainstate_1, &mut None, false)
                .unwrap();

            let reply_1 = rh_1.recv(0).unwrap();

            assert_eq!(unhandled_1.len(), 0);
            assert_eq!(unhandled_2.len(), 1);

            // convo 2 returns the handshake from convo 1
            match unhandled_2[0].payload {
                StacksMessageType::Handshake(ref data) => {
                    assert_eq!(handshake_data_1, *data);
                }
                _ => {
                    assert!(false);
                }
            };

            // received a valid HandshakeAccept from peer 2
            match reply_1.payload {
                StacksMessageType::HandshakeAccept(ref data) => {
                    assert_eq!(data.handshake.addrbytes, local_peer_2.addrbytes);
                    assert_eq!(data.handshake.port, local_peer_2.port);
                    assert_eq!(data.handshake.services, local_peer_2.services);
                    assert_eq!(
                        data.handshake.node_public_key,
                        StacksPublicKeyBuffer::from_public_key(&Secp256k1PublicKey::from_private(
                            &local_peer_2.private_key
                        ))
                    );
                    assert_eq!(
                        data.handshake.expire_block_height,
                        local_peer_2.private_key_expire
                    );
                    assert_eq!(data.handshake.data_url, "http://peer2.com".into());
                    assert_eq!(data.heartbeat_interval, conn_opts.heartbeat);
                }
                _ => {
                    assert!(false);
                }
            };

            // convo_2 got updated with convo_1's peer info, but no heartbeat info
            assert_eq!(convo_2.peer_heartbeat, 3600);
            assert_eq!(
                convo_2.connection.get_public_key().unwrap(),
                Secp256k1PublicKey::from_private(&local_peer_1.private_key)
            );
            assert_eq!(convo_2.data_url, "http://peer1.com".into());

            // convo_1 got updated with convo_2's peer info, as well as heartbeat
            assert_eq!(convo_1.peer_heartbeat, conn_opts.heartbeat);
            assert_eq!(
                convo_1.connection.get_public_key().unwrap(),
                Secp256k1PublicKey::from_private(&local_peer_2.private_key)
            );
            assert_eq!(convo_1.data_url, "http://peer2.com".into());
        })
    }

    #[test]
    fn convo_handshake_reject() {
        let conn_opts = ConnectionOptions::default();
        let socketaddr_1 = SocketAddr::new(IpAddr::V4(Ipv4Addr::new(127, 0, 0, 1)), 8080);
        let socketaddr_2 = SocketAddr::new(IpAddr::V4(Ipv4Addr::new(1, 2, 3, 4)), 8081);

        let first_burn_hash = BurnchainHeaderHash::from_hex(
            "0000000000000000000000000000000000000000000000000000000000000000",
        )
        .unwrap();

        let mut chain_view = BurnchainView {
            burn_block_height: 12348,
            burn_block_hash: BurnchainHeaderHash([0x11; 32]),
            burn_stable_block_height: 12341,
            burn_stable_block_hash: BurnchainHeaderHash([0x22; 32]),
            last_burn_block_hashes: HashMap::new(),
            rc_consensus_hash: ConsensusHash([0x33; 20]),
        };
        chain_view.make_test_data();

        let test_name_1 = "convo_handshake_reject_1";
        let test_name_2 = "convo_handshake_reject_2";

        let burnchain_1 = testing_burnchain_config(test_name_1);
        let burnchain_2 = testing_burnchain_config(test_name_2);

        let (mut peerdb_1, mut sortdb_1, stackerdbs_1, pox_id_1, mut chainstate_1) =
            make_test_chain_dbs(
                test_name_1,
                &burnchain_1,
                0x9abcdef0,
                12350,
                "http://peer1.com".into(),
                &[],
                &[],
                DEFAULT_SERVICES,
            );
        let (mut peerdb_2, mut sortdb_2, stackerdbs_2, pox_id_2, mut chainstate_2) =
            make_test_chain_dbs(
                test_name_2,
                &burnchain_2,
                0x9abcdef0,
                12351,
                "http://peer2.com".into(),
                &[],
                &[],
                DEFAULT_SERVICES,
            );

        let mut net_1 = db_setup(
            test_name_1,
            &burnchain_1,
            0x9abcdef0,
            &mut peerdb_1,
            &mut sortdb_1,
            &socketaddr_1,
            &chain_view,
        );
        let mut net_2 = db_setup(
            test_name_2,
            &burnchain_2,
            0x9abcdef0,
            &mut peerdb_2,
            &mut sortdb_2,
            &socketaddr_2,
            &chain_view,
        );

        let local_peer_1 = PeerDB::get_local_peer(peerdb_1.conn()).unwrap();
        let local_peer_2 = PeerDB::get_local_peer(peerdb_2.conn()).unwrap();

        let mut convo_1 = ConversationP2P::new(
            123,
            456,
            &burnchain_1,
            &socketaddr_2,
            &conn_opts,
            true,
            0,
            StacksEpoch::unit_test_pre_2_05(0),
        );
        let mut convo_2 = ConversationP2P::new(
            123,
            456,
            &burnchain_2,
            &socketaddr_1,
            &conn_opts,
            true,
            0,
            StacksEpoch::unit_test_pre_2_05(0),
        );

        // no peer public keys known yet
        assert!(convo_1.connection.get_public_key().is_none());
        assert!(convo_2.connection.get_public_key().is_none());

        // convo_1 sends a _stale_ handshake to convo_2 (wrong public key)
        let mut handshake_data_1 = HandshakeData::from_local_peer(&local_peer_1);
        handshake_data_1.expire_block_height = 12340;
        let handshake_1 = convo_1
            .sign_message(
                &chain_view,
                &local_peer_1.private_key,
                StacksMessageType::Handshake(handshake_data_1.clone()),
            )
            .unwrap();

        let mut rh_1 = convo_1.send_signed_request(handshake_1, 1000000).unwrap();

        // convo_2 receives it and automatically rejects it.
        convo_send_recv(&mut convo_1, vec![&mut rh_1], &mut convo_2);
        let unhandled_2 = convo_2
            .chat(&mut net_2, &sortdb_2, &mut chainstate_2, &mut None, false)
            .unwrap();

        // convo_1 has a handshakreject
        convo_send_recv(&mut convo_2, vec![&mut rh_1], &mut convo_1);
        let unhandled_1 = convo_1
            .chat(&mut net_1, &sortdb_1, &mut chainstate_1, &mut None, false)
            .unwrap();

        let reply_1 = rh_1.recv(0).unwrap();

        assert_eq!(unhandled_1.len(), 0);
        assert_eq!(unhandled_2.len(), 0);

        // received a valid HandshakeReject from peer 2
        match reply_1.payload {
            StacksMessageType::HandshakeReject => {}
            _ => {
                assert!(false);
            }
        };

        // neither peer updated their info on one another
        assert!(convo_1.connection.get_public_key().is_none());
        assert!(convo_2.connection.get_public_key().is_none());
    }

    #[test]
    fn convo_handshake_badsignature() {
        let conn_opts = ConnectionOptions::default();
        let socketaddr_1 = SocketAddr::new(IpAddr::V4(Ipv4Addr::new(127, 0, 0, 1)), 8080);
        let socketaddr_2 = SocketAddr::new(IpAddr::V4(Ipv4Addr::new(1, 2, 3, 4)), 8081);

        let first_burn_hash = BurnchainHeaderHash::from_hex(
            "0000000000000000000000000000000000000000000000000000000000000000",
        )
        .unwrap();

        let mut chain_view = BurnchainView {
            burn_block_height: 12348,
            burn_block_hash: BurnchainHeaderHash([0x11; 32]),
            burn_stable_block_height: 12341,
            burn_stable_block_hash: BurnchainHeaderHash([0x22; 32]),
            last_burn_block_hashes: HashMap::new(),
            rc_consensus_hash: ConsensusHash([0x33; 20]),
        };
        chain_view.make_test_data();

        let first_burn_hash = BurnchainHeaderHash::from_hex(
            "0000000000000000000000000000000000000000000000000000000000000000",
        )
        .unwrap();

        let test_name_1 = "convo_handshake_badsignature_1";
        let test_name_2 = "convo_handshake_badsignature_2";

        let burnchain_1 = testing_burnchain_config(test_name_1);
        let burnchain_2 = testing_burnchain_config(test_name_2);

        let (mut peerdb_1, mut sortdb_1, stackerdbs_1, pox_id_1, mut chainstate_1) =
            make_test_chain_dbs(
                test_name_1,
                &burnchain_1,
                0x9abcdef0,
                12350,
                "http://peer1.com".into(),
                &[],
                &[],
                DEFAULT_SERVICES,
            );
        let (mut peerdb_2, mut sortdb_2, stackerdbs_2, pox_id_2, mut chainstate_2) =
            make_test_chain_dbs(
                test_name_2,
                &burnchain_2,
                0x9abcdef0,
                12351,
                "http://peer2.com".into(),
                &[],
                &[],
                DEFAULT_SERVICES,
            );

        let mut net_1 = db_setup(
            test_name_1,
            &burnchain_1,
            0x9abcdef0,
            &mut peerdb_1,
            &mut sortdb_1,
            &socketaddr_1,
            &chain_view,
        );
        let mut net_2 = db_setup(
            test_name_2,
            &burnchain_2,
            0x9abcdef0,
            &mut peerdb_2,
            &mut sortdb_2,
            &socketaddr_2,
            &chain_view,
        );

        let local_peer_1 = PeerDB::get_local_peer(peerdb_1.conn()).unwrap();
        let local_peer_2 = PeerDB::get_local_peer(peerdb_2.conn()).unwrap();

        let mut convo_1 = ConversationP2P::new(
            123,
            456,
            &burnchain_1,
            &socketaddr_2,
            &conn_opts,
            true,
            0,
            StacksEpoch::unit_test_pre_2_05(0),
        );
        let mut convo_2 = ConversationP2P::new(
            123,
            456,
            &burnchain_2,
            &socketaddr_1,
            &conn_opts,
            true,
            0,
            StacksEpoch::unit_test_pre_2_05(0),
        );

        // no peer public keys known yet
        assert!(convo_1.connection.get_public_key().is_none());
        assert!(convo_2.connection.get_public_key().is_none());

        // convo_1 sends an _invalid_ handshake to convo_2 (bad signature)
        let handshake_data_1 = HandshakeData::from_local_peer(&local_peer_1);
        let mut handshake_1 = convo_1
            .sign_message(
                &chain_view,
                &local_peer_1.private_key,
                StacksMessageType::Handshake(handshake_data_1.clone()),
            )
            .unwrap();
        match handshake_1.payload {
            StacksMessageType::Handshake(ref mut data) => {
                data.expire_block_height += 1;
            }
            _ => panic!(),
        };

        let mut rh_1 = convo_1.send_signed_request(handshake_1, 1000000).unwrap();

        // convo_2 receives it and processes it, and barfs
        convo_send_recv(&mut convo_1, vec![&mut rh_1], &mut convo_2);
        let unhandled_2_err =
            convo_2.chat(&mut net_2, &sortdb_2, &mut chainstate_2, &mut None, false);

        // convo_1 gets a nack and consumes it
        convo_send_recv(&mut convo_2, vec![&mut rh_1], &mut convo_1);
        let unhandled_1 = convo_1
            .chat(&mut net_1, &sortdb_1, &mut chainstate_1, &mut None, false)
            .unwrap();

        // the waiting reply aborts on disconnect
        let reply_1_err = rh_1.recv(0);

        assert_eq!(unhandled_2_err.unwrap_err(), net_error::InvalidMessage);
        assert_eq!(reply_1_err, Err(net_error::ConnectionBroken));

        assert_eq!(unhandled_1.len(), 0);

        // neither peer updated their info on one another
        assert!(convo_1.connection.get_public_key().is_none());
        assert!(convo_2.connection.get_public_key().is_none());
    }

    #[test]
    fn convo_handshake_badpeeraddress() {
        let conn_opts = ConnectionOptions::default();
        let socketaddr_1 = SocketAddr::new(IpAddr::V4(Ipv4Addr::new(127, 0, 0, 1)), 8080);
        let socketaddr_2 = SocketAddr::new(IpAddr::V4(Ipv4Addr::new(1, 2, 3, 4)), 8081);

        let first_burn_hash = BurnchainHeaderHash::from_hex(
            "0000000000000000000000000000000000000000000000000000000000000000",
        )
        .unwrap();

        let mut chain_view = BurnchainView {
            burn_block_height: 12348,
            burn_block_hash: BurnchainHeaderHash([0x11; 32]),
            burn_stable_block_height: 12341,
            burn_stable_block_hash: BurnchainHeaderHash([0x22; 32]),
            last_burn_block_hashes: HashMap::new(),
            rc_consensus_hash: ConsensusHash([0x33; 20]),
        };
        chain_view.make_test_data();

        let first_burn_hash = BurnchainHeaderHash::from_hex(
            "0000000000000000000000000000000000000000000000000000000000000000",
        )
        .unwrap();

        let test_name_1 = "convo_handshake_badpeeraddress_1";
        let test_name_2 = "convo_handshake_badpeeraddress_2";

        let burnchain_1 = testing_burnchain_config(test_name_1);
        let burnchain_2 = testing_burnchain_config(test_name_2);

        let (mut peerdb_1, mut sortdb_1, stackerdbs_1, pox_id_1, mut chainstate_1) =
            make_test_chain_dbs(
                test_name_1,
                &burnchain_1,
                0x9abcdef0,
                12350,
                "http://peer1.com".into(),
                &[],
                &[],
                DEFAULT_SERVICES,
            );
        let (mut peerdb_2, mut sortdb_2, stackerdbs_2, pox_id_2, mut chainstate_2) =
            make_test_chain_dbs(
                test_name_2,
                &burnchain_2,
                0x9abcdef0,
                12351,
                "http://peer2.com".into(),
                &[],
                &[],
                DEFAULT_SERVICES,
            );

        let mut net_1 = db_setup(
            test_name_1,
            &burnchain_1,
            0x9abcdef0,
            &mut peerdb_1,
            &mut sortdb_1,
            &socketaddr_1,
            &chain_view,
        );
        let mut net_2 = db_setup(
            test_name_2,
            &burnchain_2,
            0x9abcdef0,
            &mut peerdb_2,
            &mut sortdb_2,
            &socketaddr_2,
            &chain_view,
        );

        let local_peer_1 = PeerDB::get_local_peer(peerdb_1.conn()).unwrap();
        let local_peer_2 = PeerDB::get_local_peer(peerdb_2.conn()).unwrap();

        let mut convo_1 = ConversationP2P::new(
            123,
            456,
            &burnchain_1,
            &socketaddr_2,
            &conn_opts,
            true,
            0,
            StacksEpoch::unit_test_pre_2_05(0),
        );
        let mut convo_2 = ConversationP2P::new(
            123,
            456,
            &burnchain_2,
            &socketaddr_1,
            &conn_opts,
            true,
            0,
            StacksEpoch::unit_test_pre_2_05(0),
        );

        // no peer public keys known yet
        assert!(convo_1.connection.get_public_key().is_none());
        assert!(convo_2.connection.get_public_key().is_none());

        // teach each convo about each other's public keys
        convo_1
            .connection
            .set_public_key(Some(Secp256k1PublicKey::from_private(
                &local_peer_2.private_key,
            )));
        convo_2
            .connection
            .set_public_key(Some(Secp256k1PublicKey::from_private(
                &local_peer_1.private_key,
            )));

        assert!(convo_1.connection.get_public_key().is_some());
        assert!(convo_2.connection.get_public_key().is_some());

        convo_1.stats.outbound = false;
        convo_2.stats.outbound = true;

        convo_2.peer_port = 8080;

        // convo_1 sends a handshake from a different address than reported
        let mut handshake_data_1 = HandshakeData::from_local_peer(&local_peer_1);
        handshake_data_1.port = 8082;
        let handshake_1 = convo_1
            .sign_message(
                &chain_view,
                &local_peer_1.private_key,
                StacksMessageType::Handshake(handshake_data_1.clone()),
            )
            .unwrap();

        let mut rh_1 = convo_1.send_signed_request(handshake_1, 1000000).unwrap();

        // convo_2 receives it and processes it, and rejects it
        convo_send_recv(&mut convo_1, vec![&mut rh_1], &mut convo_2);
        let unhandled_2 = convo_2
            .chat(&mut net_2, &sortdb_2, &mut chainstate_2, &mut None, false)
            .unwrap();

        // convo_1 gets a handshake-reject and consumes it
        convo_send_recv(&mut convo_2, vec![&mut rh_1], &mut convo_1);
        let unhandled_1 = convo_1
            .chat(&mut net_1, &sortdb_1, &mut chainstate_1, &mut None, false)
            .unwrap();

        // the waiting reply aborts on disconnect
        let reply_1 = rh_1.recv(0).unwrap();

        // received a valid HandshakeReject from peer 2
        match reply_1.payload {
            StacksMessageType::HandshakeReject => {}
            _ => {
                assert!(false);
            }
        };

        assert_eq!(unhandled_1.len(), 0);
        assert_eq!(unhandled_2.len(), 0);
    }

    #[test]
    fn convo_handshake_update_key() {
        let conn_opts = ConnectionOptions::default();
        let socketaddr_1 = SocketAddr::new(IpAddr::V4(Ipv4Addr::new(127, 0, 0, 1)), 8080);
        let socketaddr_2 = SocketAddr::new(IpAddr::V4(Ipv4Addr::new(1, 2, 3, 4)), 8081);

        let first_burn_hash = BurnchainHeaderHash::from_hex(
            "0000000000000000000000000000000000000000000000000000000000000000",
        )
        .unwrap();

        let mut chain_view = BurnchainView {
            burn_block_height: 12348,
            burn_block_hash: BurnchainHeaderHash([0x11; 32]),
            burn_stable_block_height: 12341,
            burn_stable_block_hash: BurnchainHeaderHash([0x22; 32]),
            last_burn_block_hashes: HashMap::new(),
            rc_consensus_hash: ConsensusHash([0x33; 20]),
        };
        chain_view.make_test_data();

        let test_name_1 = "convo_handshake_update_key_1";
        let test_name_2 = "convo_handshake_update_key_2";

        let burnchain_1 = testing_burnchain_config(test_name_1);
        let burnchain_2 = testing_burnchain_config(test_name_2);

        let (mut peerdb_1, mut sortdb_1, stackerdbs_1, pox_id_1, mut chainstate_1) =
            make_test_chain_dbs(
                test_name_1,
                &burnchain_1,
                0x9abcdef0,
                12350,
                "http://peer1.com".into(),
                &[],
                &[],
                DEFAULT_SERVICES,
            );
        let (mut peerdb_2, mut sortdb_2, stackerdbs_2, pox_id_2, mut chainstate_2) =
            make_test_chain_dbs(
                test_name_2,
                &burnchain_2,
                0x9abcdef0,
                12351,
                "http://peer2.com".into(),
                &[],
                &[],
                DEFAULT_SERVICES,
            );

        let mut net_1 = db_setup(
            test_name_1,
            &burnchain_1,
            0x9abcdef0,
            &mut peerdb_1,
            &mut sortdb_1,
            &socketaddr_1,
            &chain_view,
        );
        let mut net_2 = db_setup(
            test_name_2,
            &burnchain_2,
            0x9abcdef0,
            &mut peerdb_2,
            &mut sortdb_2,
            &socketaddr_2,
            &chain_view,
        );

        let mut local_peer_1 = PeerDB::get_local_peer(peerdb_1.conn()).unwrap();
        let local_peer_2 = PeerDB::get_local_peer(peerdb_2.conn()).unwrap();

        let mut convo_1 = ConversationP2P::new(
            123,
            456,
            &burnchain_1,
            &socketaddr_2,
            &conn_opts,
            true,
            0,
            StacksEpoch::unit_test_pre_2_05(0),
        );
        let mut convo_2 = ConversationP2P::new(
            123,
            456,
            &burnchain_2,
            &socketaddr_1,
            &conn_opts,
            true,
            0,
            StacksEpoch::unit_test_pre_2_05(0),
        );

        // no peer public keys known yet
        assert!(convo_1.connection.get_public_key().is_none());
        assert!(convo_2.connection.get_public_key().is_none());

        // convo_1 sends a handshake to convo_2
        let handshake_data_1 = HandshakeData::from_local_peer(&local_peer_1);
        let handshake_1 = convo_1
            .sign_message(
                &chain_view,
                &local_peer_1.private_key,
                StacksMessageType::Handshake(handshake_data_1.clone()),
            )
            .unwrap();

        let mut rh_1 = convo_1.send_signed_request(handshake_1, 1000000).unwrap();

        // convo_2 receives it
        convo_send_recv(&mut convo_1, vec![&mut rh_1], &mut convo_2);
        let unhandled_2 = convo_2
            .chat(&mut net_2, &sortdb_2, &mut chainstate_2, &mut None, false)
            .unwrap();

        // convo_1 has a handshakaccept
        convo_send_recv(&mut convo_2, vec![&mut rh_1], &mut convo_1);
        let unhandled_1 = convo_1
            .chat(&mut net_1, &sortdb_1, &mut chainstate_1, &mut None, false)
            .unwrap();

        let reply_1 = rh_1.recv(0).unwrap();

        assert_eq!(unhandled_1.len(), 0);
        assert_eq!(unhandled_2.len(), 1);

        // received a valid HandshakeAccept from peer 2
        match reply_1.payload {
            StacksMessageType::HandshakeAccept(..) => {}
            _ => {
                assert!(false);
            }
        };

        // peers learned each other's keys
        assert_eq!(
            convo_1.connection.get_public_key().as_ref().unwrap(),
            &Secp256k1PublicKey::from_private(&local_peer_2.private_key)
        );
        assert_eq!(
            convo_2.connection.get_public_key().as_ref().unwrap(),
            &Secp256k1PublicKey::from_private(&local_peer_1.private_key)
        );

        let old_peer_1_privkey = local_peer_1.private_key.clone();
        let old_peer_1_pubkey = Secp256k1PublicKey::from_private(&old_peer_1_privkey);

        // peer 1 updates their private key
        local_peer_1.private_key = Secp256k1PrivateKey::new();

        // peer 1 re-handshakes
        // convo_1 sends a handshake to convo_2
        let handshake_data_1 = HandshakeData::from_local_peer(&local_peer_1);
        let handshake_1 = convo_1
            .sign_message(
                &chain_view,
                &old_peer_1_privkey,
                StacksMessageType::Handshake(handshake_data_1.clone()),
            )
            .unwrap();

        let mut rh_1 = convo_1.send_signed_request(handshake_1, 1000000).unwrap();

        // convo_2 receives it
        convo_send_recv(&mut convo_1, vec![&mut rh_1], &mut convo_2);
        let unhandled_2 = convo_2
            .chat(&mut net_2, &sortdb_2, &mut chainstate_2, &mut None, false)
            .unwrap();

        // convo_1 has a handshakaccept
        convo_send_recv(&mut convo_2, vec![&mut rh_1], &mut convo_1);
        let unhandled_1 = convo_1
            .chat(&mut net_1, &sortdb_1, &mut chainstate_1, &mut None, false)
            .unwrap();

        let reply_1 = rh_1.recv(0).unwrap();

        assert_eq!(unhandled_1.len(), 0);
        assert_eq!(unhandled_2.len(), 1);

        // new keys were learned
        assert_eq!(
            convo_1.connection.get_public_key().as_ref().unwrap(),
            &Secp256k1PublicKey::from_private(&local_peer_2.private_key)
        );
        assert_eq!(
            convo_2.connection.get_public_key().as_ref().unwrap(),
            &Secp256k1PublicKey::from_private(&local_peer_1.private_key)
        );

        assert!(convo_1.connection.get_public_key().as_ref().unwrap() != &old_peer_1_pubkey);
        assert!(convo_2.connection.get_public_key().as_ref().unwrap() != &old_peer_1_pubkey);
    }

    #[test]
    fn convo_handshake_self() {
        let conn_opts = ConnectionOptions::default();
        let socketaddr_1 = SocketAddr::new(IpAddr::V4(Ipv4Addr::new(127, 0, 0, 1)), 8080);
        let socketaddr_2 = SocketAddr::new(IpAddr::V4(Ipv4Addr::new(1, 2, 3, 4)), 8081);

        let first_burn_hash = BurnchainHeaderHash::from_hex(
            "0000000000000000000000000000000000000000000000000000000000000000",
        )
        .unwrap();

        let mut chain_view = BurnchainView {
            burn_block_height: 12348,
            burn_block_hash: BurnchainHeaderHash([0x11; 32]),
            burn_stable_block_height: 12341,
            burn_stable_block_hash: BurnchainHeaderHash([0x22; 32]),
            last_burn_block_hashes: HashMap::new(),
            rc_consensus_hash: ConsensusHash([0x33; 20]),
        };
        chain_view.make_test_data();

        let first_burn_hash = BurnchainHeaderHash::from_hex(
            "0000000000000000000000000000000000000000000000000000000000000000",
        )
        .unwrap();

        let test_name_1 = "convo_handshake_self_1";
        let test_name_2 = "convo_handshake_self_2";

        let burnchain_1 = testing_burnchain_config(test_name_1);
        let burnchain_2 = testing_burnchain_config(test_name_2);

        let (mut peerdb_1, mut sortdb_1, stackerdbs_1, pox_id_1, mut chainstate_1) =
            make_test_chain_dbs(
                test_name_1,
                &burnchain_1,
                0x9abcdef0,
                12350,
                "http://peer1.com".into(),
                &[],
                &[],
                DEFAULT_SERVICES,
            );
        let (mut peerdb_2, mut sortdb_2, stackerdbs_2, pox_id_2, mut chainstate_2) =
            make_test_chain_dbs(
                test_name_2,
                &burnchain_2,
                0x9abcdef0,
                12351,
                "http://peer2.com".into(),
                &[],
                &[],
                DEFAULT_SERVICES,
            );

        let mut net_1 = db_setup(
            test_name_1,
            &burnchain_1,
            0x9abcdef0,
            &mut peerdb_1,
            &mut sortdb_1,
            &socketaddr_1,
            &chain_view,
        );
        let mut net_2 = db_setup(
            test_name_2,
            &burnchain_2,
            0x9abcdef0,
            &mut peerdb_2,
            &mut sortdb_2,
            &socketaddr_2,
            &chain_view,
        );

        let local_peer_1 = PeerDB::get_local_peer(peerdb_1.conn()).unwrap();
        let local_peer_2 = PeerDB::get_local_peer(peerdb_2.conn()).unwrap();

        let mut convo_1 = ConversationP2P::new(
            123,
            456,
            &burnchain_1,
            &socketaddr_2,
            &conn_opts,
            true,
            0,
            StacksEpoch::unit_test_pre_2_05(0),
        );
        let mut convo_2 = ConversationP2P::new(
            123,
            456,
            &burnchain_2,
            &socketaddr_1,
            &conn_opts,
            true,
            0,
            StacksEpoch::unit_test_pre_2_05(0),
        );

        // no peer public keys known yet
        assert!(convo_1.connection.get_public_key().is_none());
        assert!(convo_2.connection.get_public_key().is_none());

        // convo_1 sends a handshake to itself (not allowed)
        let handshake_data_1 = HandshakeData::from_local_peer(&local_peer_1);
        let handshake_1 = convo_1
            .sign_message(
                &chain_view,
                &local_peer_1.private_key,
                StacksMessageType::Handshake(handshake_data_1.clone()),
            )
            .unwrap();
        let mut rh_1 = convo_1.send_signed_request(handshake_1, 1000000).unwrap();

        // convo_2 receives it and processes it automatically (consuming it), and give back a handshake reject
        convo_send_recv(&mut convo_1, vec![&mut rh_1], &mut convo_2);
        let unhandled_2 = convo_2
            .chat(&mut net_1, &sortdb_1, &mut chainstate_1, &mut None, false)
            .unwrap();

        // convo_1 gets a handshake reject and consumes it
        convo_send_recv(&mut convo_2, vec![&mut rh_1], &mut convo_1);
        let unhandled_1 = convo_1
            .chat(&mut net_2, &sortdb_2, &mut chainstate_2, &mut None, false)
            .unwrap();

        // get back handshake reject
        let reply_1 = rh_1.recv(0).unwrap();

        // received a valid HandshakeReject from peer 2
        match reply_1.payload {
            StacksMessageType::HandshakeReject => {}
            _ => {
                assert!(false);
            }
        };

        assert_eq!(unhandled_1.len(), 0);
        assert_eq!(unhandled_2.len(), 0);

        // neither peer updated their info on one another
        assert!(convo_1.connection.get_public_key().is_none());
        assert!(convo_2.connection.get_public_key().is_none());
    }

    #[test]
    fn convo_ping() {
        let conn_opts = ConnectionOptions::default();
        let socketaddr_1 = SocketAddr::new(IpAddr::V4(Ipv4Addr::new(127, 0, 0, 1)), 8080);
        let socketaddr_2 = SocketAddr::new(IpAddr::V4(Ipv4Addr::new(1, 2, 3, 4)), 8081);

        let first_burn_hash = BurnchainHeaderHash::from_hex(
            "0000000000000000000000000000000000000000000000000000000000000000",
        )
        .unwrap();

        let mut chain_view = BurnchainView {
            burn_block_height: 12348,
            burn_block_hash: BurnchainHeaderHash([0x11; 32]),
            burn_stable_block_height: 12341,
            burn_stable_block_hash: BurnchainHeaderHash([0x22; 32]),
            last_burn_block_hashes: HashMap::new(),
            rc_consensus_hash: ConsensusHash([0x33; 20]),
        };
        chain_view.make_test_data();

        let first_burn_hash = BurnchainHeaderHash::from_hex(
            "0000000000000000000000000000000000000000000000000000000000000000",
        )
        .unwrap();

        let test_name_1 = "convo_ping_1";
        let test_name_2 = "convo_ping_2";

        let burnchain_1 = testing_burnchain_config(test_name_1);
        let burnchain_2 = testing_burnchain_config(test_name_2);

        let (mut peerdb_1, mut sortdb_1, stackerdbs_1, pox_id_1, mut chainstate_1) =
            make_test_chain_dbs(
                test_name_1,
                &burnchain_1,
                0x9abcdef0,
                12350,
                "http://peer1.com".into(),
                &[],
                &[],
                DEFAULT_SERVICES,
            );
        let (mut peerdb_2, mut sortdb_2, stackerdbs_2, pox_id_2, mut chainstate_2) =
            make_test_chain_dbs(
                test_name_2,
                &burnchain_2,
                0x9abcdef0,
                12351,
                "http://peer2.com".into(),
                &[],
                &[],
                DEFAULT_SERVICES,
            );

        let mut net_1 = db_setup(
            test_name_1,
            &burnchain_1,
            0x9abcdef0,
            &mut peerdb_1,
            &mut sortdb_1,
            &socketaddr_1,
            &chain_view,
        );
        let mut net_2 = db_setup(
            test_name_2,
            &burnchain_2,
            0x9abcdef0,
            &mut peerdb_2,
            &mut sortdb_2,
            &socketaddr_2,
            &chain_view,
        );

        let local_peer_1 = PeerDB::get_local_peer(peerdb_1.conn()).unwrap();
        let local_peer_2 = PeerDB::get_local_peer(peerdb_2.conn()).unwrap();

        let mut convo_1 = ConversationP2P::new(
            123,
            456,
            &burnchain_1,
            &socketaddr_2,
            &conn_opts,
            true,
            0,
            StacksEpoch::unit_test_pre_2_05(0),
        );
        let mut convo_2 = ConversationP2P::new(
            123,
            456,
            &burnchain_2,
            &socketaddr_1,
            &conn_opts,
            true,
            0,
            StacksEpoch::unit_test_pre_2_05(0),
        );

        // convo_1 sends a handshake to convo_2
        let handshake_data_1 = HandshakeData::from_local_peer(&local_peer_1);
        let handshake_1 = convo_1
            .sign_message(
                &chain_view,
                &local_peer_1.private_key,
                StacksMessageType::Handshake(handshake_data_1.clone()),
            )
            .unwrap();
        let mut rh_handshake_1 = convo_1
            .send_signed_request(handshake_1.clone(), 1000000)
            .unwrap();

        // convo_1 sends a ping to convo_2
        let ping_data_1 = PingData::new();
        let ping_1 = convo_1
            .sign_message(
                &chain_view,
                &local_peer_1.private_key,
                StacksMessageType::Ping(ping_data_1.clone()),
            )
            .unwrap();
        let mut rh_ping_1 = convo_1
            .send_signed_request(ping_1.clone(), 1000000)
            .unwrap();

        // convo_2 receives the handshake and ping and processes both, and since no one is waiting for the handshake, will forward
        // it along to the chat caller (us)
        test_debug!("send handshake {:?}", &handshake_1);
        test_debug!("send ping {:?}", &ping_1);
        convo_send_recv(
            &mut convo_1,
            vec![&mut rh_handshake_1, &mut rh_ping_1],
            &mut convo_2,
        );
        let unhandled_2 = convo_2
            .chat(&mut net_2, &sortdb_2, &mut chainstate_2, &mut None, false)
            .unwrap();

        // convo_1 has a handshakeaccept
        test_debug!("reply handshake-accept");
        test_debug!("send pong");
        convo_send_recv(
            &mut convo_2,
            vec![&mut rh_handshake_1, &mut rh_ping_1],
            &mut convo_1,
        );
        let unhandled_1 = convo_1
            .chat(&mut net_1, &sortdb_1, &mut chainstate_1, &mut None, false)
            .unwrap();

        let reply_handshake_1 = rh_handshake_1.recv(0).unwrap();
        let reply_ping_1 = rh_ping_1.recv(0).unwrap();

        assert_eq!(unhandled_1.len(), 0);
        assert_eq!(unhandled_2.len(), 1); // only the handshake is given back.  the ping is consumed

        // convo 2 returns the handshake from convo 1
        match unhandled_2[0].payload {
            StacksMessageType::Handshake(ref data) => {
                assert_eq!(handshake_data_1, *data);
            }
            _ => {
                assert!(false);
            }
        };

        // convo 2 replied to convo 1 with a matching pong
        match reply_ping_1.payload {
            StacksMessageType::Pong(ref data) => {
                assert_eq!(data.nonce, ping_data_1.nonce);
            }
            _ => {
                assert!(false);
            }
        }
    }

    #[test]
    fn convo_handshake_ping_loop() {
        let conn_opts = ConnectionOptions::default();
        let socketaddr_1 = SocketAddr::new(IpAddr::V4(Ipv4Addr::new(127, 0, 0, 1)), 8080);
        let socketaddr_2 = SocketAddr::new(IpAddr::V4(Ipv4Addr::new(1, 2, 3, 4)), 8081);

        let first_burn_hash = BurnchainHeaderHash::from_hex(
            "0000000000000000000000000000000000000000000000000000000000000000",
        )
        .unwrap();

        let mut chain_view = BurnchainView {
            burn_block_height: 12348,
            burn_block_hash: BurnchainHeaderHash([0x11; 32]),
            burn_stable_block_height: 12341,
            burn_stable_block_hash: BurnchainHeaderHash([0x22; 32]),
            last_burn_block_hashes: HashMap::new(),
            rc_consensus_hash: ConsensusHash([0x33; 20]),
        };
        chain_view.make_test_data();

        let first_burn_hash = BurnchainHeaderHash::from_hex(
            "0000000000000000000000000000000000000000000000000000000000000000",
        )
        .unwrap();

        let test_name_1 = "convo_handshake_ping_loop_1";
        let test_name_2 = "convo_handshake_ping_loop_2";

        let burnchain_1 = testing_burnchain_config(test_name_1);
        let burnchain_2 = testing_burnchain_config(test_name_2);

        let (mut peerdb_1, mut sortdb_1, stackerdbs_1, pox_id_1, mut chainstate_1) =
            make_test_chain_dbs(
                test_name_1,
                &burnchain_1,
                0x9abcdef0,
                12350,
                "http://peer1.com".into(),
                &[],
                &[],
                DEFAULT_SERVICES,
            );
        let (mut peerdb_2, mut sortdb_2, stackerdbs_2, pox_id_2, mut chainstate_2) =
            make_test_chain_dbs(
                test_name_2,
                &burnchain_2,
                0x9abcdef0,
                12351,
                "http://peer2.com".into(),
                &[],
                &[],
                DEFAULT_SERVICES,
            );

        let mut net_1 = db_setup(
            test_name_1,
            &burnchain_1,
            0x9abcdef0,
            &mut peerdb_1,
            &mut sortdb_1,
            &socketaddr_1,
            &chain_view,
        );
        let mut net_2 = db_setup(
            test_name_2,
            &burnchain_2,
            0x9abcdef0,
            &mut peerdb_2,
            &mut sortdb_2,
            &socketaddr_2,
            &chain_view,
        );

        let local_peer_1 = PeerDB::get_local_peer(peerdb_1.conn()).unwrap();
        let local_peer_2 = PeerDB::get_local_peer(peerdb_2.conn()).unwrap();

        let mut convo_1 = ConversationP2P::new(
            123,
            456,
            &burnchain_1,
            &socketaddr_2,
            &conn_opts,
            true,
            0,
            StacksEpoch::unit_test_pre_2_05(0),
        );
        let mut convo_2 = ConversationP2P::new(
            123,
            456,
            &burnchain_2,
            &socketaddr_1,
            &conn_opts,
            true,
            1,
            StacksEpoch::unit_test_pre_2_05(0),
        );

        for i in 0..5 {
            // do handshake/ping over and over, with different keys.
            // tests re-keying.

            // convo_1 sends a handshake to convo_2
            let handshake_data_1 = HandshakeData::from_local_peer(&local_peer_1);
            let handshake_1 = convo_1
                .sign_message(
                    &chain_view,
                    &local_peer_1.private_key,
                    StacksMessageType::Handshake(handshake_data_1.clone()),
                )
                .unwrap();
            let mut rh_handshake_1 = convo_1.send_signed_request(handshake_1, 1000000).unwrap();

            // convo_1 sends a ping to convo_2
            let ping_data_1 = PingData::new();
            let ping_1 = convo_1
                .sign_message(
                    &chain_view,
                    &local_peer_1.private_key,
                    StacksMessageType::Ping(ping_data_1.clone()),
                )
                .unwrap();
            let mut rh_ping_1 = convo_1.send_signed_request(ping_1, 1000000).unwrap();

            // convo_2 receives the handshake and ping and processes both, and since no one is waiting for the handshake, will forward
            // it along to the chat caller (us)
            convo_send_recv(
                &mut convo_1,
                vec![&mut rh_handshake_1, &mut rh_ping_1],
                &mut convo_2,
            );
            let unhandled_2 = convo_2
                .chat(&mut net_2, &sortdb_2, &mut chainstate_2, &mut None, false)
                .unwrap();

            // convo_1 has a handshakeaccept
            convo_send_recv(
                &mut convo_2,
                vec![&mut rh_handshake_1, &mut rh_ping_1],
                &mut convo_1,
            );
            let unhandled_1 = convo_1
                .chat(&mut net_1, &sortdb_1, &mut chainstate_1, &mut None, false)
                .unwrap();

            let reply_handshake_1 = rh_handshake_1.recv(0).unwrap();
            let reply_ping_1 = rh_ping_1.recv(0).unwrap();

            assert_eq!(unhandled_1.len(), 0);
            assert_eq!(unhandled_2.len(), 1); // only the handshake is given back.  the ping is consumed

            // convo 2 returns the handshake from convo 1
            match unhandled_2[0].payload {
                StacksMessageType::Handshake(ref data) => {
                    assert_eq!(handshake_data_1, *data);
                }
                _ => {
                    assert!(false);
                }
            };

            // convo 2 replied to convo 1 with a matching pong
            match reply_ping_1.payload {
                StacksMessageType::Pong(ref data) => {
                    assert_eq!(data.nonce, ping_data_1.nonce);
                }
                _ => {
                    assert!(false);
                }
            }

            // received a valid HandshakeAccept from peer 2
            match reply_handshake_1.payload {
                StacksMessageType::HandshakeAccept(ref data)
                | StacksMessageType::StackerDBHandshakeAccept(ref data, ..) => {
                    assert_eq!(data.handshake.addrbytes, local_peer_2.addrbytes);
                    assert_eq!(data.handshake.port, local_peer_2.port);
                    assert_eq!(data.handshake.services, local_peer_2.services);
                    assert_eq!(
                        data.handshake.node_public_key,
                        StacksPublicKeyBuffer::from_public_key(&Secp256k1PublicKey::from_private(
                            &local_peer_2.private_key
                        ))
                    );
                    assert_eq!(
                        data.handshake.expire_block_height,
                        local_peer_2.private_key_expire
                    );
                    assert_eq!(data.heartbeat_interval, conn_opts.heartbeat);
                }
                _ => {
                    assert!(false);
                }
            };

            // convo_2 got updated with convo_1's peer info, and default heartbeat filled in
            assert_eq!(convo_2.peer_heartbeat, 3600);
            assert_eq!(
                convo_2
                    .connection
                    .get_public_key()
                    .unwrap()
                    .to_bytes_compressed(),
                Secp256k1PublicKey::from_private(&local_peer_1.private_key).to_bytes_compressed()
            );

            // convo_1 got updated with convo_2's peer info, as well as heartbeat
            assert_eq!(convo_1.peer_heartbeat, conn_opts.heartbeat);
            assert_eq!(
                convo_1
                    .connection
                    .get_public_key()
                    .unwrap()
                    .to_bytes_compressed(),
                Secp256k1PublicKey::from_private(&local_peer_2.private_key).to_bytes_compressed()
            );

            // regenerate keys and expiries in peer 1
            let new_privkey = Secp256k1PrivateKey::new();
            {
                let mut tx = peerdb_1.tx_begin().unwrap();
                PeerDB::set_local_private_key(&mut tx, &new_privkey, (12350 + i) as u64).unwrap();
                tx.commit().unwrap();
            }
        }
    }

    #[test]
    fn convo_nack_unsolicited() {
        let conn_opts = ConnectionOptions::default();
        let socketaddr_1 = SocketAddr::new(IpAddr::V4(Ipv4Addr::new(127, 0, 0, 1)), 8080);
        let socketaddr_2 = SocketAddr::new(IpAddr::V4(Ipv4Addr::new(1, 2, 3, 4)), 8081);

        let first_burn_hash = BurnchainHeaderHash::from_hex(
            "0000000000000000000000000000000000000000000000000000000000000000",
        )
        .unwrap();

        let mut chain_view = BurnchainView {
            burn_block_height: 12348,
            burn_block_hash: BurnchainHeaderHash([0x11; 32]),
            burn_stable_block_height: 12341,
            burn_stable_block_hash: BurnchainHeaderHash([0x22; 32]),
            last_burn_block_hashes: HashMap::new(),
            rc_consensus_hash: ConsensusHash([0x33; 20]),
        };
        chain_view.make_test_data();

        let first_burn_hash = BurnchainHeaderHash::from_hex(
            "0000000000000000000000000000000000000000000000000000000000000000",
        )
        .unwrap();

        let test_name_1 = "convo_nack_unsolicited_1";
        let test_name_2 = "convo_nack_unsolicited_2";

        let burnchain_1 = testing_burnchain_config(test_name_1);
        let burnchain_2 = testing_burnchain_config(test_name_2);

        let (mut peerdb_1, mut sortdb_1, stackerdbs_1, pox_id_1, mut chainstate_1) =
            make_test_chain_dbs(
                test_name_1,
                &burnchain_1,
                0x9abcdef0,
                12350,
                "http://peer1.com".into(),
                &[],
                &[],
                DEFAULT_SERVICES,
            );
        let (mut peerdb_2, mut sortdb_2, stackerdbs_2, pox_id_2, mut chainstate_2) =
            make_test_chain_dbs(
                test_name_2,
                &burnchain_2,
                0x9abcdef0,
                12351,
                "http://peer2.com".into(),
                &[],
                &[],
                DEFAULT_SERVICES,
            );

        let mut net_1 = db_setup(
            test_name_1,
            &burnchain_1,
            0x9abcdef0,
            &mut peerdb_1,
            &mut sortdb_1,
            &socketaddr_1,
            &chain_view,
        );
        let mut net_2 = db_setup(
            test_name_2,
            &burnchain_2,
            0x9abcdef0,
            &mut peerdb_2,
            &mut sortdb_2,
            &socketaddr_2,
            &chain_view,
        );

        let local_peer_1 = PeerDB::get_local_peer(peerdb_1.conn()).unwrap();
        let local_peer_2 = PeerDB::get_local_peer(peerdb_2.conn()).unwrap();

        let mut convo_1 = ConversationP2P::new(
            123,
            456,
            &burnchain_1,
            &socketaddr_2,
            &conn_opts,
            true,
            0,
            StacksEpoch::unit_test_pre_2_05(0),
        );
        let mut convo_2 = ConversationP2P::new(
            123,
            456,
            &burnchain_2,
            &socketaddr_1,
            &conn_opts,
            true,
            0,
            StacksEpoch::unit_test_pre_2_05(0),
        );

        // no peer public keys known yet
        assert!(convo_1.connection.get_public_key().is_none());
        assert!(convo_2.connection.get_public_key().is_none());

        // convo_1 sends a ping to convo_2
        let ping_data_1 = PingData::new();
        let ping_1 = convo_1
            .sign_message(
                &chain_view,
                &local_peer_1.private_key,
                StacksMessageType::Ping(ping_data_1.clone()),
            )
            .unwrap();
        let mut rh_ping_1 = convo_1.send_signed_request(ping_1, 1000000).unwrap();

        // convo_2 will reply with a nack since peer_1 hasn't authenticated yet
        convo_send_recv(&mut convo_1, vec![&mut rh_ping_1], &mut convo_2);
        let unhandled_2 = convo_2
            .chat(&mut net_2, &sortdb_2, &mut chainstate_2, &mut None, false)
            .unwrap();

        // convo_1 has a nack
        convo_send_recv(&mut convo_2, vec![&mut rh_ping_1], &mut convo_1);
        let unhandled_1 = convo_1
            .chat(&mut net_1, &sortdb_1, &mut chainstate_1, &mut None, false)
            .unwrap();

        let reply_1 = rh_ping_1.recv(0).unwrap();

        // convo_2 gives back nothing
        assert_eq!(unhandled_1.len(), 0);
        assert_eq!(unhandled_2.len(), 0);

        // convo_1 got a NACK
        match reply_1.payload {
            StacksMessageType::Nack(ref data) => {
                assert_eq!(data.error_code, NackErrorCodes::HandshakeRequired);
            }
            _ => {
                assert!(false);
            }
        };

        // convo_2 did NOT get updated with convo_1's peer info
        assert_eq!(convo_2.peer_heartbeat, 0);
        assert!(convo_2.connection.get_public_key().is_none());

        // convo_1 did NOT get updated
        assert_eq!(convo_1.peer_heartbeat, 0);
        assert!(convo_2.connection.get_public_key().is_none());
    }

    #[test]
    fn convo_ignore_unsolicited_handshake() {
        let conn_opts = ConnectionOptions::default();
        let socketaddr_1 = SocketAddr::new(IpAddr::V4(Ipv4Addr::new(127, 0, 0, 1)), 8080);
        let socketaddr_2 = SocketAddr::new(IpAddr::V4(Ipv4Addr::new(1, 2, 3, 4)), 8081);

        let first_burn_hash = BurnchainHeaderHash::from_hex(
            "0000000000000000000000000000000000000000000000000000000000000000",
        )
        .unwrap();

        let mut chain_view = BurnchainView {
            burn_block_height: 12348,
            burn_block_hash: BurnchainHeaderHash([0x11; 32]),
            burn_stable_block_height: 12341,
            burn_stable_block_hash: BurnchainHeaderHash([0x22; 32]),
            last_burn_block_hashes: HashMap::new(),
            rc_consensus_hash: ConsensusHash([0x33; 20]),
        };
        chain_view.make_test_data();

        let first_burn_hash = BurnchainHeaderHash::from_hex(
            "0000000000000000000000000000000000000000000000000000000000000000",
        )
        .unwrap();

        let test_name_1 = "convo_ignore_unsolicited_handshake_1";
        let test_name_2 = "convo_ignore_unsolicited_handshake_2";

        let burnchain_1 = testing_burnchain_config(test_name_1);
        let burnchain_2 = testing_burnchain_config(test_name_2);

        let (mut peerdb_1, mut sortdb_1, stackerdbs_1, pox_id_1, mut chainstate_1) =
            make_test_chain_dbs(
                test_name_1,
                &burnchain_1,
                0x9abcdef0,
                12350,
                "http://peer1.com".into(),
                &[],
                &[],
                DEFAULT_SERVICES,
            );
        let (mut peerdb_2, mut sortdb_2, stackerdbs_2, pox_id_2, mut chainstate_2) =
            make_test_chain_dbs(
                test_name_2,
                &burnchain_2,
                0x9abcdef0,
                12351,
                "http://peer2.com".into(),
                &[],
                &[],
                DEFAULT_SERVICES,
            );

        let mut net_1 = db_setup(
            test_name_1,
            &burnchain_1,
            0x9abcdef0,
            &mut peerdb_1,
            &mut sortdb_1,
            &socketaddr_1,
            &chain_view,
        );
        let mut net_2 = db_setup(
            test_name_2,
            &burnchain_2,
            0x9abcdef0,
            &mut peerdb_2,
            &mut sortdb_2,
            &socketaddr_2,
            &chain_view,
        );

        let local_peer_1 = PeerDB::get_local_peer(peerdb_1.conn()).unwrap();
        let local_peer_2 = PeerDB::get_local_peer(peerdb_2.conn()).unwrap();

        let mut convo_1 = ConversationP2P::new(
            123,
            456,
            &burnchain_1,
            &socketaddr_2,
            &conn_opts,
            true,
            0,
            StacksEpoch::unit_test_pre_2_05(0),
        );
        let mut convo_2 = ConversationP2P::new(
            123,
            456,
            &burnchain_2,
            &socketaddr_1,
            &conn_opts,
            true,
            0,
            StacksEpoch::unit_test_pre_2_05(0),
        );

        // no peer public keys known yet
        assert!(convo_1.connection.get_public_key().is_none());
        assert!(convo_2.connection.get_public_key().is_none());

        // convo_1 sends unauthenticated control-plane messages to convo_2
        let unauthed_messages = {
            let accept_data_1 = HandshakeAcceptData::new(&local_peer_1, 1000000000);
            let accept_1 = convo_1
                .sign_message(
                    &chain_view,
                    &local_peer_1.private_key,
                    StacksMessageType::HandshakeAccept(accept_data_1.clone()),
                )
                .unwrap();

            let stackerdb_accept_data_1 = StacksMessageType::StackerDBHandshakeAccept(
                accept_data_1.clone(),
                StackerDBHandshakeData {
                    rc_consensus_hash: chain_view.rc_consensus_hash.clone(),
                    // placeholder sbtc address for now
                    smart_contracts: vec![QualifiedContractIdentifier::parse(
                        "SP000000000000000000002Q6VF78.sbtc",
                    )
                    .unwrap()],
                },
            );

            let stackerdb_accept_1 = convo_1
                .sign_message(
                    &chain_view,
                    &local_peer_1.private_key,
                    stackerdb_accept_data_1,
                )
                .unwrap();

            vec![accept_1, stackerdb_accept_1]
        };

        for unauthed_msg in unauthed_messages.into_iter() {
            let mut rh_1 = convo_1.send_signed_request(unauthed_msg, 1000000).unwrap();

            convo_send_recv(&mut convo_1, vec![&mut rh_1], &mut convo_2);
            let unhandled_2 = convo_2
                .chat(&mut net_2, &sortdb_2, &mut chainstate_2, &mut None, false)
                .unwrap();

            convo_send_recv(&mut convo_2, vec![&mut rh_1], &mut convo_1);
            let unhandled_1 = convo_1
                .chat(&mut net_1, &sortdb_1, &mut chainstate_1, &mut None, false)
                .unwrap();

            // connection should break off since nodes ignore unsolicited messages
            match rh_1.recv(1).unwrap_err() {
                net_error::ConnectionBroken => {}
                e => {
                    panic!(
                        "Unexpected error from consuming unsolicited message: {:?}",
                        &e
                    );
                }
            }

            // convo_2 gives back nothing
            assert_eq!(unhandled_1.len(), 0);
            assert_eq!(unhandled_2.len(), 0);

            // convo_2 did NOT get updated with convo_1's peer info
            assert_eq!(convo_2.peer_heartbeat, 0);
            assert!(convo_2.connection.get_public_key().is_none());

            // convo_1 did NOT get updated
            assert_eq!(convo_1.peer_heartbeat, 0);
            assert!(convo_2.connection.get_public_key().is_none());
        }
    }

    #[test]
    fn convo_handshake_getblocksinv() {
        with_timeout(100, || {
            let conn_opts = ConnectionOptions::default();

            let socketaddr_1 = SocketAddr::new(IpAddr::V4(Ipv4Addr::new(127, 0, 0, 1)), 8080);
            let socketaddr_2 = SocketAddr::new(IpAddr::V4(Ipv4Addr::new(1, 2, 3, 4)), 8081);

            let first_burn_hash = BurnchainHeaderHash::from_hex(
                "0000000000000000000000000000000000000000000000000000000000000000",
            )
            .unwrap();

            let mut chain_view = BurnchainView {
                burn_block_height: 12331,
                burn_block_hash: BurnchainHeaderHash([0x11; 32]),
                burn_stable_block_height: 12331 - 7,
                burn_stable_block_hash: BurnchainHeaderHash([0x22; 32]),
                last_burn_block_hashes: HashMap::new(),
                rc_consensus_hash: ConsensusHash([0x33; 20]),
            };
            chain_view.make_test_data();

            let test_name_1 = "convo_handshake_getblocksinv_1";
            let test_name_2 = "convo_handshake_getblocksinv_2";

            let burnchain_1 = testing_burnchain_config(test_name_1);
            let burnchain_2 = testing_burnchain_config(test_name_2);

            let (mut peerdb_1, mut sortdb_1, stackerdbs_1, pox_id_1, mut chainstate_1) =
                make_test_chain_dbs(
                    test_name_1,
                    &burnchain_1,
                    0x9abcdef0,
                    12350,
                    "http://peer1.com".into(),
                    &[],
                    &[],
                    DEFAULT_SERVICES,
                );
            let (mut peerdb_2, mut sortdb_2, stackerdbs_2, pox_id_2, mut chainstate_2) =
                make_test_chain_dbs(
                    test_name_2,
                    &burnchain_2,
                    0x9abcdef0,
                    12351,
                    "http://peer2.com".into(),
                    &[],
                    &[],
                    DEFAULT_SERVICES,
                );

            let mut net_1 = db_setup(
                test_name_1,
                &burnchain_1,
                0x9abcdef0,
                &mut peerdb_1,
                &mut sortdb_1,
                &socketaddr_1,
                &chain_view,
            );
            let mut net_2 = db_setup(
                test_name_2,
                &burnchain_2,
                0x9abcdef0,
                &mut peerdb_2,
                &mut sortdb_2,
                &socketaddr_2,
                &chain_view,
            );

            let local_peer_1 = PeerDB::get_local_peer(peerdb_1.conn()).unwrap();
            let local_peer_2 = PeerDB::get_local_peer(peerdb_2.conn()).unwrap();

            let mut convo_1 = ConversationP2P::new(
                123,
                456,
                &burnchain_1,
                &socketaddr_2,
                &conn_opts,
                true,
                0,
                StacksEpoch::unit_test_pre_2_05(0),
            );
            let mut convo_2 = ConversationP2P::new(
                123,
                456,
                &burnchain_2,
                &socketaddr_1,
                &conn_opts,
                true,
                0,
                StacksEpoch::unit_test_pre_2_05(0),
            );

            // no peer public keys known yet
            assert!(convo_1.connection.get_public_key().is_none());
            assert!(convo_2.connection.get_public_key().is_none());

            // convo_1 sends a handshake to convo_2
            let handshake_data_1 = HandshakeData::from_local_peer(&local_peer_1);
            let handshake_1 = convo_1
                .sign_message(
                    &chain_view,
                    &local_peer_1.private_key,
                    StacksMessageType::Handshake(handshake_data_1.clone()),
                )
                .unwrap();
            let mut rh_1 = convo_1.send_signed_request(handshake_1, 1000000).unwrap();

            // convo_2 receives it and processes it, and since no one is waiting for it, will forward
            // it along to the chat caller (us)
            test_debug!("send handshake");
            convo_send_recv(&mut convo_1, vec![&mut rh_1], &mut convo_2);
            let unhandled_2 = convo_2
                .chat(&mut net_2, &sortdb_2, &mut chainstate_2, &mut None, false)
                .unwrap();

            // convo_1 has a handshakeaccept
            test_debug!("send handshake-accept");
            convo_send_recv(&mut convo_2, vec![&mut rh_1], &mut convo_1);
            let unhandled_1 = convo_1
                .chat(&mut net_1, &sortdb_1, &mut chainstate_1, &mut None, false)
                .unwrap();

            let reply_1 = rh_1.recv(0).unwrap();

            assert_eq!(unhandled_1.len(), 0);
            assert_eq!(unhandled_2.len(), 1);

            // convo 2 returns the handshake from convo 1
            match unhandled_2[0].payload {
                StacksMessageType::Handshake(ref data) => {
                    assert_eq!(handshake_data_1, *data);
                }
                _ => {
                    assert!(false);
                }
            };

            // received a valid HandshakeAccept from peer 2
            match reply_1.payload {
                StacksMessageType::HandshakeAccept(ref data)
                | StacksMessageType::StackerDBHandshakeAccept(ref data, ..) => {
                    assert_eq!(data.handshake.addrbytes, local_peer_2.addrbytes);
                    assert_eq!(data.handshake.port, local_peer_2.port);
                    assert_eq!(data.handshake.services, local_peer_2.services);
                    assert_eq!(
                        data.handshake.node_public_key,
                        StacksPublicKeyBuffer::from_public_key(&Secp256k1PublicKey::from_private(
                            &local_peer_2.private_key
                        ))
                    );
                    assert_eq!(
                        data.handshake.expire_block_height,
                        local_peer_2.private_key_expire
                    );
                    assert_eq!(data.handshake.data_url, "http://peer2.com".into());
                    assert_eq!(data.heartbeat_interval, conn_opts.heartbeat);
                }
                _ => {
                    assert!(false);
                }
            };

            // convo_1 sends a getblocksinv to convo_2 for all the blocks in the last reward cycle
            let convo_1_chaintip =
                SortitionDB::get_canonical_burn_chain_tip(sortdb_1.conn()).unwrap();
            let convo_1_ancestor = {
                let ic = sortdb_1.index_conn();
                SortitionDB::get_ancestor_snapshot(
                    &ic,
                    convo_1_chaintip.block_height - 10 - 1,
                    &convo_1_chaintip.sortition_id,
                )
                .unwrap()
                .unwrap()
            };

            let getblocksdata_1 = GetBlocksInv {
                consensus_hash: convo_1_ancestor.consensus_hash,
                num_blocks: 10,
            };
            let getblocksdata_1_msg = convo_1
                .sign_message(
                    &chain_view,
                    &local_peer_1.private_key,
                    StacksMessageType::GetBlocksInv(getblocksdata_1.clone()),
                )
                .unwrap();
            let mut rh_1 = convo_1
                .send_signed_request(getblocksdata_1_msg, 10000000)
                .unwrap();

            // convo_2 receives it, and handles it
            test_debug!("send getblocksinv");
            convo_send_recv(&mut convo_1, vec![&mut rh_1], &mut convo_2);
            let unhandled_2 = convo_2
                .chat(&mut net_2, &sortdb_2, &mut chainstate_2, &mut None, false)
                .unwrap();

            // convo_1 gets back a blocksinv message
            test_debug!("send blocksinv");
            convo_send_recv(&mut convo_2, vec![&mut rh_1], &mut convo_1);
            let unhandled_1 = convo_1
                .chat(&mut net_1, &sortdb_1, &mut chainstate_1, &mut None, false)
                .unwrap();

            let reply_1 = rh_1.recv(0).unwrap();

            // no unhandled messages forwarded
            assert_eq!(unhandled_1, vec![]);
            assert_eq!(unhandled_2, vec![]);

            // convo 2 returned a block-inv for all blocks
            match reply_1.payload {
                StacksMessageType::BlocksInv(ref data) => {
                    assert_eq!(data.bitlen, 10);
                    test_debug!("data: {:?}", data);

                    // all burn blocks had sortitions, but we have no Stacks blocks :(
                    for i in 0..data.bitlen {
                        assert!(!data.has_ith_block(i));
                    }
                }
                x => {
                    error!("received invalid payload: {:?}", &x);
                    assert!(false);
                }
            }

            // request for a non-existent consensus hash
            let getblocksdata_diverged_1 = GetBlocksInv {
                consensus_hash: ConsensusHash([0xff; 20]),
                num_blocks: GETPOXINV_MAX_BITLEN as u16,
            };
            let getblocksdata_diverged_1_msg = convo_1
                .sign_message(
                    &chain_view,
                    &local_peer_1.private_key,
                    StacksMessageType::GetBlocksInv(getblocksdata_diverged_1.clone()),
                )
                .unwrap();
            let mut rh_1 = convo_1
                .send_signed_request(getblocksdata_diverged_1_msg, 10000000)
                .unwrap();

            // convo_2 receives it, and handles it
            test_debug!("send getblocksinv (diverged)");
            convo_send_recv(&mut convo_1, vec![&mut rh_1], &mut convo_2);
            let unhandled_2 = convo_2
                .chat(&mut net_2, &sortdb_2, &mut chainstate_2, &mut None, false)
                .unwrap();

            // convo_1 gets back a nack message
            test_debug!("send nack (diverged)");
            convo_send_recv(&mut convo_2, vec![&mut rh_1], &mut convo_1);
            let unhandled_1 = convo_1
                .chat(&mut net_1, &sortdb_1, &mut chainstate_1, &mut None, false)
                .unwrap();

            let reply_1 = rh_1.recv(0).unwrap();

            // no unhandled messages forwarded
            assert_eq!(unhandled_1, vec![]);
            assert_eq!(unhandled_2, vec![]);

            // convo 2 returned a nack with the appropriate error message
            match reply_1.payload {
                StacksMessageType::Nack(ref data) => {
                    assert_eq!(data.error_code, NackErrorCodes::NoSuchBurnchainBlock);
                }
                _ => {
                    assert!(false);
                }
            }
        })
    }

    #[test]
    fn convo_handshake_getnakamotoinv() {
        with_timeout(100, || {
            let conn_opts = ConnectionOptions::default();

            let socketaddr_1 = SocketAddr::new(IpAddr::V4(Ipv4Addr::new(127, 0, 0, 1)), 8080);
            let socketaddr_2 = SocketAddr::new(IpAddr::V4(Ipv4Addr::new(1, 2, 3, 4)), 8081);

            let first_burn_hash = BurnchainHeaderHash::from_hex(
                "0000000000000000000000000000000000000000000000000000000000000000",
            )
            .unwrap();

            let mut chain_view = BurnchainView {
                burn_block_height: 12331,
                burn_block_hash: BurnchainHeaderHash([0x11; 32]),
                burn_stable_block_height: 12331 - 7,
                burn_stable_block_hash: BurnchainHeaderHash([0x22; 32]),
                last_burn_block_hashes: HashMap::new(),
                rc_consensus_hash: ConsensusHash([0x33; 20]),
            };
            chain_view.make_test_data();

            let test_name_1 = "convo_handshake_getnakamotoinv_1";
            let test_name_2 = "convo_handshake_getnakamotoinv_2";

            let burnchain_1 = testing_burnchain_config(test_name_1);
            let burnchain_2 = testing_burnchain_config(test_name_2);

            let (mut peerdb_1, mut sortdb_1, stackerdbs_1, pox_id_1, mut chainstate_1) =
                make_test_chain_dbs(
                    test_name_1,
                    &burnchain_1,
                    0x9abcdef0,
                    12350,
                    "http://peer1.com".into(),
                    &[],
                    &[],
                    DEFAULT_SERVICES,
                );
            let (mut peerdb_2, mut sortdb_2, stackerdbs_2, pox_id_2, mut chainstate_2) =
                make_test_chain_dbs(
                    test_name_2,
                    &burnchain_2,
                    0x9abcdef0,
                    12351,
                    "http://peer2.com".into(),
                    &[],
                    &[],
                    DEFAULT_SERVICES,
                );

            let mut net_1 = db_setup(
                test_name_1,
                &burnchain_1,
                0x9abcdef0,
                &mut peerdb_1,
                &mut sortdb_1,
                &socketaddr_1,
                &chain_view,
            );
            let mut net_2 = db_setup(
                test_name_2,
                &burnchain_2,
                0x9abcdef0,
                &mut peerdb_2,
                &mut sortdb_2,
                &socketaddr_2,
                &chain_view,
            );

            let local_peer_1 = PeerDB::get_local_peer(peerdb_1.conn()).unwrap();
            let local_peer_2 = PeerDB::get_local_peer(peerdb_2.conn()).unwrap();

            let mut convo_1 = ConversationP2P::new(
                123,
                456,
                &burnchain_1,
                &socketaddr_2,
                &conn_opts,
                true,
                0,
                StacksEpoch::unit_test_pre_2_05(0),
            );
            let mut convo_2 = ConversationP2P::new(
                123,
                456,
                &burnchain_2,
                &socketaddr_1,
                &conn_opts,
                true,
                0,
                StacksEpoch::unit_test_pre_2_05(0),
            );

            // no peer public keys known yet
            assert!(convo_1.connection.get_public_key().is_none());
            assert!(convo_2.connection.get_public_key().is_none());

            // convo_1 sends a handshake to convo_2
            let handshake_data_1 = HandshakeData::from_local_peer(&local_peer_1);
            let handshake_1 = convo_1
                .sign_message(
                    &chain_view,
                    &local_peer_1.private_key,
                    StacksMessageType::Handshake(handshake_data_1.clone()),
                )
                .unwrap();
            let mut rh_1 = convo_1.send_signed_request(handshake_1, 1000000).unwrap();

            // convo_2 receives it and processes it, and since no one is waiting for it, will forward
            // it along to the chat caller (us)
            test_debug!("send handshake");
            convo_send_recv(&mut convo_1, vec![&mut rh_1], &mut convo_2);
            let unhandled_2 = convo_2
                .chat(&mut net_2, &sortdb_2, &mut chainstate_2, &mut None, false)
                .unwrap();

            // convo_1 has a handshakeaccept
            test_debug!("send handshake-accept");
            convo_send_recv(&mut convo_2, vec![&mut rh_1], &mut convo_1);
            let unhandled_1 = convo_1
                .chat(&mut net_1, &sortdb_1, &mut chainstate_1, &mut None, false)
                .unwrap();

            let reply_1 = rh_1.recv(0).unwrap();

            assert_eq!(unhandled_1.len(), 0);
            assert_eq!(unhandled_2.len(), 1);

            // convo 2 returns the handshake from convo 1
            match unhandled_2[0].payload {
                StacksMessageType::Handshake(ref data) => {
                    assert_eq!(handshake_data_1, *data);
                }
                _ => {
                    assert!(false);
                }
            };

            // received a valid HandshakeAccept from peer 2
            match reply_1.payload {
                StacksMessageType::HandshakeAccept(ref data)
                | StacksMessageType::StackerDBHandshakeAccept(ref data, ..) => {
                    assert_eq!(data.handshake.addrbytes, local_peer_2.addrbytes);
                    assert_eq!(data.handshake.port, local_peer_2.port);
                    assert_eq!(data.handshake.services, local_peer_2.services);
                    assert_eq!(
                        data.handshake.node_public_key,
                        StacksPublicKeyBuffer::from_public_key(&Secp256k1PublicKey::from_private(
                            &local_peer_2.private_key
                        ))
                    );
                    assert_eq!(
                        data.handshake.expire_block_height,
                        local_peer_2.private_key_expire
                    );
                    assert_eq!(data.handshake.data_url, "http://peer2.com".into());
                    assert_eq!(data.heartbeat_interval, conn_opts.heartbeat);
                }
                _ => {
                    assert!(false);
                }
            };

            // convo_1 sends a getnakamotoinv to convo_2 for all the tenures in the last reward cycle
            let convo_1_chaintip =
                SortitionDB::get_canonical_burn_chain_tip(sortdb_1.conn()).unwrap();
            let convo_1_ancestor = {
                let ic = sortdb_1.index_conn();
                SortitionDB::get_ancestor_snapshot(
                    &ic,
                    convo_1_chaintip.block_height - 10 - 1,
                    &convo_1_chaintip.sortition_id,
                )
                .unwrap()
                .unwrap()
            };

            let getnakamotodata_1 = GetNakamotoInvData {
                consensus_hash: convo_1_ancestor.consensus_hash,
            };
            let getnakamotodata_1_msg = convo_1
                .sign_message(
                    &chain_view,
                    &local_peer_1.private_key,
                    StacksMessageType::GetNakamotoInv(getnakamotodata_1.clone()),
                )
                .unwrap();
            let mut rh_1 = convo_1
                .send_signed_request(getnakamotodata_1_msg, 10000000)
                .unwrap();

            // convo_2 receives it, and handles it
            test_debug!("send getnakamotoinv");
            convo_send_recv(&mut convo_1, vec![&mut rh_1], &mut convo_2);
            let unhandled_2 = convo_2
                .chat(&mut net_2, &sortdb_2, &mut chainstate_2, &mut None, false)
                .unwrap();

            // convo_1 gets back a nakamotoinv message
            test_debug!("send nakamotoinv");
            convo_send_recv(&mut convo_2, vec![&mut rh_1], &mut convo_1);
            let unhandled_1 = convo_1
                .chat(&mut net_1, &sortdb_1, &mut chainstate_1, &mut None, false)
                .unwrap();

            let reply_1 = rh_1.recv(0).unwrap();

            // no unhandled messages forwarded
            assert_eq!(unhandled_1, vec![]);
            assert_eq!(unhandled_2, vec![]);

            // convo 2 returned a tenure-inv for all tenures
            match reply_1.payload {
                StacksMessageType::NakamotoInv(ref data) => {
                    assert_eq!(data.tenures.len(), 10);
                    test_debug!("data: {:?}", data);

                    // all burn blocks had sortitions, but we have no tenures :(
                    for i in 0..10 {
                        assert_eq!(data.tenures.get(i).unwrap(), false);
                    }
                }
                x => {
                    error!("received invalid payload: {:?}", &x);
                    assert!(false);
                }
            }

            // request for a non-existent consensus hash
            let getnakamotodata_diverged_1 = GetNakamotoInvData {
                consensus_hash: ConsensusHash([0xff; 20]),
            };
            let getnakamotodata_diverged_1_msg = convo_1
                .sign_message(
                    &chain_view,
                    &local_peer_1.private_key,
                    StacksMessageType::GetNakamotoInv(getnakamotodata_diverged_1.clone()),
                )
                .unwrap();
            let mut rh_1 = convo_1
                .send_signed_request(getnakamotodata_diverged_1_msg, 10000000)
                .unwrap();

            // convo_2 receives it, and handles it
            test_debug!("send getnakamotoinv (diverged)");
            convo_send_recv(&mut convo_1, vec![&mut rh_1], &mut convo_2);
            let unhandled_2 = convo_2
                .chat(&mut net_2, &sortdb_2, &mut chainstate_2, &mut None, false)
                .unwrap();

            // convo_1 gets back a nack message
            test_debug!("send nack (diverged)");
            convo_send_recv(&mut convo_2, vec![&mut rh_1], &mut convo_1);
            let unhandled_1 = convo_1
                .chat(&mut net_1, &sortdb_1, &mut chainstate_1, &mut None, false)
                .unwrap();

            let reply_1 = rh_1.recv(0).unwrap();

            // no unhandled messages forwarded
            assert_eq!(unhandled_1, vec![]);
            assert_eq!(unhandled_2, vec![]);

            // convo 2 returned a nack with the appropriate error message
            match reply_1.payload {
                StacksMessageType::Nack(ref data) => {
                    assert_eq!(data.error_code, NackErrorCodes::NoSuchBurnchainBlock);
                }
                _ => {
                    assert!(false);
                }
            }
        })
    }

    #[test]
    fn convo_natpunch() {
        let conn_opts = ConnectionOptions::default();
        let socketaddr_1 = SocketAddr::new(IpAddr::V4(Ipv4Addr::new(1, 2, 3, 4)), 8081);
        let socketaddr_2 = SocketAddr::new(IpAddr::V4(Ipv4Addr::new(127, 0, 0, 1)), 8080);

        let first_burn_hash = BurnchainHeaderHash::from_hex(
            "0000000000000000000000000000000000000000000000000000000000000000",
        )
        .unwrap();

        let mut chain_view = BurnchainView {
            burn_block_height: 12348,
            burn_block_hash: BurnchainHeaderHash([0x11; 32]),
            burn_stable_block_height: 12341,
            burn_stable_block_hash: BurnchainHeaderHash([0x22; 32]),
            last_burn_block_hashes: HashMap::new(),
            rc_consensus_hash: ConsensusHash([0x33; 20]),
        };
        chain_view.make_test_data();

        let first_burn_hash = BurnchainHeaderHash::from_hex(
            "0000000000000000000000000000000000000000000000000000000000000000",
        )
        .unwrap();

        let test_name_1 = "convo_natpunch_1";
        let test_name_2 = "convo_natpunch_2";

        let burnchain_1 = testing_burnchain_config(test_name_1);
        let burnchain_2 = testing_burnchain_config(test_name_2);

        let (mut peerdb_1, mut sortdb_1, stackerdbs_1, pox_id_1, mut chainstate_1) =
            make_test_chain_dbs(
                test_name_1,
                &burnchain_1,
                0x9abcdef0,
                12352,
                "http://peer1.com".into(),
                &[],
                &[],
                DEFAULT_SERVICES,
            );
        let (mut peerdb_2, mut sortdb_2, stackerdbs_2, pox_id_2, mut chainstate_2) =
            make_test_chain_dbs(
                test_name_2,
                &burnchain_2,
                0x9abcdef0,
                12353,
                "http://peer2.com".into(),
                &[],
                &[],
                DEFAULT_SERVICES,
            );

        let mut net_1 = db_setup(
            test_name_1,
            &burnchain_1,
            0x9abcdef0,
            &mut peerdb_1,
            &mut sortdb_1,
            &socketaddr_1,
            &chain_view,
        );
        let mut net_2 = db_setup(
            test_name_2,
            &burnchain_2,
            0x9abcdef0,
            &mut peerdb_2,
            &mut sortdb_2,
            &socketaddr_2,
            &chain_view,
        );

        let local_peer_1 = PeerDB::get_local_peer(peerdb_1.conn()).unwrap();
        let local_peer_2 = PeerDB::get_local_peer(peerdb_2.conn()).unwrap();

        let mut convo_1 = ConversationP2P::new(
            123,
            456,
            &burnchain_1,
            &socketaddr_2,
            &conn_opts,
            true,
            0,
            StacksEpoch::unit_test_pre_2_05(0),
        );
        let mut convo_2 = ConversationP2P::new(
            123,
            456,
            &burnchain_2,
            &socketaddr_1,
            &conn_opts,
            true,
            0,
            StacksEpoch::unit_test_pre_2_05(0),
        );

        // convo_1 sends natpunch request to convo_2
        let natpunch_1 = convo_1
            .sign_message(
                &chain_view,
                &local_peer_1.private_key,
                StacksMessageType::NatPunchRequest(0x12345678),
            )
            .unwrap();
        let mut rh_natpunch_1 = convo_1
            .send_signed_request(natpunch_1.clone(), 1000000)
            .unwrap();

        // convo_2 receives the natpunch request and processes it
        test_debug!("send natpunch {:?}", &natpunch_1);
        convo_send_recv(&mut convo_1, vec![&mut rh_natpunch_1], &mut convo_2);
        let unhandled_2 = convo_2
            .chat(&mut net_2, &sortdb_2, &mut chainstate_2, &mut None, false)
            .unwrap();

        // convo_1 gets back a natpunch reply
        test_debug!("reply natpunch-reply");
        convo_send_recv(&mut convo_2, vec![&mut rh_natpunch_1], &mut convo_1);
        let unhandled_1 = convo_1
            .chat(&mut net_1, &sortdb_1, &mut chainstate_1, &mut None, false)
            .unwrap();

        let natpunch_reply_1 = rh_natpunch_1.recv(0).unwrap();

        // handled and consumed
        assert_eq!(unhandled_1.len(), 0);
        assert_eq!(unhandled_2.len(), 0);

        // convo_2 replies the natpunch data for convo_1 -- i.e. what convo_2 thinks convo_1's IP
        // address is
        match natpunch_reply_1.payload {
            StacksMessageType::NatPunchReply(ref data) => {
                assert_eq!(data.addrbytes, PeerAddress::from_socketaddr(&socketaddr_1));
                assert_eq!(data.nonce, 0x12345678);
            }
            _ => {
                assert!(false);
            }
        }
    }

    #[test]
    fn convo_is_preamble_valid() {
        let conn_opts = ConnectionOptions::default();
        let socketaddr_1 = SocketAddr::new(IpAddr::V4(Ipv4Addr::new(127, 0, 0, 1)), 8080);
        let socketaddr_2 = SocketAddr::new(IpAddr::V4(Ipv4Addr::new(1, 2, 3, 4)), 8081);

        let first_burn_hash = BurnchainHeaderHash::from_hex(
            "0000000000000000000000000000000000000000000000000000000000000000",
        )
        .unwrap();

        let mut chain_view = BurnchainView {
            burn_block_height: 12348,
            burn_block_hash: BurnchainHeaderHash([0x11; 32]),
            burn_stable_block_height: 12341,
            burn_stable_block_hash: BurnchainHeaderHash([0x22; 32]),
            last_burn_block_hashes: HashMap::new(),
            rc_consensus_hash: ConsensusHash([0x33; 20]),
        };
        chain_view.make_test_data();

        let test_name_1 = "convo_is_preamble_valid";
        let burnchain = testing_burnchain_config(test_name_1);

        let (mut peerdb_1, mut sortdb_1, stackerdbs_1, pox_id_1, chainstate_1) =
            make_test_chain_dbs(
                test_name_1,
                &burnchain,
                0x9abcdef0,
                12352,
                "http://peer1.com".into(),
                &[],
                &[],
                DEFAULT_SERVICES,
            );

        let net_1 = db_setup(
            test_name_1,
            &burnchain,
            0x9abcdef0,
            &mut peerdb_1,
            &mut sortdb_1,
            &socketaddr_1,
            &chain_view,
        );

        let local_peer_1 = PeerDB::get_local_peer(peerdb_1.conn()).unwrap();

        // network ID check
        {
            let mut convo_bad = ConversationP2P::new(
                123,
                456,
                &burnchain,
                &socketaddr_2,
                &conn_opts,
                true,
                0,
                StacksEpoch::unit_test_pre_2_05(0),
            );

            let ping_data = PingData::new();
            convo_bad.network_id += 1;
            let ping_bad = convo_bad
                .sign_message(
                    &chain_view,
                    &local_peer_1.private_key,
                    StacksMessageType::Ping(ping_data.clone()),
                )
                .unwrap();
            convo_bad.network_id -= 1;

            assert_eq!(
                convo_bad.is_preamble_valid(&ping_bad, &chain_view),
                Err(net_error::InvalidMessage)
            );
        }

        // stable block height check
        {
            let mut convo_bad = ConversationP2P::new(
                123,
                456,
                &burnchain,
                &socketaddr_2,
                &conn_opts,
                true,
                0,
                StacksEpoch::unit_test_pre_2_05(0),
            );

            let ping_data = PingData::new();

            let mut chain_view_bad = chain_view.clone();
            chain_view_bad.burn_stable_block_height -= 1;

            let ping_bad = convo_bad
                .sign_message(
                    &chain_view_bad,
                    &local_peer_1.private_key,
                    StacksMessageType::Ping(ping_data.clone()),
                )
                .unwrap();

            assert_eq!(
                convo_bad.is_preamble_valid(&ping_bad, &chain_view),
                Err(net_error::InvalidMessage)
            );
        }

        // unstable burn header hash mismatch
        {
            let mut convo_bad = ConversationP2P::new(
                123,
                456,
                &burnchain,
                &socketaddr_2,
                &conn_opts,
                true,
                0,
                StacksEpoch::unit_test_pre_2_05(0),
            );

            let ping_data = PingData::new();

            let mut chain_view_bad = chain_view.clone();
            let old = chain_view_bad.burn_block_hash.clone();
            chain_view_bad.burn_block_hash = BurnchainHeaderHash([0x33; 32]);
            chain_view_bad.last_burn_block_hashes.insert(
                chain_view_bad.burn_block_height,
                chain_view_bad.burn_block_hash.clone(),
            );

            let ping_bad = convo_bad
                .sign_message(
                    &chain_view_bad,
                    &local_peer_1.private_key,
                    StacksMessageType::Ping(ping_data.clone()),
                )
                .unwrap();

            // considered valid as long as the stable burn header hash is valid
            assert_eq!(
                convo_bad.is_preamble_valid(&ping_bad, &chain_view),
                Ok(true)
            );
        }

        // stable burn header hash mismatch
        {
            let mut convo_bad = ConversationP2P::new(
                123,
                456,
                &burnchain,
                &socketaddr_2,
                &conn_opts,
                true,
                0,
                StacksEpoch::unit_test_pre_2_05(0),
            );

            let ping_data = PingData::new();

            let mut chain_view_bad = chain_view.clone();
            let old = chain_view_bad.burn_stable_block_hash.clone();
            chain_view_bad.burn_stable_block_hash = BurnchainHeaderHash([0x11; 32]);
            chain_view_bad.last_burn_block_hashes.insert(
                chain_view_bad.burn_stable_block_height,
                chain_view_bad.burn_stable_block_hash.clone(),
            );

            let ping_bad = convo_bad
                .sign_message(
                    &chain_view_bad,
                    &local_peer_1.private_key,
                    StacksMessageType::Ping(ping_data.clone()),
                )
                .unwrap();

            assert_eq!(
                convo_bad.is_preamble_valid(&ping_bad, &chain_view),
                Err(net_error::InvalidMessage)
            );
        }

        // stale peer version max-epoch
        {
            // convo thinks its epoch 2.05
            let epochs = StacksEpoch::unit_test_2_05(chain_view.burn_block_height - 4);
            let cur_epoch = epochs
                .epoch_at_height(chain_view.burn_block_height)
                .unwrap();
            assert_eq!(cur_epoch.epoch_id, StacksEpochId::Epoch2_05);

            eprintln!(
                "cur_epoch = {:?}, burn height = {}",
                &cur_epoch, chain_view.burn_block_height
            );

            let mut convo_bad = ConversationP2P::new(
                123,
                0x18000005,
                &burnchain,
                &socketaddr_2,
                &conn_opts,
                true,
                0,
                epochs,
            );

            let ping_data = PingData::new();

            // give ping a pre-2.05 epoch marker in its peer version
            convo_bad.version = 0x18000000;
            let ping_bad = convo_bad
                .sign_message(
                    &chain_view,
                    &local_peer_1.private_key,
                    StacksMessageType::Ping(ping_data.clone()),
                )
                .unwrap();
            convo_bad.version = 0x18000005;

            assert_eq!(
                convo_bad.is_preamble_valid(&ping_bad, &chain_view),
                Err(net_error::InvalidMessage)
            );

            // give ping the same peer version as the convo
            let ping_good = convo_bad
                .sign_message(
                    &chain_view,
                    &local_peer_1.private_key,
                    StacksMessageType::Ping(ping_data.clone()),
                )
                .unwrap();
            assert_eq!(
                convo_bad.is_preamble_valid(&ping_good, &chain_view),
                Ok(true)
            );

            // give ping a newer epoch than we support
            convo_bad.version = 0x18000006;
            let ping_good = convo_bad
                .sign_message(
                    &chain_view,
                    &local_peer_1.private_key,
                    StacksMessageType::Ping(ping_data.clone()),
                )
                .unwrap();
            convo_bad.version = 0x18000005;
            assert_eq!(
                convo_bad.is_preamble_valid(&ping_good, &chain_view),
                Ok(true)
            );

            // give ping an older version, but test with a block in which the ping's version is
            // valid
            convo_bad.version = 0x18000000;
            let ping_old = convo_bad
                .sign_message(
                    &chain_view,
                    &local_peer_1.private_key,
                    StacksMessageType::Ping(ping_data.clone()),
                )
                .unwrap();
            convo_bad.version = 0x18000005;

            let mut old_chain_view = chain_view.clone();
            old_chain_view.burn_block_height -= 1;
            old_chain_view.burn_stable_block_height -= 1;
            old_chain_view.last_burn_block_hashes.insert(
                old_chain_view.burn_stable_block_height,
                BurnchainHeaderHash([0xff; 32]),
            );
            assert_eq!(
                convo_bad.is_preamble_valid(&ping_old, &old_chain_view),
                Ok(true)
            );
        }
    }

    // TODO: test for has_acceptable_epoch()

    #[test]
    fn convo_process_relayers() {
        let conn_opts = ConnectionOptions::default();
        let socketaddr = SocketAddr::new(IpAddr::V4(Ipv4Addr::new(127, 0, 0, 1)), 8090);

        let first_burn_hash = BurnchainHeaderHash::from_hex(
            "0000000000000000000000000000000000000000000000000000000000000000",
        )
        .unwrap();

        let burnchain = testing_burnchain_config("unused");

        let mut chain_view = BurnchainView {
            burn_block_height: 12348,
            burn_block_hash: BurnchainHeaderHash([0x11; 32]),
            burn_stable_block_height: 12341,
            burn_stable_block_hash: BurnchainHeaderHash([0x22; 32]),
            last_burn_block_hashes: HashMap::new(),
            rc_consensus_hash: ConsensusHash([0x33; 20]),
        };
        chain_view.make_test_data();

        let local_peer = LocalPeer::new(
            123,
            burnchain.network_id,
            PeerAddress::from_ipv4(127, 0, 0, 1),
            NETWORK_P2P_PORT,
            None,
            get_epoch_time_secs() + 123456,
            UrlString::try_from("http://foo.com").unwrap(),
            vec![],
        );
        let mut convo = ConversationP2P::new(
            123,
            456,
            &burnchain,
            &socketaddr,
            &conn_opts,
            true,
            0,
            StacksEpoch::unit_test_pre_2_05(0),
        );

        let payload = StacksMessageType::Nack(NackData { error_code: 123 });
        let msg = convo
            .sign_reply(&chain_view, &local_peer.private_key, payload, 123)
            .unwrap();

        // cycles
        let relay_cycles = vec![
            RelayData {
                peer: NeighborAddress {
                    addrbytes: PeerAddress([0u8; 16]),
                    port: 123,
                    public_key_hash: Hash160([0u8; 20]),
                },
                seq: 123,
            },
            RelayData {
                peer: NeighborAddress {
                    addrbytes: PeerAddress([1u8; 16]),
                    port: 456,
                    public_key_hash: Hash160([0u8; 20]),
                },
                seq: 456,
            },
        ];

        // contains localpeer
        let self_sent = vec![RelayData {
            peer: NeighborAddress {
                addrbytes: local_peer.addrbytes.clone(),
                port: local_peer.port,
                public_key_hash: Hash160::from_node_public_key(&StacksPublicKey::from_private(
                    &local_peer.private_key,
                )),
            },
            seq: 789,
        }];

        // allowed
        let mut relayers = vec![
            RelayData {
                peer: NeighborAddress {
                    addrbytes: PeerAddress([0u8; 16]),
                    port: 123,
                    public_key_hash: Hash160([0u8; 20]),
                },
                seq: 123,
            },
            RelayData {
                peer: NeighborAddress {
                    addrbytes: PeerAddress([1u8; 16]),
                    port: 456,
                    public_key_hash: Hash160([1u8; 20]),
                },
                seq: 456,
            },
        ];

        assert!(!convo.process_relayers(&local_peer, &msg.preamble, &relay_cycles));
        assert!(!convo.process_relayers(&local_peer, &msg.preamble, &self_sent));

        assert!(convo.process_relayers(&local_peer, &msg.preamble, &relayers));

        // stats updated
        assert_eq!(convo.stats.relayed_messages.len(), 2);
        let relayer_map = convo.stats.take_relayers();
        assert_eq!(convo.stats.relayed_messages.len(), 0);

        for r in relayers.drain(..) {
            assert!(relayer_map.contains_key(&r.peer));

            let stats = relayer_map.get(&r.peer).unwrap();
            assert_eq!(stats.num_messages, 1);
            assert_eq!(stats.num_bytes, (msg.preamble.payload_len - 1) as u64);
        }
    }

    #[test]
    fn test_neighbor_stats_healthpoint() {
        let mut stats = NeighborStats::new(false);

        assert_eq!(stats.get_health_score(), 0.5);

        for _ in 0..NUM_HEALTH_POINTS - 1 {
            stats.add_healthpoint(true);
            assert_eq!(stats.get_health_score(), 0.5);
        }

        stats.add_healthpoint(true);
        assert_eq!(stats.get_health_score(), 1.0);

        for _ in 0..(NUM_HEALTH_POINTS / 2) {
            stats.add_healthpoint(false);
        }

        assert_eq!(stats.get_health_score(), 0.5);

        for _ in 0..(NUM_HEALTH_POINTS / 2) {
            stats.add_healthpoint(false);
        }

        assert_eq!(stats.get_health_score(), 0.0);
    }

    #[test]
    fn test_neighbor_stats_block_push_bandwidth() {
        let mut stats = NeighborStats::new(false);

        assert_eq!(stats.get_block_push_bandwidth(), 0.0);

        stats.add_block_push(100);
        assert_eq!(stats.get_block_push_bandwidth(), 0.0);

        // this should all happen in one second
        let bw_stats = loop {
            let mut bw_stats = stats.clone();
            let start = get_epoch_time_secs();

            for _ in 0..(NUM_BANDWIDTH_POINTS - 1) {
                bw_stats.add_block_push(100);
            }

            let end = get_epoch_time_secs();
            if end == start {
                break bw_stats;
            }
        };

        assert_eq!(
            bw_stats.get_block_push_bandwidth(),
            (NUM_BANDWIDTH_POINTS as f64) * 100.0
        );

        // space some out; make sure it takes 11 seconds
        let bw_stats = loop {
            let mut bw_stats = NeighborStats::new(false);
            let start = get_epoch_time_secs();
            for _ in 0..11 {
                bw_stats.add_block_push(100);
                sleep_ms(1001);
            }

            let end = get_epoch_time_secs();
            if end == start + 11 {
                break bw_stats;
            }
        };

        // 100 bytes/sec
        assert_eq!(bw_stats.get_block_push_bandwidth(), 110.0);
    }

    #[test]
    fn test_neighbor_stats_transaction_push_bandwidth() {
        let mut stats = NeighborStats::new(false);

        assert_eq!(stats.get_transaction_push_bandwidth(), 0.0);

        stats.add_transaction_push(100);
        assert_eq!(stats.get_transaction_push_bandwidth(), 0.0);

        // this should all happen in one second
        let bw_stats = loop {
            let mut bw_stats = stats.clone();
            let start = get_epoch_time_secs();

            for _ in 0..(NUM_BANDWIDTH_POINTS - 1) {
                bw_stats.add_transaction_push(100);
            }

            let end = get_epoch_time_secs();
            if end == start {
                break bw_stats;
            }
        };

        assert_eq!(
            bw_stats.get_transaction_push_bandwidth(),
            (NUM_BANDWIDTH_POINTS as f64) * 100.0
        );

        // space some out; make sure it takes 11 seconds
        let bw_stats = loop {
            let mut bw_stats = NeighborStats::new(false);
            let start = get_epoch_time_secs();
            for _ in 0..11 {
                bw_stats.add_transaction_push(100);
                sleep_ms(1001);
            }

            let end = get_epoch_time_secs();
            if end == start + 11 {
                break bw_stats;
            }
        };

        // 100 bytes/sec
        assert_eq!(bw_stats.get_transaction_push_bandwidth(), 110.0);
    }

    #[test]
    fn test_neighbor_stats_microblocks_push_bandwidth() {
        let mut stats = NeighborStats::new(false);

        assert_eq!(stats.get_microblocks_push_bandwidth(), 0.0);

        stats.add_microblocks_push(100);
        assert_eq!(stats.get_microblocks_push_bandwidth(), 0.0);

        // this should all happen in one second
        let bw_stats = loop {
            let mut bw_stats = stats.clone();
            let start = get_epoch_time_secs();

            for _ in 0..(NUM_BANDWIDTH_POINTS - 1) {
                bw_stats.add_microblocks_push(100);
            }

            let end = get_epoch_time_secs();
            if end == start {
                break bw_stats;
            }
        };

        assert_eq!(
            bw_stats.get_microblocks_push_bandwidth(),
            (NUM_BANDWIDTH_POINTS as f64) * 100.0
        );

        // space some out; make sure it takes 11 seconds
        let bw_stats = loop {
            let mut bw_stats = NeighborStats::new(false);
            let start = get_epoch_time_secs();
            for _ in 0..11 {
                bw_stats.add_microblocks_push(100);
                sleep_ms(1001);
            }

            let end = get_epoch_time_secs();
            if end == start + 11 {
                break bw_stats;
            }
        };

        // 100 bytes/sec
        assert_eq!(bw_stats.get_microblocks_push_bandwidth(), 110.0);
    }

    #[test]
    fn test_neighbor_stats_stackerdb_push_bandwidth() {
        let mut stats = NeighborStats::new(false);

        assert_eq!(stats.get_stackerdb_push_bandwidth(), 0.0);

        stats.add_stackerdb_push(100);
        assert_eq!(stats.get_stackerdb_push_bandwidth(), 0.0);

        // this should all happen in one second
        let bw_stats = loop {
            let mut bw_stats = stats.clone();
            let start = get_epoch_time_secs();

            for _ in 0..(NUM_BANDWIDTH_POINTS - 1) {
                bw_stats.add_stackerdb_push(100);
            }

            let end = get_epoch_time_secs();
            if end == start {
                break bw_stats;
            }
        };

        assert_eq!(
            bw_stats.get_stackerdb_push_bandwidth(),
            (NUM_BANDWIDTH_POINTS as f64) * 100.0
        );

        // space some out; make sure it takes 11 seconds
        let bw_stats = loop {
            let mut bw_stats = NeighborStats::new(false);
            let start = get_epoch_time_secs();
            for _ in 0..11 {
                bw_stats.add_stackerdb_push(100);
                sleep_ms(1001);
            }

            let end = get_epoch_time_secs();
            if end == start + 11 {
                break bw_stats;
            }
        };

        // 100 bytes/sec
        assert_eq!(bw_stats.get_stackerdb_push_bandwidth(), 110.0);
    }

    #[test]
    fn test_neighbor_stats_nakamoto_block_push_bandwidth() {
        let mut stats = NeighborStats::new(false);

        assert_eq!(stats.get_nakamoto_block_push_bandwidth(), 0.0);

        stats.add_nakamoto_block_push(100);
        assert_eq!(stats.get_nakamoto_block_push_bandwidth(), 0.0);

        // this should all happen in one second
        let bw_stats = loop {
            let mut bw_stats = stats.clone();
            let start = get_epoch_time_secs();

            for _ in 0..(NUM_BANDWIDTH_POINTS - 1) {
                bw_stats.add_nakamoto_block_push(100);
            }

            let end = get_epoch_time_secs();
            if end == start {
                break bw_stats;
            }
        };

        assert_eq!(
            bw_stats.get_nakamoto_block_push_bandwidth(),
            (NUM_BANDWIDTH_POINTS as f64) * 100.0
        );

        // space some out; make sure it takes 11 seconds
        let bw_stats = loop {
            let mut bw_stats = NeighborStats::new(false);
            let start = get_epoch_time_secs();
            for _ in 0..11 {
                bw_stats.add_nakamoto_block_push(100);
                sleep_ms(1001);
            }

            let end = get_epoch_time_secs();
            if end == start + 11 {
                break bw_stats;
            }
        };

        // 100 bytes/sec
        assert_eq!(bw_stats.get_nakamoto_block_push_bandwidth(), 110.0);
    }

    #[test]
    fn test_sign_relay_forward_message() {
        let conn_opts = ConnectionOptions::default();
        let socketaddr_1 = SocketAddr::new(IpAddr::V4(Ipv4Addr::new(1, 2, 3, 4)), 8081);

        let first_burn_hash = BurnchainHeaderHash::from_hex(
            "0000000000000000000000000000000000000000000000000000000000000000",
        )
        .unwrap();

        let mut chain_view = BurnchainView {
            burn_block_height: 12348,
            burn_block_hash: BurnchainHeaderHash([0x11; 32]),
            burn_stable_block_height: 12341,
            burn_stable_block_hash: BurnchainHeaderHash([0x22; 32]),
            last_burn_block_hashes: HashMap::new(),
            rc_consensus_hash: ConsensusHash([0x33; 20]),
        };
        chain_view.make_test_data();

        let test_name_1 = "sign_relay_forward_message_1";
        let burnchain = testing_burnchain_config(test_name_1);

        let (mut peerdb_1, mut sortdb_1, stackerdbs_1, pox_id_1, _) = make_test_chain_dbs(
            test_name_1,
            &burnchain,
            0x9abcdef0,
            12352,
            "http://peer1.com".into(),
            &[],
            &[],
            DEFAULT_SERVICES,
        );

        let net_1 = db_setup(
            test_name_1,
            &burnchain,
            0x9abcdef0,
            &mut peerdb_1,
            &mut sortdb_1,
            &socketaddr_1,
            &chain_view,
        );

        let local_peer_1 = PeerDB::get_local_peer(peerdb_1.conn()).unwrap();

        let mut convo_1 = ConversationP2P::new(
            123,
            456,
            &burnchain,
            &socketaddr_1,
            &conn_opts,
            true,
            0,
            StacksEpoch::unit_test_pre_2_05(0),
        );

        let payload = StacksMessageType::Nack(NackData { error_code: 123 });
        let relayers = vec![RelayData {
            peer: NeighborAddress {
                addrbytes: PeerAddress([0u8; 16]),
                port: 123,
                public_key_hash: Hash160([0u8; 20]),
            },
            seq: 123,
        }];
        let msg = convo_1
            .sign_relay_message(
                &local_peer_1,
                &chain_view,
                relayers.clone(),
                payload.clone(),
            )
            .unwrap();

        let mut expected_relayers = relayers.clone();
        expected_relayers.push(RelayData {
            peer: local_peer_1.to_neighbor_addr(),
            seq: 0,
        });

        assert_eq!(msg.relayers, expected_relayers);

        // can't insert a loop
        let fail = convo_1
            .sign_relay_message(
                &local_peer_1,
                &chain_view,
                expected_relayers.clone(),
                payload.clone(),
            )
            .unwrap_err();

        match fail {
            net_error::InvalidMessage => {}
            e => {
                panic!("FATAL: unexpected error {:?}", &e);
            }
        }

        // can't forward with a loop either
        let fail = convo_1
            .sign_and_forward(
                &local_peer_1,
                &chain_view,
                expected_relayers.clone(),
                payload,
            )
            .unwrap_err();

        match fail {
            net_error::InvalidMessage => {}
            e => {
                panic!("FATAL: unexpected error {:?}", &e);
            }
        }
    }

    #[test]
    fn test_sign_and_forward() {
        let conn_opts = ConnectionOptions::default();
        let socketaddr_1 = SocketAddr::new(IpAddr::V4(Ipv4Addr::new(1, 2, 3, 4)), 8081);

        let first_burn_hash = BurnchainHeaderHash::from_hex(
            "0000000000000000000000000000000000000000000000000000000000000000",
        )
        .unwrap();

        let mut chain_view = BurnchainView {
            burn_block_height: 12348,
            burn_block_hash: BurnchainHeaderHash([0x11; 32]),
            burn_stable_block_height: 12341,
            burn_stable_block_hash: BurnchainHeaderHash([0x22; 32]),
            last_burn_block_hashes: HashMap::new(),
            rc_consensus_hash: ConsensusHash([0x33; 20]),
        };
        chain_view.make_test_data();

        let test_name_1 = "sign_and_forward_1";
        let burnchain = testing_burnchain_config(test_name_1);

        let (mut peerdb_1, mut sortdb_1, stackerdbs_1, pox_id_1, _) = make_test_chain_dbs(
            test_name_1,
            &burnchain,
            0x9abcdef0,
            12352,
            "http://peer1.com".into(),
            &[],
            &[],
            DEFAULT_SERVICES,
        );

        let net_1 = db_setup(
            test_name_1,
            &burnchain,
            0x9abcdef0,
            &mut peerdb_1,
            &mut sortdb_1,
            &socketaddr_1,
            &chain_view,
        );

        let local_peer_1 = PeerDB::get_local_peer(peerdb_1.conn()).unwrap();

        let mut convo_1 = ConversationP2P::new(
            123,
            456,
            &burnchain,
            &socketaddr_1,
            &conn_opts,
            true,
            0,
            StacksEpoch::unit_test_pre_2_05(0),
        );

        let payload = StacksMessageType::Nack(NackData { error_code: 123 });

        // should succeed
        convo_1
            .sign_and_forward(&local_peer_1, &chain_view, vec![], payload.clone())
            .unwrap();
    }

    #[test]
    fn test_validate_block_push() {
        let mut conn_opts = ConnectionOptions::default();
        conn_opts.max_block_push_bandwidth = 100;

        let socketaddr_1 = SocketAddr::new(IpAddr::V4(Ipv4Addr::new(1, 2, 3, 4)), 8081);

        let first_burn_hash = BurnchainHeaderHash::from_hex(
            "0000000000000000000000000000000000000000000000000000000000000000",
        )
        .unwrap();

        let mut chain_view = BurnchainView {
            burn_block_height: 12348,
            burn_block_hash: BurnchainHeaderHash([0x11; 32]),
            burn_stable_block_height: 12341,
            burn_stable_block_hash: BurnchainHeaderHash([0x22; 32]),
            last_burn_block_hashes: HashMap::new(),
            rc_consensus_hash: ConsensusHash([0x33; 20]),
        };
        chain_view.make_test_data();

        let test_name_1 = "validate_block_push_1";
        let burnchain = testing_burnchain_config(test_name_1);

        let (mut peerdb_1, mut sortdb_1, stackerdbs_1, pox_id_1, _) = make_test_chain_dbs(
            test_name_1,
            &burnchain,
            0x9abcdef0,
            12352,
            "http://peer1.com".into(),
            &[],
            &[],
            DEFAULT_SERVICES,
        );

        let net_1 = db_setup(
            test_name_1,
            &burnchain,
            0x9abcdef0,
            &mut peerdb_1,
            &mut sortdb_1,
            &socketaddr_1,
            &chain_view,
        );

        let local_peer_1 = PeerDB::get_local_peer(peerdb_1.conn()).unwrap();

        let mut convo_1 = ConversationP2P::new(
            123,
            456,
            &burnchain,
            &socketaddr_1,
            &conn_opts,
            true,
            0,
            StacksEpoch::unit_test_pre_2_05(0),
        );

        // NOTE: payload can be anything since we only look at premable length here
        let payload = StacksMessageType::Nack(NackData { error_code: 123 });

        // bad message -- got bad relayers (cycle)
        let bad_relayers = vec![
            RelayData {
                peer: NeighborAddress {
                    addrbytes: PeerAddress([0u8; 16]),
                    port: 123,
                    public_key_hash: Hash160([0u8; 20]),
                },
                seq: 123,
            },
            RelayData {
                peer: NeighborAddress {
                    addrbytes: PeerAddress([1u8; 16]),
                    port: 456,
                    public_key_hash: Hash160([0u8; 20]),
                },
                seq: 456,
            },
        ];

        let mut bad_msg = convo_1
            .sign_relay_message(
                &local_peer_1,
                &chain_view,
                bad_relayers.clone(),
                payload.clone(),
            )
            .unwrap();

        bad_msg.preamble.payload_len = 10;

        let err_before = convo_1.stats.msgs_err;
        match convo_1
            .validate_blocks_push(&net_1, &bad_msg.preamble, bad_msg.relayers.clone())
            .unwrap_err()
        {
            net_error::InvalidMessage => {}
            e => {
                panic!("Wrong error: {:?}", &e);
            }
        }
        assert_eq!(convo_1.stats.msgs_err, err_before + 1);

        // mock a second local peer with a different private key
        let mut local_peer_2 = local_peer_1.clone();
        local_peer_2.private_key = Secp256k1PrivateKey::new();

        // NOTE: payload can be anything since we only look at premable length here
        let payload = StacksMessageType::Nack(NackData { error_code: 123 });
        let mut msg = convo_1
            .sign_relay_message(&local_peer_2, &chain_view, vec![], payload.clone())
            .unwrap();

        let err_before = convo_1.stats.msgs_err;

        // succeeds because it's the first sample
        msg.preamble.payload_len = 106;
        assert!(convo_1
            .validate_blocks_push(&net_1, &msg.preamble, msg.relayers.clone())
            .unwrap()
            .is_none());
        assert_eq!(convo_1.stats.msgs_err, err_before);

        // fails because the second sample says we're over bandwidth
        msg.preamble.payload_len = 106;
        assert!(convo_1
            .validate_blocks_push(&net_1, &msg.preamble, msg.relayers.clone())
            .unwrap()
            .is_some());
        assert_eq!(convo_1.stats.msgs_err, err_before);
    }

    #[test]
    fn test_validate_transaction_push() {
        let mut conn_opts = ConnectionOptions::default();
        conn_opts.max_transaction_push_bandwidth = 100;

        let socketaddr_1 = SocketAddr::new(IpAddr::V4(Ipv4Addr::new(1, 2, 3, 4)), 8081);

        let first_burn_hash = BurnchainHeaderHash::from_hex(
            "0000000000000000000000000000000000000000000000000000000000000000",
        )
        .unwrap();

        let mut chain_view = BurnchainView {
            burn_block_height: 12348,
            burn_block_hash: BurnchainHeaderHash([0x11; 32]),
            burn_stable_block_height: 12341,
            burn_stable_block_hash: BurnchainHeaderHash([0x22; 32]),
            last_burn_block_hashes: HashMap::new(),
            rc_consensus_hash: ConsensusHash([0x33; 20]),
        };
        chain_view.make_test_data();

        let test_name_1 = "validate_transaction_push_1";
        let burnchain = testing_burnchain_config(test_name_1);

        let (mut peerdb_1, mut sortdb_1, stackerdbs_1, pox_id_1, _) = make_test_chain_dbs(
            test_name_1,
            &burnchain,
            0x9abcdef0,
            12352,
            "http://peer1.com".into(),
            &[],
            &[],
            DEFAULT_SERVICES,
        );

        let net_1 = db_setup(
            test_name_1,
            &burnchain,
            0x9abcdef0,
            &mut peerdb_1,
            &mut sortdb_1,
            &socketaddr_1,
            &chain_view,
        );

        let local_peer_1 = PeerDB::get_local_peer(peerdb_1.conn()).unwrap();

        let mut convo_1 = ConversationP2P::new(
            123,
            456,
            &burnchain,
            &socketaddr_1,
            &conn_opts,
            true,
            0,
            StacksEpoch::unit_test_pre_2_05(0),
        );

        // NOTE: payload can be anything since we only look at premable length here
        let payload = StacksMessageType::Nack(NackData { error_code: 123 });

        // bad message -- got bad relayers (cycle)
        let bad_relayers = vec![
            RelayData {
                peer: NeighborAddress {
                    addrbytes: PeerAddress([0u8; 16]),
                    port: 123,
                    public_key_hash: Hash160([0u8; 20]),
                },
                seq: 123,
            },
            RelayData {
                peer: NeighborAddress {
                    addrbytes: PeerAddress([1u8; 16]),
                    port: 456,
                    public_key_hash: Hash160([0u8; 20]),
                },
                seq: 456,
            },
        ];

        let mut bad_msg = convo_1
            .sign_relay_message(
                &local_peer_1,
                &chain_view,
                bad_relayers.clone(),
                payload.clone(),
            )
            .unwrap();

        bad_msg.preamble.payload_len = 10;

        let err_before = convo_1.stats.msgs_err;
        match convo_1
            .validate_transaction_push(&net_1, &bad_msg.preamble, bad_msg.relayers.clone())
            .unwrap_err()
        {
            net_error::InvalidMessage => {}
            e => {
                panic!("Wrong error: {:?}", &e);
            }
        }
        assert_eq!(convo_1.stats.msgs_err, err_before + 1);

        // mock a second local peer with a different private key
        let mut local_peer_2 = local_peer_1.clone();
        local_peer_2.private_key = Secp256k1PrivateKey::new();

        // NOTE: payload can be anything since we only look at premable length here
        let payload = StacksMessageType::Nack(NackData { error_code: 123 });
        let mut msg = convo_1
            .sign_relay_message(&local_peer_2, &chain_view, vec![], payload.clone())
            .unwrap();

        let err_before = convo_1.stats.msgs_err;

        // succeeds because it's the first sample
        msg.preamble.payload_len = 106;
        assert!(convo_1
            .validate_transaction_push(&net_1, &msg.preamble, msg.relayers.clone())
            .unwrap()
            .is_none());
        assert_eq!(convo_1.stats.msgs_err, err_before);

        // fails because the second sample says we're over bandwidth
        msg.preamble.payload_len = 106;
        assert!(convo_1
            .validate_transaction_push(&net_1, &msg.preamble, msg.relayers.clone())
            .unwrap()
            .is_some());
        assert_eq!(convo_1.stats.msgs_err, err_before);
    }

    #[test]
    fn test_validate_microblocks_push() {
        let mut conn_opts = ConnectionOptions::default();
        conn_opts.max_microblocks_push_bandwidth = 100;

        let socketaddr_1 = SocketAddr::new(IpAddr::V4(Ipv4Addr::new(1, 2, 3, 4)), 8081);

        let first_burn_hash = BurnchainHeaderHash::from_hex(
            "0000000000000000000000000000000000000000000000000000000000000000",
        )
        .unwrap();

        let mut chain_view = BurnchainView {
            burn_block_height: 12348,
            burn_block_hash: BurnchainHeaderHash([0x11; 32]),
            burn_stable_block_height: 12341,
            burn_stable_block_hash: BurnchainHeaderHash([0x22; 32]),
            last_burn_block_hashes: HashMap::new(),
            rc_consensus_hash: ConsensusHash([0x33; 20]),
        };
        chain_view.make_test_data();

        let test_name_1 = "validate_microblocks_push_1";
        let burnchain = testing_burnchain_config(test_name_1);

        let (mut peerdb_1, mut sortdb_1, stackerdbs_1, pox_id_1, _) = make_test_chain_dbs(
            test_name_1,
            &burnchain,
            0x9abcdef0,
            12352,
            "http://peer1.com".into(),
            &[],
            &[],
            DEFAULT_SERVICES,
        );

        let net_1 = db_setup(
            test_name_1,
            &burnchain,
            0x9abcdef0,
            &mut peerdb_1,
            &mut sortdb_1,
            &socketaddr_1,
            &chain_view,
        );

        let local_peer_1 = PeerDB::get_local_peer(peerdb_1.conn()).unwrap();

        let mut convo_1 = ConversationP2P::new(
            123,
            456,
            &burnchain,
            &socketaddr_1,
            &conn_opts,
            true,
            0,
            StacksEpoch::unit_test_pre_2_05(0),
        );

        // NOTE: payload can be anything since we only look at premable length here
        let payload = StacksMessageType::Nack(NackData { error_code: 123 });

        // bad message -- got bad relayers (cycle)
        let bad_relayers = vec![
            RelayData {
                peer: NeighborAddress {
                    addrbytes: PeerAddress([0u8; 16]),
                    port: 123,
                    public_key_hash: Hash160([0u8; 20]),
                },
                seq: 123,
            },
            RelayData {
                peer: NeighborAddress {
                    addrbytes: PeerAddress([1u8; 16]),
                    port: 456,
                    public_key_hash: Hash160([0u8; 20]),
                },
                seq: 456,
            },
        ];

        let mut bad_msg = convo_1
            .sign_relay_message(
                &local_peer_1,
                &chain_view,
                bad_relayers.clone(),
                payload.clone(),
            )
            .unwrap();

        bad_msg.preamble.payload_len = 10;

        let err_before = convo_1.stats.msgs_err;
        match convo_1
            .validate_microblocks_push(&net_1, &bad_msg.preamble, bad_msg.relayers.clone())
            .unwrap_err()
        {
            net_error::InvalidMessage => {}
            e => {
                panic!("Wrong error: {:?}", &e);
            }
        }
        assert_eq!(convo_1.stats.msgs_err, err_before + 1);

        // mock a second local peer with a different private key
        let mut local_peer_2 = local_peer_1.clone();
        local_peer_2.private_key = Secp256k1PrivateKey::new();

        // NOTE: payload can be anything since we only look at premable length here
        let payload = StacksMessageType::Nack(NackData { error_code: 123 });
        let mut msg = convo_1
            .sign_relay_message(&local_peer_2, &chain_view, vec![], payload.clone())
            .unwrap();

        let err_before = convo_1.stats.msgs_err;

        // succeeds because it's the first sample
        msg.preamble.payload_len = 106;
        assert!(convo_1
            .validate_microblocks_push(&net_1, &msg.preamble, msg.relayers.clone())
            .unwrap()
            .is_none());
        assert_eq!(convo_1.stats.msgs_err, err_before);

        // fails because the second sample says we're over bandwidth
        msg.preamble.payload_len = 106;
        assert!(convo_1
            .validate_microblocks_push(&net_1, &msg.preamble, msg.relayers.clone())
            .unwrap()
            .is_some());
        assert_eq!(convo_1.stats.msgs_err, err_before);
    }

    #[test]
    fn test_validate_stackerdb_push() {
        let mut conn_opts = ConnectionOptions::default();
        conn_opts.max_stackerdb_push_bandwidth = 100;

        let socketaddr_1 = SocketAddr::new(IpAddr::V4(Ipv4Addr::new(1, 2, 3, 4)), 8081);

        let first_burn_hash = BurnchainHeaderHash::from_hex(
            "0000000000000000000000000000000000000000000000000000000000000000",
        )
        .unwrap();

        let mut chain_view = BurnchainView {
            burn_block_height: 12348,
            burn_block_hash: BurnchainHeaderHash([0x11; 32]),
            burn_stable_block_height: 12341,
            burn_stable_block_hash: BurnchainHeaderHash([0x22; 32]),
            last_burn_block_hashes: HashMap::new(),
            rc_consensus_hash: ConsensusHash([0x33; 20]),
        };
        chain_view.make_test_data();

        let test_name_1 = "validate_stackerdb_push_1";
        let burnchain = testing_burnchain_config(test_name_1);

        let (mut peerdb_1, mut sortdb_1, stackerdbs_1, pox_id_1, _) = make_test_chain_dbs(
            test_name_1,
            &burnchain,
            0x9abcdef0,
            12352,
            "http://peer1.com".into(),
            &[],
            &[],
            DEFAULT_SERVICES,
        );

        let net_1 = db_setup(
            test_name_1,
            &burnchain,
            0x9abcdef0,
            &mut peerdb_1,
            &mut sortdb_1,
            &socketaddr_1,
            &chain_view,
        );

        let local_peer_1 = PeerDB::get_local_peer(peerdb_1.conn()).unwrap();

        let mut convo_1 = ConversationP2P::new(
            123,
            456,
            &burnchain,
            &socketaddr_1,
            &conn_opts,
            true,
            0,
            StacksEpoch::unit_test_pre_2_05(0),
        );

        // NOTE: payload can be anything since we only look at premable length here
        let payload = StacksMessageType::Nack(NackData { error_code: 123 });

        // bad message -- got bad relayers (cycle)
        let bad_relayers = vec![
            RelayData {
                peer: NeighborAddress {
                    addrbytes: PeerAddress([0u8; 16]),
                    port: 123,
                    public_key_hash: Hash160([0u8; 20]),
                },
                seq: 123,
            },
            RelayData {
                peer: NeighborAddress {
                    addrbytes: PeerAddress([1u8; 16]),
                    port: 456,
                    public_key_hash: Hash160([0u8; 20]),
                },
                seq: 456,
            },
        ];

        let mut bad_msg = convo_1
            .sign_relay_message(
                &local_peer_1,
                &chain_view,
                bad_relayers.clone(),
                payload.clone(),
            )
            .unwrap();

        bad_msg.preamble.payload_len = 10;

        let err_before = convo_1.stats.msgs_err;
        match convo_1
            .validate_stackerdb_push(&net_1, &bad_msg.preamble, bad_msg.relayers.clone())
            .unwrap_err()
        {
            net_error::InvalidMessage => {}
            e => {
                panic!("Wrong error: {:?}", &e);
            }
        }
        assert_eq!(convo_1.stats.msgs_err, err_before + 1);

        // mock a second local peer with a different private key
        let mut local_peer_2 = local_peer_1.clone();
        local_peer_2.private_key = Secp256k1PrivateKey::new();

        // NOTE: payload can be anything since we only look at premable length here
        let payload = StacksMessageType::Nack(NackData { error_code: 123 });
        let mut msg = convo_1
            .sign_relay_message(&local_peer_2, &chain_view, vec![], payload.clone())
            .unwrap();

        let err_before = convo_1.stats.msgs_err;

        // succeeds because it's the first sample
        msg.preamble.payload_len = 106;
        assert!(convo_1
            .validate_stackerdb_push(&net_1, &msg.preamble, msg.relayers.clone())
            .unwrap()
            .is_none());
        assert_eq!(convo_1.stats.msgs_err, err_before);

        // fails because the second sample says we're over bandwidth
        msg.preamble.payload_len = 106;
        assert!(convo_1
            .validate_stackerdb_push(&net_1, &msg.preamble, msg.relayers.clone())
            .unwrap()
            .is_some());
        assert_eq!(convo_1.stats.msgs_err, err_before);
    }
}<|MERGE_RESOLUTION|>--- conflicted
+++ resolved
@@ -3137,17 +3137,9 @@
             PeerAddress::from_ipv4(127, 0, 0, 1),
             NETWORK_P2P_PORT,
             data_url.clone(),
-<<<<<<< HEAD
             asn4_entries,
             Some(initial_neighbors),
-            &vec![
-                QualifiedContractIdentifier::parse("SP000000000000000000002Q6VF78.sbtc").unwrap(),
-            ],
-=======
-            &asn4_entries,
-            Some(&initial_neighbors),
             &[QualifiedContractIdentifier::parse("SP000000000000000000002Q6VF78.sbtc").unwrap()],
->>>>>>> 11823df9
         )
         .unwrap();
         let sortdb = SortitionDB::connect(
