--- conflicted
+++ resolved
@@ -1082,35 +1082,16 @@
             .unwrap_or(0);
 
         // nothing should break
-<<<<<<< HEAD
-        match peer.network.inv_state {
-            Some(ref inv) => {
-                assert!(inv.get_broken_peers().is_empty());
-                assert!(inv.get_dead_peers().is_empty());
-                assert!(inv.get_diverged_peers().is_empty());
-            }
-            None => {}
+        if let Some(ref inv) = peer.network.inv_state {
+            assert!(inv.get_broken_peers().is_empty());
+            assert!(inv.get_dead_peers().is_empty());
+            assert!(inv.get_diverged_peers().is_empty());
         }
 
-        match other_peer.network.inv_state {
-            Some(ref inv) => {
-                assert!(inv.get_broken_peers().is_empty());
-                assert!(inv.get_dead_peers().is_empty());
-                assert!(inv.get_diverged_peers().is_empty());
-            }
-            None => {}
-=======
-        if let Some(ref inv) = peer.network.inv_state {
-            assert_eq!(inv.get_broken_peers().len(), 0);
-            assert_eq!(inv.get_dead_peers().len(), 0);
-            assert_eq!(inv.get_diverged_peers().len(), 0);
-        }
-
         if let Some(ref inv) = other_peer.network.inv_state {
-            assert_eq!(inv.get_broken_peers().len(), 0);
-            assert_eq!(inv.get_dead_peers().len(), 0);
-            assert_eq!(inv.get_diverged_peers().len(), 0);
->>>>>>> 037f0208
+            assert!(inv.get_broken_peers().is_empty());
+            assert!(inv.get_dead_peers().is_empty());
+            assert!(inv.get_diverged_peers().is_empty());
         }
 
         round += 1;
